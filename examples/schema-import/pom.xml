--- conflicted
+++ resolved
@@ -35,11 +35,7 @@
     </properties>
 
     <artifactId>ignite-schema-import-demo</artifactId>
-<<<<<<< HEAD
     <version>1.5.0-SNAPSHOT</version>
-=======
-    <version>1.4.0-SNAPSHOT</version>
->>>>>>> 7752aa9b
 
     <dependencies>
         <dependency>
