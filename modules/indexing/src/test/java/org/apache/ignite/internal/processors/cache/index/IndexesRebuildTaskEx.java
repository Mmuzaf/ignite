/*
 * Licensed to the Apache Software Foundation (ASF) under one or more
 * contributor license agreements.  See the NOTICE file distributed with
 * this work for additional information regarding copyright ownership.
 * The ASF licenses this file to You under the Apache License, Version 2.0
 * (the "License"); you may not use this file except in compliance with
 * the License.  You may obtain a copy of the License at
 *
 *      http://www.apache.org/licenses/LICENSE-2.0
 *
 * Unless required by applicable law or agreed to in writing, software
 * distributed under the License is distributed on an "AS IS" BASIS,
 * WITHOUT WARRANTIES OR CONDITIONS OF ANY KIND, either express or implied.
 * See the License for the specific language governing permissions and
 * limitations under the License.
 */

package org.apache.ignite.internal.processors.cache.index;

import java.util.Map;
import java.util.concurrent.ConcurrentHashMap;
import java.util.concurrent.atomic.AtomicReference;
import java.util.function.Supplier;
import org.apache.ignite.IgniteCheckedException;
import org.apache.ignite.internal.GridKernalContext;
import org.apache.ignite.internal.IgniteEx;
import org.apache.ignite.internal.IgniteInternalFuture;
import org.apache.ignite.internal.cache.query.index.IndexProcessor;
import org.apache.ignite.internal.managers.indexing.IndexesRebuildTask;
import org.apache.ignite.internal.processors.cache.GridCacheContext;
import org.apache.ignite.internal.processors.cache.persistence.CacheDataRow;
import org.apache.ignite.internal.processors.query.schema.IndexRebuildCancelToken;
import org.apache.ignite.internal.processors.query.schema.SchemaIndexCacheVisitorClosure;
import org.apache.ignite.internal.util.future.GridFutureAdapter;
import org.apache.ignite.internal.util.lang.IgniteThrowableConsumer;
import org.apache.ignite.testframework.junits.common.GridCommonAbstractTest;
import org.jetbrains.annotations.Nullable;

import static java.util.Collections.emptyMap;
import static org.apache.ignite.internal.processors.cache.index.IndexingTestUtils.DO_NOTHING_CACHE_DATA_ROW_CONSUMER;
import static org.apache.ignite.internal.processors.cache.index.IndexingTestUtils.nodeName;

/**
 * Extension {@link IndexesRebuildTask} for the tests.
 */
class IndexesRebuildTaskEx extends IndexesRebuildTask {
    /**
     * Consumer for cache rows when rebuilding indexes on a node.
     * Mapping: Node name -> Cache name -> Consumer.
     */
    private static final Map<String, Map<String, IgniteThrowableConsumer<CacheDataRow>>> cacheRowConsumer =
        new ConcurrentHashMap<>();

    /**
     * A function that should run before preparing to rebuild the cache indexes on a node.
     * Mapping: Node name -> Cache name -> Function.
     */
    private static final Map<String, Map<String, Runnable>> cacheRebuildRunner = new ConcurrentHashMap<>();

    /** {@inheritDoc} */
    @Override protected void startRebuild(
        GridCacheContext<?, ?> cctx,
        GridFutureAdapter<Void> rebuildIdxFut,
        SchemaIndexCacheVisitorClosure clo,
<<<<<<< HEAD
        Supplier<Throwable> cancel
=======
        IndexRebuildCancelToken cancel
>>>>>>> 1e646adc
    ) {
        super.startRebuild(cctx, rebuildIdxFut, new SchemaIndexCacheVisitorClosure() {
            /** {@inheritDoc} */
            @Override public void apply(CacheDataRow row) throws IgniteCheckedException {
                cacheRowConsumer
                    .getOrDefault(nodeName(cctx), emptyMap())
                    .getOrDefault(cctx.name(), DO_NOTHING_CACHE_DATA_ROW_CONSUMER)
                    .accept(row);

                clo.apply(row);
            }
        }, cancel);
    }

    /** {@inheritDoc} */
    @Override @Nullable public IgniteInternalFuture<?> rebuild(
<<<<<<< HEAD
        GridCacheContext<?, ?> cctx,
        boolean force,
        @Nullable AtomicReference<Throwable> cancelTok
=======
        GridCacheContext cctx,
        boolean force,
        IndexRebuildCancelToken cancelTok
>>>>>>> 1e646adc
    ) {
        cacheRebuildRunner.getOrDefault(nodeName(cctx), emptyMap()).getOrDefault(cctx.name(), () -> { }).run();

        return super.rebuild(cctx, force, cancelTok);
    }

    /**
     * Cleaning of internal structures. It is recommended to clean at
     * {@code GridCommonAbstractTest#beforeTest} and {@code GridCommonAbstractTest#afterTest}.
     *
     * @param nodeNamePrefix Prefix of node name ({@link GridKernalContext#igniteInstanceName()})
     *      for which internal structures will be removed, if {@code null} will be removed for all.
     *
     * @see GridCommonAbstractTest#getTestIgniteInstanceName()
     */
    static void clean(@Nullable String nodeNamePrefix) {
        if (nodeNamePrefix == null) {
            cacheRowConsumer.clear();
            cacheRebuildRunner.clear();
        }
        else {
            cacheRowConsumer.entrySet().removeIf(e -> e.getKey().startsWith(nodeNamePrefix));
            cacheRebuildRunner.entrySet().removeIf(e -> e.getKey().startsWith(nodeNamePrefix));
        }
    }

    /**
     * Set {@link IndexesRebuildTaskEx} to {@link IndexProcessor#idxRebuildCls} before starting the node.
     */
    static void prepareBeforeNodeStart() {
        IndexProcessor.idxRebuildCls = IndexesRebuildTaskEx.class;
    }

    /**
     * Registering a consumer for cache rows when rebuilding indexes on a node.
     *
     * @param nodeName The name of the node,
     *      the value of which will return {@link GridKernalContext#igniteInstanceName()}.
     * @param cacheName Cache name.
     * @param c Cache row consumer.
     *
     * @see IndexingTestUtils#nodeName(GridKernalContext)
     * @see IndexingTestUtils#nodeName(IgniteEx)
     * @see IndexingTestUtils#nodeName(GridCacheContext)
     * @see GridCommonAbstractTest#getTestIgniteInstanceName(int)
     */
    static void addCacheRowConsumer(String nodeName, String cacheName, IgniteThrowableConsumer<CacheDataRow> c) {
        cacheRowConsumer.computeIfAbsent(nodeName, s -> new ConcurrentHashMap<>()).put(cacheName, c);
    }

    /**
     * Registering A function that should run before preparing to rebuild the cache indexes on a node.
     *
     * @param nodeName The name of the node,
     *      the value of which will return {@link GridKernalContext#igniteInstanceName()}.
     * @param cacheName Cache name.
     * @param r A function that should run before preparing to rebuild the cache indexes.
     *
     * @see IndexingTestUtils#nodeName(GridKernalContext)
     * @see IndexingTestUtils#nodeName(IgniteEx)
     * @see IndexingTestUtils#nodeName(GridCacheContext)
     * @see GridCommonAbstractTest#getTestIgniteInstanceName(int)
     */
    static void addCacheRebuildRunner(String nodeName, String cacheName, Runnable r) {
        cacheRebuildRunner.computeIfAbsent(nodeName, s -> new ConcurrentHashMap<>()).put(cacheName, r);
    }
}<|MERGE_RESOLUTION|>--- conflicted
+++ resolved
@@ -19,8 +19,6 @@
 
 import java.util.Map;
 import java.util.concurrent.ConcurrentHashMap;
-import java.util.concurrent.atomic.AtomicReference;
-import java.util.function.Supplier;
 import org.apache.ignite.IgniteCheckedException;
 import org.apache.ignite.internal.GridKernalContext;
 import org.apache.ignite.internal.IgniteEx;
@@ -62,11 +60,7 @@
         GridCacheContext<?, ?> cctx,
         GridFutureAdapter<Void> rebuildIdxFut,
         SchemaIndexCacheVisitorClosure clo,
-<<<<<<< HEAD
-        Supplier<Throwable> cancel
-=======
         IndexRebuildCancelToken cancel
->>>>>>> 1e646adc
     ) {
         super.startRebuild(cctx, rebuildIdxFut, new SchemaIndexCacheVisitorClosure() {
             /** {@inheritDoc} */
@@ -83,15 +77,9 @@
 
     /** {@inheritDoc} */
     @Override @Nullable public IgniteInternalFuture<?> rebuild(
-<<<<<<< HEAD
-        GridCacheContext<?, ?> cctx,
-        boolean force,
-        @Nullable AtomicReference<Throwable> cancelTok
-=======
         GridCacheContext cctx,
         boolean force,
         IndexRebuildCancelToken cancelTok
->>>>>>> 1e646adc
     ) {
         cacheRebuildRunner.getOrDefault(nodeName(cctx), emptyMap()).getOrDefault(cctx.name(), () -> { }).run();
 
