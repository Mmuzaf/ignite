/*
 * Licensed to the Apache Software Foundation (ASF) under one or more
 * contributor license agreements.  See the NOTICE file distributed with
 * this work for additional information regarding copyright ownership.
 * The ASF licenses this file to You under the Apache License, Version 2.0
 * (the "License"); you may not use this file except in compliance with
 * the License.  You may obtain a copy of the License at
 *
 *      http://www.apache.org/licenses/LICENSE-2.0
 *
 * Unless required by applicable law or agreed to in writing, software
 * distributed under the License is distributed on an "AS IS" BASIS,
 * WITHOUT WARRANTIES OR CONDITIONS OF ANY KIND, either express or implied.
 * See the License for the specific language governing permissions and
 * limitations under the License.
 */

package org.apache.ignite.ml.math.primitives.matrix.storage;

import java.io.IOException;
import java.io.ObjectInput;
import java.io.ObjectOutput;
import java.util.Arrays;
import org.apache.ignite.ml.math.Blas;
import org.apache.ignite.ml.math.StorageConstants;
import org.apache.ignite.ml.math.functions.IgniteIntIntToIntBiFunction;
import org.apache.ignite.ml.math.primitives.matrix.MatrixStorage;
import org.apache.ignite.ml.math.util.MatrixUtil;

/**
 * Array based {@link MatrixStorage} implementation.
 */
public class DenseMatrixStorage implements MatrixStorage {
    /** Backing data array. */
    private double[] data;
    /** Amount of rows in the matrix. */
    private int rows;
    /** Amount of columns in the matrix. */
    private int cols;
    /** Mode specifying if this matrix is row-major or column-major. */
    private int stoMode;
    /** Index mapper */
    private IgniteIntIntToIntBiFunction idxMapper;

    /**
     *
     */
    public DenseMatrixStorage() {
        // No-op.
    }

    /**
     * @param rows Amount of rows in the matrix.
     * @param cols Amount of columns in the matrix.
     */
    public DenseMatrixStorage(int rows, int cols) {
        this(rows, cols, StorageConstants.ROW_STORAGE_MODE);
    }

    /** */
    public DenseMatrixStorage(int rows, int cols, int stoMode) {
        assert rows > 0;
        assert cols > 0;

        this.data = new double[rows * cols];
        this.rows = rows;
        this.cols = cols;
        idxMapper = indexMapper(stoMode);
        this.stoMode = stoMode;
    }

    /**
     * @param data Backing data array.
     */
    public DenseMatrixStorage(double[][] data, int stoMode) {
        this(MatrixUtil.flatten(data, stoMode), data.length, stoMode);
    }

    /**
     * @param data Backing data array.
     */
    public DenseMatrixStorage(double[][] data) {
        this(MatrixUtil.flatten(data, StorageConstants.ROW_STORAGE_MODE), data.length);
    }

    /**
     * @param data Backing data array.
     */
    public DenseMatrixStorage(double[] data, int rows, int stoMode) {
        assert data != null;
        assert data.length % rows == 0;

        this.data = data;
        this.rows = rows;
        this.cols = data.length / rows;
        idxMapper = indexMapper(stoMode);
        this.stoMode = stoMode;

        assert rows > 0;
        assert cols > 0;
    }

    /**
     * @param data Backing data array.
     */
    public DenseMatrixStorage(double[] data, int rows) {
        this(data, rows, StorageConstants.ROW_STORAGE_MODE);
    }

    /** {@inheritDoc} */
    @Override public double get(int x, int y) {
        return data[idxMapper.apply(x, y)];
    }

    /** {@inheritDoc} */
    @Override public boolean isDense() {
        return true;
    }

    /** {@inheritDoc} */
    @Override public boolean isDistributed() {
        return false;
    }

    /** {@inheritDoc} */
    @Override public void set(int x, int y, double v) {
        data[idxMapper.apply(x, y)] = v;
    }

    /** {@inheritDoc} */
    @Override public int columnSize() {
        return cols;
    }

    /** {@inheritDoc} */
    @Override public int rowSize() {
        return rows;
    }

    /** {@inheritDoc} */
    @Override public boolean isArrayBased() {
        return true;
    }

    /** {@inheritDoc} */
    @Override public double[] data() {
        return data;
    }

    /** {@inheritDoc} */
    @Override public int storageMode() {
        return stoMode;
    }

    /**
     * Get the index mapper for given access mode.
     *
     * NB: inverted for {@link Blas}.
     *
     * @param stoMode Access mode.
     */
    private IgniteIntIntToIntBiFunction indexMapper(int stoMode) {
        return stoMode == StorageConstants.COLUMN_STORAGE_MODE ? (r, c) -> r * cols + c :
            (r, c) -> c * rows + r;
    }

    /** {@inheritDoc} */
    @Override public void writeExternal(ObjectOutput out) throws IOException {
        out.writeInt(rows);
        out.writeInt(cols);
        out.writeInt(stoMode);

        out.writeObject(data);
    }

    /** {@inheritDoc} */
    @Override public void readExternal(ObjectInput in) throws IOException, ClassNotFoundException {
        rows = in.readInt();
        cols = in.readInt();
        stoMode = in.readInt();
        idxMapper = indexMapper(stoMode);

        data = (double[])in.readObject();
    }

<<<<<<< HEAD
    /** {@inheritDoc} */
=======
    /** Get the access mode of this storage. */
>>>>>>> e2282416
    @Override public int accessMode() {
        return stoMode;
    }

    /** {@inheritDoc} */
    @Override public int hashCode() {
        int res = 1;

        res += res * 37 + rows;
        res += res * 37 + cols;
        res += res * 37 + stoMode;
        res += res * 37 + Arrays.hashCode(data);

        return res;
    }

    /** {@inheritDoc} */
    @Override public boolean equals(Object o) {
        if (this == o)
            return true;

        if (o == null || getClass() != o.getClass())
            return false;

        DenseMatrixStorage that = (DenseMatrixStorage)o;

        return stoMode == that.stoMode && Arrays.equals(data, that.data);
    }
}<|MERGE_RESOLUTION|>--- conflicted
+++ resolved
@@ -183,11 +183,7 @@
         data = (double[])in.readObject();
     }
 
-<<<<<<< HEAD
-    /** {@inheritDoc} */
-=======
-    /** Get the access mode of this storage. */
->>>>>>> e2282416
+    /** {@inheritDoc} */
     @Override public int accessMode() {
         return stoMode;
     }
