--- conflicted
+++ resolved
@@ -346,11 +346,7 @@
                 IDLE_VERIFY_FILE_PREFIX + LocalDateTime.now().format(TIME_FORMATTER) + ".txt");
 
             try (PrintWriter pw = new PrintWriter(f)) {
-<<<<<<< HEAD
-                res.print(System.out::print, true);
-=======
                 res.print(pw::print, true);
->>>>>>> bb182f65
                 pw.flush();
 
                 System.out.println("See log for additional information. " + f.getAbsolutePath());
