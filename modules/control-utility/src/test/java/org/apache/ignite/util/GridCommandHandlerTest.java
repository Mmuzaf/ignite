/*
 * Licensed to the Apache Software Foundation (ASF) under one or more
 * contributor license agreements.  See the NOTICE file distributed with
 * this work for additional information regarding copyright ownership.
 * The ASF licenses this file to You under the Apache License, Version 2.0
 * (the "License"); you may not use this file except in compliance with
 * the License.  You may obtain a copy of the License at
 *
 *      http://www.apache.org/licenses/LICENSE-2.0
 *
 * Unless required by applicable law or agreed to in writing, software
 * distributed under the License is distributed on an "AS IS" BASIS,
 * WITHOUT WARRANTIES OR CONDITIONS OF ANY KIND, either express or implied.
 * See the License for the specific language governing permissions and
 * limitations under the License.
 */

package org.apache.ignite.util;

import java.io.File;
import java.io.IOException;
import java.io.RandomAccessFile;
import java.io.Serializable;
import java.lang.reflect.Field;
import java.nio.file.Files;
import java.nio.file.Path;
import java.nio.file.Paths;
import java.util.ArrayList;
import java.util.Arrays;
import java.util.BitSet;
import java.util.Collection;
import java.util.Collections;
import java.util.HashMap;
import java.util.List;
import java.util.Map;
import java.util.Set;
import java.util.TreeMap;
import java.util.TreeSet;
import java.util.UUID;
import java.util.concurrent.CountDownLatch;
import java.util.concurrent.ThreadLocalRandom;
import java.util.concurrent.TimeUnit;
import java.util.concurrent.atomic.AtomicBoolean;
import java.util.concurrent.atomic.AtomicInteger;
import java.util.concurrent.atomic.AtomicLong;
import java.util.concurrent.atomic.LongAdder;
import java.util.function.Function;
import java.util.function.UnaryOperator;
import java.util.regex.Matcher;
import java.util.regex.Pattern;
import java.util.stream.Collectors;
import java.util.stream.IntStream;
import javax.cache.processor.EntryProcessor;
import javax.cache.processor.EntryProcessorException;
import javax.cache.processor.MutableEntry;
import org.apache.ignite.Ignite;
import org.apache.ignite.IgniteAtomicSequence;
import org.apache.ignite.IgniteCache;
import org.apache.ignite.IgniteCheckedException;
import org.apache.ignite.IgniteDataStreamer;
import org.apache.ignite.IgniteException;
import org.apache.ignite.ShutdownPolicy;
import org.apache.ignite.cache.affinity.rendezvous.RendezvousAffinityFunction;
import org.apache.ignite.cluster.BaselineNode;
import org.apache.ignite.cluster.ClusterNode;
import org.apache.ignite.cluster.ClusterState;
import org.apache.ignite.configuration.CacheConfiguration;
import org.apache.ignite.configuration.DataRegionConfiguration;
import org.apache.ignite.configuration.IgniteConfiguration;
import org.apache.ignite.internal.GridJobExecuteResponse;
import org.apache.ignite.internal.IgniteEx;
import org.apache.ignite.internal.IgniteInternalFuture;
import org.apache.ignite.internal.IgniteNodeAttributes;
import org.apache.ignite.internal.TestRecordingCommunicationSpi;
import org.apache.ignite.internal.client.GridClientFactory;
import org.apache.ignite.internal.client.impl.GridClientImpl;
import org.apache.ignite.internal.client.util.GridConcurrentHashSet;
import org.apache.ignite.internal.commandline.CommandHandler;
import org.apache.ignite.internal.commandline.cache.argument.FindAndDeleteGarbageArg;
import org.apache.ignite.internal.managers.communication.GridIoMessage;
import org.apache.ignite.internal.pagemem.wal.record.DataEntry;
import org.apache.ignite.internal.processors.cache.CacheObjectImpl;
import org.apache.ignite.internal.processors.cache.ClusterStateTestUtils;
import org.apache.ignite.internal.processors.cache.GridCacheContext;
import org.apache.ignite.internal.processors.cache.GridCacheEntryEx;
import org.apache.ignite.internal.processors.cache.GridCacheMvccCandidate;
import org.apache.ignite.internal.processors.cache.GridCacheOperation;
import org.apache.ignite.internal.processors.cache.KeyCacheObjectImpl;
import org.apache.ignite.internal.processors.cache.distributed.dht.GridDhtTxFinishRequest;
import org.apache.ignite.internal.processors.cache.distributed.near.GridNearLockResponse;
import org.apache.ignite.internal.processors.cache.distributed.near.GridNearTxFinishRequest;
import org.apache.ignite.internal.processors.cache.distributed.near.GridNearTxLocal;
import org.apache.ignite.internal.processors.cache.persistence.CheckpointState;
import org.apache.ignite.internal.processors.cache.persistence.GridCacheDatabaseSharedManager;
import org.apache.ignite.internal.processors.cache.persistence.db.IgniteCacheGroupsWithRestartsTest;
import org.apache.ignite.internal.processors.cache.persistence.diagnostic.pagelocktracker.dumpprocessors.ToFileDumpProcessor;
import org.apache.ignite.internal.processors.cache.transactions.IgniteInternalTx;
import org.apache.ignite.internal.processors.cache.transactions.IgniteTxEntry;
import org.apache.ignite.internal.processors.cache.transactions.TransactionProxyImpl;
import org.apache.ignite.internal.processors.cache.verify.IdleVerifyResultV2;
import org.apache.ignite.internal.processors.cache.version.GridCacheVersion;
import org.apache.ignite.internal.processors.cache.warmup.BlockedWarmUpConfiguration;
import org.apache.ignite.internal.processors.cache.warmup.BlockedWarmUpStrategy;
import org.apache.ignite.internal.processors.cache.warmup.WarmUpTestPluginProvider;
import org.apache.ignite.internal.processors.cluster.GridClusterStateProcessor;
import org.apache.ignite.internal.util.future.IgniteFinishedFutureImpl;
import org.apache.ignite.internal.util.lang.GridAbsPredicate;
import org.apache.ignite.internal.util.lang.GridFunc;
import org.apache.ignite.internal.util.typedef.G;
import org.apache.ignite.internal.util.typedef.X;
import org.apache.ignite.internal.util.typedef.internal.CU;
import org.apache.ignite.internal.util.typedef.internal.U;
import org.apache.ignite.internal.visor.cache.VisorFindAndDeleteGarbageInPersistenceTaskResult;
import org.apache.ignite.internal.visor.tx.VisorTxInfo;
import org.apache.ignite.internal.visor.tx.VisorTxTaskResult;
import org.apache.ignite.lang.IgniteBiPredicate;
import org.apache.ignite.lang.IgniteFuture;
import org.apache.ignite.lang.IgniteInClosure;
import org.apache.ignite.lang.IgnitePredicate;
import org.apache.ignite.lang.IgniteUuid;
import org.apache.ignite.plugin.extensions.communication.Message;
import org.apache.ignite.spi.communication.tcp.TcpCommunicationSpi;
import org.apache.ignite.spi.metric.LongMetric;
import org.apache.ignite.testframework.GridTestUtils;
import org.apache.ignite.testframework.junits.WithSystemProperty;
import org.apache.ignite.transactions.Transaction;
import org.apache.ignite.transactions.TransactionRollbackException;
import org.apache.ignite.transactions.TransactionTimeoutException;
import org.jetbrains.annotations.NotNull;
import org.jetbrains.annotations.Nullable;
import org.junit.Test;

import static java.io.File.separatorChar;
import static org.apache.ignite.IgniteSystemProperties.IGNITE_CLUSTER_NAME;
import static org.apache.ignite.cache.CacheAtomicityMode.TRANSACTIONAL;
import static org.apache.ignite.cache.CacheMode.PARTITIONED;
import static org.apache.ignite.cache.CacheWriteSynchronizationMode.FULL_SYNC;
import static org.apache.ignite.cache.PartitionLossPolicy.READ_ONLY_SAFE;
import static org.apache.ignite.cluster.ClusterState.ACTIVE;
import static org.apache.ignite.cluster.ClusterState.ACTIVE_READ_ONLY;
import static org.apache.ignite.cluster.ClusterState.INACTIVE;
import static org.apache.ignite.events.EventType.EVT_NODE_FAILED;
import static org.apache.ignite.events.EventType.EVT_NODE_LEFT;
import static org.apache.ignite.internal.commandline.CommandHandler.CONFIRM_MSG;
import static org.apache.ignite.internal.commandline.CommandHandler.EXIT_CODE_CONNECTION_FAILED;
import static org.apache.ignite.internal.commandline.CommandHandler.EXIT_CODE_INVALID_ARGUMENTS;
import static org.apache.ignite.internal.commandline.CommandHandler.EXIT_CODE_OK;
import static org.apache.ignite.internal.commandline.CommandHandler.EXIT_CODE_UNEXPECTED_ERROR;
import static org.apache.ignite.internal.commandline.CommandList.DEACTIVATE;
import static org.apache.ignite.internal.commandline.encryption.EncryptionSubcommands.CACHE_GROUP_KEY_IDS;
import static org.apache.ignite.internal.commandline.encryption.EncryptionSubcommands.CHANGE_CACHE_GROUP_KEY;
import static org.apache.ignite.internal.commandline.encryption.EncryptionSubcommands.REENCRYPTION_RATE;
import static org.apache.ignite.internal.commandline.encryption.EncryptionSubcommands.REENCRYPTION_RESUME;
import static org.apache.ignite.internal.commandline.encryption.EncryptionSubcommands.REENCRYPTION_STATUS;
import static org.apache.ignite.internal.commandline.encryption.EncryptionSubcommands.REENCRYPTION_SUSPEND;
import static org.apache.ignite.internal.encryption.AbstractEncryptionTest.MASTER_KEY_NAME_2;
import static org.apache.ignite.internal.processors.cache.persistence.GridCacheDatabaseSharedManager.IGNITE_PDS_SKIP_CHECKPOINT_ON_NODE_STOP;
import static org.apache.ignite.internal.processors.cache.persistence.snapshot.AbstractSnapshotSelfTest.doSnapshotCancellationTest;
import static org.apache.ignite.internal.processors.cache.persistence.snapshot.AbstractSnapshotSelfTest.snp;
import static org.apache.ignite.internal.processors.cache.persistence.snapshot.IgniteSnapshotManager.SNAPSHOT_METRICS;
import static org.apache.ignite.internal.processors.cache.persistence.snapshot.IgniteSnapshotManager.resolveSnapshotWorkDirectory;
import static org.apache.ignite.internal.processors.cache.verify.IdleVerifyUtility.GRID_NOT_IDLE_MSG;
import static org.apache.ignite.internal.processors.diagnostic.DiagnosticProcessor.DEFAULT_TARGET_FOLDER;
import static org.apache.ignite.testframework.GridTestUtils.assertContains;
import static org.apache.ignite.testframework.GridTestUtils.assertThrows;
import static org.apache.ignite.testframework.GridTestUtils.runAsync;
import static org.apache.ignite.testframework.GridTestUtils.waitForCondition;
import static org.apache.ignite.transactions.TransactionConcurrency.OPTIMISTIC;
import static org.apache.ignite.transactions.TransactionConcurrency.PESSIMISTIC;
import static org.apache.ignite.transactions.TransactionIsolation.READ_COMMITTED;

/**
 * Command line handler test.
 * You can use this class if you need create nodes for each test.
 * If you not necessary create nodes for each test you can try use {@link GridCommandHandlerClusterByClassTest}
 */
public class GridCommandHandlerTest extends GridCommandHandlerClusterPerMethodAbstractTest {
    /** Partitioned cache name. */
    protected static final String PARTITIONED_CACHE_NAME = "part_cache";

    /** Replicated cache name. */
    protected static final String REPLICATED_CACHE_NAME = "repl_cache";

    /** */
    protected static File defaultDiagnosticDir;

    /** */
    protected static File customDiagnosticDir;

    /** {@inheritDoc} */
    @Override protected void beforeTest() throws Exception {
        super.beforeTest();

        initDiagnosticDir();

        cleanDiagnosticDir();
    }

    /** {@inheritDoc} */
    @Override protected void cleanPersistenceDir() throws Exception {
        super.cleanPersistenceDir();

        cleanDiagnosticDir();
    }

    /**
     * @throws IgniteCheckedException If failed.
     */
    protected void initDiagnosticDir() throws IgniteCheckedException {
        defaultDiagnosticDir = new File(U.defaultWorkDirectory()
            + separatorChar + DEFAULT_TARGET_FOLDER + separatorChar);

        customDiagnosticDir = new File(U.defaultWorkDirectory()
            + separatorChar + "diagnostic_test_dir" + separatorChar);
    }

    /**
     * Clean diagnostic directories.
     */
    protected void cleanDiagnosticDir() {
        U.delete(defaultDiagnosticDir);
        U.delete(customDiagnosticDir);
    }

    /**
     * Test activation works via control.sh
     *
     * @throws Exception If failed.
     */
    @Test
    public void testActivate() throws Exception {
        Ignite ignite = startGrids(1);

        injectTestSystemOut();

        assertEquals(INACTIVE, ignite.cluster().state());

        assertEquals(EXIT_CODE_OK, execute("--activate"));

        assertEquals(ACTIVE, ignite.cluster().state());

        assertContains(log, testOut.toString(), "Command deprecated. Use --set-state instead.");
    }

    /**
     * Test clients leakage.
     *
     * @throws Exception If failed.
     */
    @Test
    public void testClientsLeakage() throws Exception {
        startGrids(1);

        Map<UUID, GridClientImpl> clnts = U.field(GridClientFactory.class, "openClients");

        Map<UUID, GridClientImpl> clntsBefore = new HashMap<>(clnts);

        assertEquals(EXIT_CODE_OK, execute("--set-state", "ACTIVE"));

        Map<UUID, GridClientImpl> clntsAfter1 = new HashMap<>(clnts);

        assertTrue("Still opened clients: " + new ArrayList<>(clnts.values()), clntsBefore.equals(clntsAfter1));

        stopAllGrids();

        assertEquals(EXIT_CODE_CONNECTION_FAILED, execute("--set-state", "ACTIVE"));

        Map<UUID, GridClientImpl> clntsAfter2 = new HashMap<>(clnts);

        assertTrue("Still opened clients: " + new ArrayList<>(clnts.values()), clntsBefore.equals(clntsAfter2));
    }

    private CacheConfiguration cacheConfiguration(String cacheName) {
        CacheConfiguration ccfg = new CacheConfiguration(cacheName)
            .setAtomicityMode(TRANSACTIONAL)
            .setAffinity(new RendezvousAffinityFunction(false, 32))
            .setBackups(1);

        return ccfg;
    }

    /**
     * Starts cluster of two nodes and prepares situation of corrupted PDS on node2
     * so it enters maintenance mode on restart.
     *
     * @param cachesToStart Configurations of caches that should be started in cluster.
     * @param cacheToCorrupt Function determining should cache with given name be corrupted or not.
     */
    private File startGridAndPutNodeToMaintenance(CacheConfiguration[] cachesToStart,
                                                  @Nullable Function<String, Boolean> cacheToCorrupt) throws Exception {
        assert cachesToStart != null && cachesToStart.length > 0;

        IgniteEx ig0 = startGrid(0);
        IgniteEx ig1 = startGrid(1);

        String ig1Folder = ig1.context().pdsFolderResolver().resolveFolders().folderName();
        File dbDir = U.resolveWorkDirectory(ig1.configuration().getWorkDirectory(), "db", false);

        File ig1LfsDir = new File(dbDir, ig1Folder);

        ig0.cluster().baselineAutoAdjustEnabled(false);
        ig0.cluster().state(ACTIVE);

        IgniteCache dfltCache = ig0.getOrCreateCache(cachesToStart[0]);

        if (cachesToStart.length > 1) {
            for (int i = 1; i < cachesToStart.length; i++)
                ig0.getOrCreateCache(cachesToStart[i]);
        }

        for (int k = 0; k < 1000; k++)
            dfltCache.put(k, k);

        GridCacheDatabaseSharedManager dbMrg0 = (GridCacheDatabaseSharedManager) ig0.context().cache().context().database();
        GridCacheDatabaseSharedManager dbMrg1 = (GridCacheDatabaseSharedManager) ig1.context().cache().context().database();

        dbMrg0.forceCheckpoint("cp").futureFor(CheckpointState.FINISHED).get();
        dbMrg1.forceCheckpoint("cp").futureFor(CheckpointState.FINISHED).get();

        Arrays.stream(cachesToStart)
            .map(ccfg -> ccfg.getName())
            .filter(name -> cacheToCorrupt.apply(name))
            .forEach(name -> ig0.cluster().disableWal(name));

        for (int k = 1000; k < 2000; k++)
            dfltCache.put(k, k);

        stopGrid(1);

        File[] cpMarkers = new File(ig1LfsDir, "cp").listFiles();

        for (File cpMark : cpMarkers) {
            if (cpMark.getName().contains("-END"))
                cpMark.delete();
        }

        assertThrows(log, () -> startGrid(1), Exception.class, null);

        return ig1LfsDir;
    }

    /**
     * Test verifies persistence clean command with explicit list of caches to be cleaned.
     *
     * @throws Exception If failed.
     */
    @Test
    public void testPersistenceCleanSpecifiedCachesCommand() throws Exception {
        String cacheName0 = DEFAULT_CACHE_NAME + "0";
        String cacheName1 = DEFAULT_CACHE_NAME + "1";
        String cacheName2 = DEFAULT_CACHE_NAME + "2";
        String cacheName3 = DEFAULT_CACHE_NAME + "3";

        String nonExistingCacheName = DEFAULT_CACHE_NAME + "4";

        File mntcNodeWorkDir = startGridAndPutNodeToMaintenance(
            new CacheConfiguration[]{
                cacheConfiguration(cacheName0),
                cacheConfiguration(cacheName1),
                cacheConfiguration(cacheName2),
                cacheConfiguration(cacheName3)
            },
            s -> !s.equals(cacheName3));

        IgniteEx ig1 = startGrid(1);

        String port = ig1.localNode().attribute(IgniteNodeAttributes.ATTR_REST_TCP_PORT).toString();

        assertEquals(EXIT_CODE_INVALID_ARGUMENTS, execute("--persistence", "clean", "caches",
            nonExistingCacheName,
            "--host", "localhost", "--port", port));

        assertEquals(EXIT_CODE_OK, execute("--persistence", "clean", "caches",
            cacheName0 + "," + cacheName1,
            "--host", "localhost", "--port", port));

        boolean cleanedEmpty = Arrays.stream(mntcNodeWorkDir.listFiles())
            .filter(f -> f.getName().contains(cacheName0) || f.getName().contains(cacheName1))
            .map(f -> f.listFiles().length == 1)
            .reduce(true, (t, u) -> t && u);

        assertTrue(cleanedEmpty);

        boolean nonCleanedNonEmpty = Arrays.stream(mntcNodeWorkDir.listFiles())
            .filter(f -> f.getName().contains(cacheName2) || f.getName().contains(cacheName3))
            .map(f -> f.listFiles().length > 1)
            .reduce(true, (t, u) -> t && u);

        assertTrue(nonCleanedNonEmpty);

        stopGrid(1);

        ig1 = startGrid(1);

        assertTrue(ig1.context().maintenanceRegistry().isMaintenanceMode());

        assertEquals(EXIT_CODE_OK, execute("--persistence", "clean", "caches",
            cacheName2,
            "--host", "localhost", "--port", port));

        stopGrid(1);

        ig1 = startGrid(1);

        assertFalse(ig1.context().maintenanceRegistry().isMaintenanceMode());
    }

    /**
     * Test verifies persistence clean command cleaning only corrupted caches and not touching others.
     *
     * @throws Exception If failed.
     */
    @Test
    public void testPersistenceCleanCorruptedCachesCommand() throws Exception {
        String cacheName0 = DEFAULT_CACHE_NAME + "0";
        String cacheName1 = DEFAULT_CACHE_NAME + "1";
        String cacheName2 = DEFAULT_CACHE_NAME + "2";
        String cacheName3 = DEFAULT_CACHE_NAME + "3";

        File mntcNodeWorkDir = startGridAndPutNodeToMaintenance(
            new CacheConfiguration[]{
                cacheConfiguration(cacheName0),
                cacheConfiguration(cacheName1),
                cacheConfiguration(cacheName2),
                cacheConfiguration(cacheName3)
            },
            s -> !s.equals(cacheName3));

        IgniteEx ig1 = startGrid(1);

        String port = ig1.localNode().attribute(IgniteNodeAttributes.ATTR_REST_TCP_PORT).toString();

        assertEquals(EXIT_CODE_OK, execute("--persistence", "clean", "corrupted",
            "--host", "localhost", "--port", port));

        boolean cleanedEmpty = Arrays.stream(mntcNodeWorkDir.listFiles())
            .filter(f ->
                f.getName().contains(cacheName0)
                || f.getName().contains(cacheName1)
                || f.getName().contains(cacheName2)
            )
            .map(f -> f.listFiles().length == 1)
            .reduce(true, (t, u) -> t && u);

        assertTrue(cleanedEmpty);

        stopGrid(1);

        ig1 = startGrid(1);

        assertFalse(ig1.context().maintenanceRegistry().isMaintenanceMode());
    }

    /**
     * Test verifies persistence clean all command that cleans all cache directories.
     *
     * @throws Exception
     */
    @Test
    public void testPersistenceCleanAllCachesCommand() throws Exception {
        String cacheName0 = DEFAULT_CACHE_NAME + "0";
        String cacheName1 = DEFAULT_CACHE_NAME + "1";

        File mntcNodeWorkDir = startGridAndPutNodeToMaintenance(
            new CacheConfiguration[]{
                cacheConfiguration(cacheName0),
                cacheConfiguration(cacheName1)
            },
            s -> s.equals(cacheName0));

        IgniteEx ig1 = startGrid(1);

        String port = ig1.localNode().attribute(IgniteNodeAttributes.ATTR_REST_TCP_PORT).toString();

        assertEquals(EXIT_CODE_OK, execute("--persistence", "clean", "all",
            "--host", "localhost", "--port", port));

        boolean allEmpty = Arrays.stream(mntcNodeWorkDir.listFiles())
            .filter(File::isDirectory)
            .filter(f -> f.getName().startsWith("cache-"))
            .map(f -> f.listFiles().length == 1)
            .reduce(true, (t, u) -> t && u);

        assertTrue(allEmpty);

        stopGrid(1);

        ig1 = startGrid(1);

        assertFalse(ig1.context().maintenanceRegistry().isMaintenanceMode());
    }

    /**
     * Test verifies that persistence backup command to backup all caches backs up all cache directories.
     * 
     * @throws Exception If failed.
     */
    @Test
    public void testPersistenceBackupAllCachesCommand() throws Exception {
        String cacheName0 = DEFAULT_CACHE_NAME + "0";
        String cacheName1 = DEFAULT_CACHE_NAME + "1";

        File mntcNodeWorkDir = startGridAndPutNodeToMaintenance(
            new CacheConfiguration[]{
                cacheConfiguration(cacheName0),
                cacheConfiguration(cacheName1)
            },
            s -> s.equals(cacheName0));

        IgniteEx ig1 = startGrid(1);

        String port = ig1.localNode().attribute(IgniteNodeAttributes.ATTR_REST_TCP_PORT).toString();

        assertEquals(EXIT_CODE_OK, execute("--persistence", "backup", "all",
            "--host", "localhost", "--port", port));

        Set<String> backedUpCacheDirs = Arrays.stream(mntcNodeWorkDir.listFiles())
            .filter(File::isDirectory)
            .filter(f -> f.getName().startsWith("backup_"))
            .map(f -> f.getName().substring("backup_".length()))
            .collect(Collectors.toCollection(TreeSet::new));

        Set<String> allCacheDirs = Arrays.stream(mntcNodeWorkDir.listFiles())
            .filter(File::isDirectory)
            .filter(f -> f.getName().startsWith("cache-"))
            .map(File::getName)
            .collect(Collectors.toCollection(TreeSet::new));

        assertEqualsCollections(backedUpCacheDirs, allCacheDirs);

        checkCacheAndBackupDirsContent(mntcNodeWorkDir);
    }

    /**
     * Test verifies that persistence backup command copies all corrupted caches content to backup directory
     * but does not touch other directories.
     *
     * @throws Exception If failed.
     */
    @Test
    public void testPersistenceBackupCorruptedCachesCommand() throws Exception {
        String cacheName0 = DEFAULT_CACHE_NAME + "0";
        String cacheName1 = DEFAULT_CACHE_NAME + "1";

        File mntcNodeWorkDir = startGridAndPutNodeToMaintenance(
            new CacheConfiguration[]{
                cacheConfiguration(cacheName0),
                cacheConfiguration(cacheName1)
            },
            s -> s.equals(cacheName0));

        IgniteEx ig1 = startGrid(1);

        String port = ig1.localNode().attribute(IgniteNodeAttributes.ATTR_REST_TCP_PORT).toString();

        assertEquals(EXIT_CODE_OK, execute("--persistence", "backup", "corrupted",
            "--host", "localhost", "--port", port));

        long backedUpCachesCnt = Arrays.stream(mntcNodeWorkDir.listFiles())
            .filter(File::isDirectory)
            .filter(f -> f.getName().startsWith("backup_"))
            .filter(f -> f.getName().contains(cacheName0))
            .count();

        assertEquals(1, backedUpCachesCnt);

        checkCacheAndBackupDirsContent(mntcNodeWorkDir);
    }

    /**
     * Test verifies that persistence backup command with specified caches copied only content of that caches and
     * doesn't touch other directories.
     *
     * @throws Exception If failed.
     */
    @Test
    public void testPersistenceBackupSpecifiedCachesCommand() throws Exception {
        String cacheName0 = DEFAULT_CACHE_NAME + "0";
        String cacheName1 = DEFAULT_CACHE_NAME + "1";
        String cacheName2 = DEFAULT_CACHE_NAME + "2";

        String nonExistingCacheName = "nonExistingCache";

        File mntcNodeWorkDir = startGridAndPutNodeToMaintenance(
            new CacheConfiguration[]{
                cacheConfiguration(cacheName0),
                cacheConfiguration(cacheName1),
                cacheConfiguration(cacheName2)
            },
            s -> s.equals(cacheName0) || s.equals(cacheName2));

        IgniteEx ig1 = startGrid(1);

        String port = ig1.localNode().attribute(IgniteNodeAttributes.ATTR_REST_TCP_PORT).toString();

        assertEquals(EXIT_CODE_INVALID_ARGUMENTS, execute("--persistence", "backup", "caches",
            nonExistingCacheName,
            "--host", "localhost", "--port", port));

        assertEquals(EXIT_CODE_OK, execute("--persistence", "backup", "caches",
            cacheName0 + "," + cacheName2,
            "--host", "localhost", "--port", port));

        long backedUpCachesCnt = Arrays.stream(mntcNodeWorkDir.listFiles())
            .filter(File::isDirectory)
            .filter(f -> f.getName().startsWith("backup_"))
            .count();

        assertEquals(2, backedUpCachesCnt);

        checkCacheAndBackupDirsContent(mntcNodeWorkDir);
    }

    /** */
    private void checkCacheAndBackupDirsContent(File mntcNodeWorkDir) {
        List<File> backupDirs = Arrays.stream(mntcNodeWorkDir.listFiles())
            .filter(File::isDirectory)
            .filter(f -> f.getName().startsWith("backup_"))
            .collect(Collectors.toList());

        Path mntcNodeWorkDirPath = mntcNodeWorkDir.toPath();

        for (File bDir : backupDirs) {
            File origCacheDir = mntcNodeWorkDirPath.resolve(bDir.getName().substring("backup_".length())).toFile();

            assertTrue(origCacheDir.isDirectory());

            assertEquals(origCacheDir.listFiles().length, bDir.listFiles().length);
        }
    }

    /**
     * Test enabling/disabling read-only mode works via control.sh
     *
     * @throws Exception If failed.
     */
    @Test
    public void testReadOnlyEnableDisable() throws Exception {
        Ignite ignite = startGrids(1);

        ignite.cluster().state(ACTIVE);

        assertEquals(ACTIVE, ignite.cluster().state());

        injectTestSystemOut();

        assertEquals(EXIT_CODE_OK, execute("--set-state", "ACTIVE_READ_ONLY"));

        assertEquals(ACTIVE_READ_ONLY, ignite.cluster().state());

        assertContains(log, testOut.toString(), "Cluster state changed to ACTIVE_READ_ONLY");

        assertEquals(EXIT_CODE_OK, execute("--set-state", "ACTIVE"));

        assertEquals(ACTIVE, ignite.cluster().state());

        assertContains(log, testOut.toString(), "Cluster state changed to ACTIVE");
    }

    /**
     * Verifies that update-tag action obeys its specification: doesn't allow updating tag on inactive cluster,
     *
     * @throws Exception If failed.
     */
    @Test
    public void testClusterChangeTag() throws Exception {
        final String newTag = "new_tag";

        IgniteEx cl = startGrid(0);

        injectTestSystemOut();

        assertEquals(EXIT_CODE_OK, execute("--change-tag", newTag));

        String out = testOut.toString();

        //because cluster is inactive
        assertTrue(out.contains("Error has occurred during tag update:"));

        cl.cluster().active(true);

        //because new tag should be non-empty string
        assertEquals(EXIT_CODE_INVALID_ARGUMENTS, execute("--change-tag", ""));

        assertEquals(EXIT_CODE_OK, execute("--change-tag", newTag));

        boolean tagUpdated = GridTestUtils.waitForCondition(() -> newTag.equals(cl.cluster().tag()), 10_000);
        assertTrue("Tag has not been updated in 10 seconds", tagUpdated);
    }

    /**
     * Test deactivation works via control.sh
     *
     * @throws Exception If failed.
     */
    @Test
    public void testDeactivate() throws Exception {
        Ignite ignite = startGrids(1);

        assertFalse(ignite.cluster().active());
        assertEquals(INACTIVE, ignite.cluster().state());

        ignite.cluster().state(ACTIVE);

        assertTrue(ignite.cluster().active());
        assertEquals(ACTIVE, ignite.cluster().state());

        injectTestSystemOut();

        assertEquals(EXIT_CODE_OK, execute("--deactivate"));

        assertFalse(ignite.cluster().active());
        assertEquals(INACTIVE, ignite.cluster().state());

        assertContains(log, testOut.toString(), "Command deprecated. Use --set-state instead.");
    }

    /**
     * Test "deactivate" via control.sh when a non-persistent cache involved.
     *
     * @throws Exception If failed.
     */
    @Test
    public void testDeactivateNonPersistent() throws Exception {
        checkDeactivateNonPersistent("--deactivate");
    }

    /**
     * Test "set-state inactive" via control.sh when a non-persistent cache involved.
     *
     * @throws Exception If failed.
     */
    @Test
    public void testSetInactiveNonPersistent() throws Exception {
        checkDeactivateNonPersistent("--set-state", "inactive");
    }

    /**
     * Launches cluster deactivation. Works via control.sh when a non-persistent cache involved.
     *
     *  @param cmd Certain command to deactivate cluster.
     */
    private void checkDeactivateNonPersistent(String... cmd) throws Exception {
        dataRegionConfiguration = new DataRegionConfiguration()
            .setName("non-persistent-dataRegion")
            .setPersistenceEnabled(false);

        Ignite ignite = startGrids(1);

        ignite.cluster().state(ACTIVE);

        assertTrue(ignite.cluster().active());
        assertEquals(ACTIVE, ignite.cluster().state());

        ignite.createCache(new CacheConfiguration<>("non-persistent-cache")
            .setDataRegionName("non-persistent-dataRegion"));

        injectTestSystemOut();

        assertEquals(EXIT_CODE_UNEXPECTED_ERROR, execute(cmd));

        assertTrue(ignite.cluster().active());
        assertEquals(ACTIVE, ignite.cluster().state());
        assertContains(log, testOut.toString(), GridClusterStateProcessor.DATA_LOST_ON_DEACTIVATION_WARNING);

        List<String> forceCmd = new ArrayList<>(Arrays.asList(cmd));
        forceCmd.add("--force");

        assertEquals(EXIT_CODE_OK, execute(forceCmd));

        assertFalse(ignite.cluster().active());
        assertEquals(INACTIVE, ignite.cluster().state());
    }

    /**
     * Test the deactivation command on the active and no cluster with checking
     * the cluster name(which is set through the system property) in
     * confirmation.
     *
     * @throws Exception If failed.
     * */
    @Test
    @WithSystemProperty(key = IGNITE_CLUSTER_NAME, value = "TEST_CLUSTER_NAME")
    public void testDeactivateWithCheckClusterNameInConfirmationBySystemProperty() throws Exception {
        IgniteEx igniteEx = startGrid(0);
        assertFalse(igniteEx.cluster().active());

        deactivateActiveOrNotClusterWithCheckClusterNameInConfirmation(igniteEx, "TEST_CLUSTER_NAME");
    }

    /**
     * Test the deactivation command on the active and no cluster with checking
     * the cluster name(default) in confirmation.
     *
     * @throws Exception If failed.
     * */
    @Test
    public void testDeactivateWithCheckClusterNameInConfirmationByDefault() throws Exception {
        IgniteEx igniteEx = startGrid(0);
        assertFalse(igniteEx.cluster().active());

        deactivateActiveOrNotClusterWithCheckClusterNameInConfirmation(
            igniteEx,
            igniteEx.context().cache().utilityCache().context().dynamicDeploymentId().toString()
        );
    }

    /**
     * Deactivating the cluster(active and not) with checking the cluster name
     * in the confirmation.
     *
     * @param igniteEx Node.
     * @param clusterName Cluster name to check in the confirmation message.
     * */
    private void deactivateActiveOrNotClusterWithCheckClusterNameInConfirmation(
        IgniteEx igniteEx,
        String clusterName
    ) {
        deactivateWithCheckClusterNameInConfirmation(igniteEx, clusterName);

        igniteEx.cluster().active(true);
        assertTrue(igniteEx.cluster().active());

        deactivateWithCheckClusterNameInConfirmation(igniteEx, clusterName);
    }

    /**
     * Deactivating the cluster with checking the cluster name in the
     * confirmation.
     *
     * @param igniteEx Node.
     * @param clusterName Cluster name to check in the confirmation message.
     * */
    private void deactivateWithCheckClusterNameInConfirmation(IgniteEx igniteEx, String clusterName) {
        autoConfirmation = false;
        injectTestSystemOut();
        injectTestSystemIn(CONFIRM_MSG);

        assertEquals(EXIT_CODE_OK, execute(DEACTIVATE.text()));
        assertFalse(igniteEx.cluster().active());

        assertContains(
            log,
            testOut.toString(),
            "Warning: the command will deactivate a cluster \"" + clusterName + "\"."
        );
    }

    /**
     * Test cluster active state works via control.sh
     *
     * @throws Exception If failed.
     */
    @Test
    public void testState() throws Exception {
        final String newTag = "new_tag";

        Ignite ignite = startGrids(1);

        assertFalse(ignite.cluster().active());

        injectTestSystemOut();

        assertEquals(EXIT_CODE_OK, execute("--state"));

        assertContains(log, testOut.toString(), "Cluster is inactive");

        String out = testOut.toString();

        UUID clId = ignite.cluster().id();
        String clTag = ignite.cluster().tag();

        assertTrue(out.contains("Cluster  ID: " + clId));
        assertTrue(out.contains("Cluster tag: " + clTag));

        ignite.cluster().active(true);

        assertTrue(ignite.cluster().active());

        assertEquals(EXIT_CODE_OK, execute("--state"));

        assertContains(log, testOut.toString(), "Cluster is active");

        ignite.cluster().state(ACTIVE_READ_ONLY);

        awaitPartitionMapExchange();

        assertEquals(ACTIVE_READ_ONLY, ignite.cluster().state());

        assertEquals(EXIT_CODE_OK, execute("--state"));

        assertContains(log, testOut.toString(), "Cluster is active (read-only)");

        boolean tagUpdated = GridTestUtils.waitForCondition(() -> {
            try {
                ignite.cluster().tag(newTag);
            }
            catch (IgniteCheckedException e) {
                return false;
            }

            return true;
        }, 10_000);

        assertTrue("Tag has not been updated in 10 seconds.", tagUpdated);

        assertEquals(EXIT_CODE_OK, execute("--state"));

        out = testOut.toString();

        assertTrue(out.contains("Cluster tag: " + newTag));
    }

    /**
     * Test --set-state command works correct.
     *
     * @throws Exception If failed.
     */
    @Test
    public void testSetState() throws Exception {
        Ignite ignite = startGrids(2);

        ignite.cluster().state(ACTIVE);

        ignite.createCache(ClusterStateTestUtils.partitionedCache(PARTITIONED_CACHE_NAME));
        ignite.createCache(ClusterStateTestUtils.replicatedCache(REPLICATED_CACHE_NAME));

        ignite.cluster().state(INACTIVE);

        injectTestSystemOut();

        assertEquals(INACTIVE, ignite.cluster().state());

        // INACTIVE -> INACTIVE.
        setState(ignite, INACTIVE, "INACTIVE", PARTITIONED_CACHE_NAME, REPLICATED_CACHE_NAME);

        // INACTIVE -> ACTIVE_READ_ONLY.
        setState(ignite, ACTIVE_READ_ONLY, "ACTIVE_READ_ONLY", PARTITIONED_CACHE_NAME, REPLICATED_CACHE_NAME);

        // ACTIVE_READ_ONLY -> ACTIVE_READ_ONLY.
        setState(ignite, ACTIVE_READ_ONLY, "ACTIVE_READ_ONLY", PARTITIONED_CACHE_NAME, REPLICATED_CACHE_NAME);

        // ACTIVE_READ_ONLY -> ACTIVE.
        setState(ignite, ACTIVE, "ACTIVE", PARTITIONED_CACHE_NAME, REPLICATED_CACHE_NAME);

        // ACTIVE -> ACTIVE.
        setState(ignite, ACTIVE, "ACTIVE", PARTITIONED_CACHE_NAME, REPLICATED_CACHE_NAME);

        // ACTIVE -> INACTIVE.
        setState(ignite, INACTIVE, "INACTIVE", PARTITIONED_CACHE_NAME, REPLICATED_CACHE_NAME);

        // INACTIVE -> ACTIVE.
        setState(ignite, ACTIVE, "ACTIVE", PARTITIONED_CACHE_NAME, REPLICATED_CACHE_NAME);

        // ACTIVE -> ACTIVE_READ_ONLY.
        setState(ignite, ACTIVE_READ_ONLY, "ACTIVE_READ_ONLY", PARTITIONED_CACHE_NAME, REPLICATED_CACHE_NAME);

        // ACTIVE_READ_ONLY -> INACTIVE.
        setState(ignite, INACTIVE, "INACTIVE", PARTITIONED_CACHE_NAME, REPLICATED_CACHE_NAME);
    }

    /** */
    private void setState(Ignite ignite, ClusterState state, String strState, String... cacheNames) {
        log.info(ignite.cluster().state() + " -> " + state);

        assertEquals(EXIT_CODE_OK, execute("--set-state", strState));

        assertEquals(state, ignite.cluster().state());

        assertContains(log, testOut.toString(), "Cluster state changed to " + strState);

        List<IgniteEx> nodes = IntStream.range(0, 2)
            .mapToObj(this::grid)
            .collect(Collectors.toList());

        ClusterStateTestUtils.putSomeDataAndCheck(log, nodes, cacheNames);

        if (state == ACTIVE) {
            for (String cacheName : cacheNames)
                grid(0).cache(cacheName).clear();
        }
    }

    /**
     * Test baseline collect works via control.sh
     *
     * @throws Exception If failed.
     */
    @Test
    public void testBaselineCollect() throws Exception {
        Ignite ignite = startGrid(
            optimize(getConfiguration(getTestIgniteInstanceName(0))).setLocalHost("0.0.0.0"));

        Field addresses = ignite.cluster().node().getClass().getDeclaredField("addrs");
        addresses.setAccessible(true);
        addresses.set(ignite.cluster().node(), Arrays.asList("127.0.0.1", "0:0:0:0:0:0:0:1", "10.19.112.175", "188.166.164.247"));
        Field hostNames = ignite.cluster().node().getClass().getDeclaredField("hostNames");
        hostNames.setAccessible(true);
        hostNames.set(ignite.cluster().node(), Arrays.asList("10.19.112.175.hostname"));

        assertFalse(ignite.cluster().active());

        ignite.cluster().active(true);

        injectTestSystemOut();

        { // non verbose mode
            assertEquals(EXIT_CODE_OK, execute("--baseline"));

            List<String> nodesInfo = findBaselineNodesInfo();
            assertEquals(1, nodesInfo.size());
            assertContains(log, nodesInfo.get(0), "Address=188.166.164.247.hostname/188.166.164.247, ");
        }

        { // verbose mode
            assertEquals(EXIT_CODE_OK, execute("--verbose", "--baseline"));

            List<String> nodesInfo = findBaselineNodesInfo();
            assertEquals(1, nodesInfo.size());
            assertContains(log, nodesInfo.get(0), "Addresses=188.166.164.247.hostname/188.166.164.247,10.19.112.175.hostname/10.19.112.175");
        }

        { // empty resolved addresses
            addresses.set(ignite.cluster().node(), Collections.emptyList());
            hostNames.set(ignite.cluster().node(), Collections.emptyList());

            assertEquals(EXIT_CODE_OK, execute("--verbose", "--baseline"));

            List<String> nodesInfo = findBaselineNodesInfo();
            assertEquals(1, nodesInfo.size());
            assertContains(log, nodesInfo.get(0), "ConsistentId=" +
                grid(0).cluster().localNode().consistentId() + ", State=");
        }

        assertEquals(1, ignite.cluster().currentBaselineTopology().size());
    }

    /**
     * Test baseline collect works via control.sh
     *
     * @throws Exception If failed.
     */
    @Test
    public void testBaselineCollectCrd() throws Exception {
        Ignite ignite = startGrids(2);

        assertFalse(ignite.cluster().active());

        ignite.cluster().active(true);

        injectTestSystemOut();

        assertEquals(EXIT_CODE_OK, execute("--baseline", "--port", "11212"));

        String crdStr = findCrdInfo();

        assertEquals("(Coordinator: ConsistentId=" +
            grid(0).cluster().localNode().consistentId() + ", Address=127.0.0.1.hostname/127.0.0.1" + ", Order=1)", crdStr);

        stopGrid(0);

        assertEquals(EXIT_CODE_OK, execute("--baseline", "--port", "11212"));

        crdStr = findCrdInfo();

        assertEquals("(Coordinator: ConsistentId=" +
            grid(1).cluster().localNode().consistentId() + ", Address=127.0.0.1.hostname/127.0.0.1" + ", Order=2)", crdStr);

        startGrid(0);

        assertEquals(EXIT_CODE_OK, execute("--baseline", "--port", "11212"));

        crdStr = findCrdInfo();

        assertEquals("(Coordinator: ConsistentId=" +
            grid(1).cluster().localNode().consistentId() + ", Address=127.0.0.1.hostname/127.0.0.1" + ", Order=2)", crdStr);

        stopGrid(1);

        assertEquals(EXIT_CODE_OK, execute("--baseline", "--port", "11211"));

        crdStr = findCrdInfo();

        assertEquals("(Coordinator: ConsistentId=" +
            grid(0).cluster().localNode().consistentId() + ", Address=127.0.0.1.hostname/127.0.0.1" + ", Order=4)", crdStr);
    }

    /**
     * @return utility information about coordinator
     */
    private String findCrdInfo() {
        String outStr = testOut.toString();

        int i = outStr.indexOf("(Coordinator: ConsistentId=");

        assertTrue(i != -1);

        String crdStr = outStr.substring(i).trim();

        return crdStr.substring(0, crdStr.indexOf('\n')).trim();
    }

    /**
     * @return utility information about baseline nodes
     */
    private List<String> findBaselineNodesInfo() {
        String outStr = testOut.toString();

        int i = outStr.indexOf("Baseline nodes:");

        assertTrue("Baseline nodes information is not found", i != -1);

        int j = outStr.indexOf("\n", i) + 1;

        int beginOfNodeDesc = -1;

        List<String> nodesInfo = new ArrayList<>();

        while ((beginOfNodeDesc = outStr.indexOf("ConsistentId=", j) ) != -1) {
            j = outStr.indexOf("\n", beginOfNodeDesc);
            nodesInfo.add(outStr.substring(beginOfNodeDesc, j).trim());
        }

        return nodesInfo;
    }

    /**
     * @param ignites Ignites.
     * @return Local node consistent ID.
     */
    private String consistentIds(Ignite... ignites) {
        StringBuilder res = new StringBuilder();

        for (Ignite ignite : ignites) {
            String consistentId = ignite.cluster().localNode().consistentId().toString();

            if (res.length() != 0)
                res.append(", ");

            res.append(consistentId);
        }

        return res.toString();
    }

    /**
     * Test baseline add items works via control.sh
     *
     * @throws Exception If failed.
     */
    @Test
    public void testBaselineAdd() throws Exception {
        Ignite ignite = startGrids(1);

        ignite.cluster().baselineAutoAdjustEnabled(false);

        assertFalse(ignite.cluster().active());

        ignite.cluster().active(true);

        assertEquals(EXIT_CODE_INVALID_ARGUMENTS, execute("--baseline", "add"));

        assertEquals(EXIT_CODE_INVALID_ARGUMENTS, execute("--baseline", "add", "non-existent-id"));

        Ignite other = startGrid(2);

        assertEquals(EXIT_CODE_OK, execute("--baseline", "add", consistentIds(other)));

        assertEquals(2, ignite.cluster().currentBaselineTopology().size());
    }

    /**
     * Test connectivity command works via control.sh.
     */
    @Test
    public void testConnectivityCommandWithoutFailedNodes() throws Exception {
        IgniteEx ignite = startGrids(5);

        assertFalse(ignite.cluster().state().active());

        ignite.cluster().state(ACTIVE);

        injectTestSystemOut();

        assertEquals(EXIT_CODE_OK, execute("--diagnostic", "connectivity"));

        assertContains(log, testOut.toString(), "There are no connectivity problems.");
    }

    /**
     * Test that if node exits topology during connectivity check, the command will not fail.
     *
     * Description:
     * 1. Start three nodes.
     * 2. Execute connectivity check.
     * 3. When 3-rd node receives connectivity check compute task, it must stop itself.
     * 4. The command should exit with code OK.
     *
     * @throws Exception If failed.
     */
    @Test
    public void testConnectivityCommandWithNodeExit() throws Exception {
        IgniteEx[] node3 = new IgniteEx[1];

        class KillNode3CommunicationSpi extends TcpCommunicationSpi {
            /** Fail check connection request and stop third node */
            boolean fail;

            public KillNode3CommunicationSpi(boolean fail) {
                this.fail = fail;
            }

            /** {@inheritDoc} */
            @Override public IgniteFuture<BitSet> checkConnection(List<ClusterNode> nodes) {
                if (fail) {
                    runAsync(node3[0]::close);
                    return null;
                }

                return super.checkConnection(nodes);
            }
        }

        IgniteEx node1 = startGrid(1, (UnaryOperator<IgniteConfiguration>) configuration -> {
            configuration.setCommunicationSpi(new KillNode3CommunicationSpi(false));
            return configuration;
        });

        IgniteEx node2 = startGrid(2, (UnaryOperator<IgniteConfiguration>) configuration -> {
            configuration.setCommunicationSpi(new KillNode3CommunicationSpi(false));
            return configuration;
        });

        node3[0] = startGrid(3, (UnaryOperator<IgniteConfiguration>) configuration -> {
            configuration.setCommunicationSpi(new KillNode3CommunicationSpi(true));
            return configuration;
        });

        assertFalse(node1.cluster().state().active());

        node1.cluster().state(ACTIVE);

        assertEquals(3, node1.cluster().nodes().size());

        injectTestSystemOut();

        final IgniteInternalFuture<?> connectivity = runAsync(() -> {
            final int result = execute("--diagnostic", "connectivity");
            assertEquals(EXIT_CODE_OK, result);
        });

        connectivity.get();
    }

    /**
     * Test connectivity command works via control.sh with one node failing.
     */
    @Test
    public void testConnectivityCommandWithFailedNodes() throws Exception {
        UUID okId = UUID.randomUUID();
        UUID failingId = UUID.randomUUID();

        UnaryOperator<IgniteConfiguration> operator = configuration -> {
            configuration.setCommunicationSpi(new TcpCommunicationSpi() {
                /** {inheritDoc} */
                @Override public IgniteFuture<BitSet> checkConnection(List<ClusterNode> nodes) {
                    BitSet bitSet = new BitSet();

                    int idx = 0;

                    for (ClusterNode remoteNode : nodes) {
                        if (!remoteNode.id().equals(failingId))
                            bitSet.set(idx);

                        idx++;
                    }

                    return new IgniteFinishedFutureImpl<>(bitSet);
                }
            });
            return configuration;
        };

        IgniteEx ignite = startGrid("normal", configuration -> {
            operator.apply(configuration);
            configuration.setConsistentId(okId);
            configuration.setNodeId(okId);
            return configuration;
        });

        IgniteEx failure = startGrid("failure", configuration -> {
            operator.apply(configuration);
            configuration.setConsistentId(failingId);
            configuration.setNodeId(failingId);
            return configuration;
        });

        ignite.cluster().state(ACTIVE);

        failure.cluster().state(ACTIVE);

        injectTestSystemOut();

        int connectivity = execute("--diagnostic", "connectivity");
        assertEquals(EXIT_CODE_OK, connectivity);

        String out = testOut.toString();
        String what = "There is no connectivity between the following nodes";

        assertContains(log, out.replaceAll("[\\W_]+", "").trim(),
                            what.replaceAll("[\\W_]+", "").trim());
    }

    /**
     * Test baseline remove works via control.sh
     *
     * @throws Exception If failed.
     */
    @Test
    public void testBaselineRemove() throws Exception {
        Ignite ignite = startGrids(1);

        ignite.cluster().baselineAutoAdjustEnabled(false);

        Ignite other = startGrid("nodeToStop");

        assertFalse(ignite.cluster().active());

        ignite.cluster().active(true);

        String offlineNodeConsId = consistentIds(other);

        stopGrid("nodeToStop");

        assertEquals(EXIT_CODE_OK, execute("--baseline"));
        assertEquals(EXIT_CODE_OK, execute("--baseline", "remove", offlineNodeConsId));

        assertEquals(1, ignite.cluster().currentBaselineTopology().size());
    }

    /**
     * Test is checking how to --shutdown-policy command works through control.sh.
     *
     * @throws Exception If failed.
     */
    @Test
    public void testShutdownPolicy() throws Exception {
        Ignite ignite = startGrids(1);

        assertFalse(ignite.cluster().active());

        ignite.cluster().active(true);

        ShutdownPolicy policy = ignite.cluster().shutdownPolicy();

        injectTestSystemOut();

        assertEquals(EXIT_CODE_OK, execute("--shutdown-policy"));

        String out = testOut.toString();

        assertContains(log, out, "Cluster shutdown policy is " + policy);
    }

    /**
     * Change shutdown policy through command.
     *
     * @throws Exception If failed.
     */
    @Test
    public void testShutdownPolicyChange() throws Exception {
        Ignite ignite = startGrids(1);

        assertFalse(ignite.cluster().active());

        ignite.cluster().active(true);

        ShutdownPolicy policyToChange = null;

        for (ShutdownPolicy policy : ShutdownPolicy.values()) {
            if (policy != ignite.cluster().shutdownPolicy())
                policyToChange = policy;
        }

        assertNotNull(policyToChange);

        injectTestSystemOut();

        assertEquals(EXIT_CODE_OK, execute("--shutdown-policy", policyToChange.name()));

        assertSame(policyToChange, ignite.cluster().shutdownPolicy());

        String out = testOut.toString();

        assertContains(log, out, "Cluster shutdown policy is " + policyToChange);
    }

    /**
     * Test baseline remove node on not active cluster via control.sh
     *
     * @throws Exception If failed.
     */
    @Test
    public void testBaselineRemoveOnNotActiveCluster() throws Exception {
        Ignite ignite = startGrids(1);
        Ignite other = startGrid("nodeToStop");

        assertFalse(ignite.cluster().active());

        String offlineNodeConsId = consistentIds(other);

        assertEquals(EXIT_CODE_UNEXPECTED_ERROR, execute("--baseline", "remove", offlineNodeConsId));

        ignite.cluster().active(true);

        stopGrid("nodeToStop");

        assertEquals(2, ignite.cluster().currentBaselineTopology().size());

        ignite.cluster().active(false);

        assertFalse(ignite.cluster().active());

        injectTestSystemOut();

        assertEquals(EXIT_CODE_UNEXPECTED_ERROR, execute("--baseline", "remove", offlineNodeConsId));

        assertContains(log, testOut.toString(), "Changing BaselineTopology on inactive cluster is not allowed.");
    }

    /**
     * Test baseline set works via control.sh
     *
     * @throws Exception If failed.
     */
    @Test
    public void testBaselineSet() throws Exception {
        Ignite ignite = startGrids(1);

        ignite.cluster().baselineAutoAdjustEnabled(false);

        assertFalse(ignite.cluster().active());

        ignite.cluster().active(true);

        Ignite other = startGrid(2);

        assertEquals(EXIT_CODE_OK, execute("--baseline", "set", consistentIds(ignite, other)));

        assertEquals(2, ignite.cluster().currentBaselineTopology().size());

        assertEquals(EXIT_CODE_INVALID_ARGUMENTS, execute("--baseline", "set", "invalidConsistentId"));
    }

    /**
     * Test baseline set nodes with baseline offline node works via control.sh
     *
     * @throws Exception If failed.
     */
    @Test
    public void testBaselineSetWithOfflineNode() throws Exception {
        Ignite ignite0 = startGrid(0);
        //It is important to set consistent id to null for force autogeneration.
        Ignite ignite1 = startGrid(optimize(getConfiguration(getTestIgniteInstanceName(1)).setConsistentId(null)));

        assertFalse(ignite0.cluster().active());

        ignite0.cluster().active(true);

        Ignite other = startGrid(2);

        String consistentIds = consistentIds(ignite0, ignite1, other);

        ignite1.close();

        assertEquals(EXIT_CODE_OK, execute("--baseline", "set", consistentIds));

        assertEquals(3, ignite0.cluster().currentBaselineTopology().size());
    }

    /**
     * Test baseline set by topology version works via control.sh
     *
     * @throws Exception If failed.
     */
    @Test
    public void testBaselineVersion() throws Exception {
        Ignite ignite = startGrids(1);

        ignite.cluster().baselineAutoAdjustEnabled(false);

        assertFalse(ignite.cluster().active());

        ignite.cluster().active(true);

        startGrid(2);

        assertEquals(EXIT_CODE_OK, execute("--baseline"));

        assertEquals(EXIT_CODE_OK, execute("--baseline", "version", String.valueOf(ignite.cluster().topologyVersion())));

        assertEquals(2, ignite.cluster().currentBaselineTopology().size());
    }

    /**
     * Test that updating of baseline auto_adjustment settings via control.sh actually influence cluster's baseline.
     *
     * @throws Exception If failed.
     */
    @Test
    public void testBaselineAutoAdjustmentAutoRemoveNode() throws Exception {
        Ignite ignite = startGrids(3);

        ignite.cluster().active(true);

        int timeout = 2000;

        assertEquals(EXIT_CODE_OK,
            execute("--baseline", "auto_adjust", "enable", "timeout", String.valueOf(timeout)));

        assertEquals(3, ignite.cluster().currentBaselineTopology().size());

        CountDownLatch nodeLeftLatch = new CountDownLatch(1);

        AtomicLong nodeLeftTime = new AtomicLong();

        ignite.events().localListen(event -> {
            nodeLeftTime.set(event.timestamp());

            nodeLeftLatch.countDown();

            return false;
        }, EVT_NODE_LEFT, EVT_NODE_FAILED);

        runAsync(() -> stopGrid(2));

        nodeLeftLatch.await();

        while (true) {
            int bltSize = ignite.cluster().currentBaselineTopology().size();

            if (System.currentTimeMillis() >= nodeLeftTime.get() + timeout)
                break;

            assertEquals(3, bltSize);

            U.sleep(100);
        }

        assertTrue(waitForCondition(() -> ignite.cluster().currentBaselineTopology().size() == 2, 10000));

        Collection<BaselineNode> baselineNodesAfter = ignite.cluster().currentBaselineTopology();

        assertEquals(EXIT_CODE_OK, execute("--baseline", "auto_adjust", "disable"));

        stopGrid(1);

        Thread.sleep(3000L);

        Collection<BaselineNode> baselineNodesFinal = ignite.cluster().currentBaselineTopology();

        assertEquals(
            baselineNodesAfter.stream().map(BaselineNode::consistentId).collect(Collectors.toList()),
            baselineNodesFinal.stream().map(BaselineNode::consistentId).collect(Collectors.toList())
        );
    }

    /**
     * Test that updating of baseline auto_adjustment settings via control.sh actually influence cluster's baseline.
     *
     * @throws Exception If failed.
     */
    @Test
    public void testBaselineAutoAdjustmentAutoAddNode() throws Exception {
        Ignite ignite = startGrids(1);

        ignite.cluster().active(true);

        assertEquals(EXIT_CODE_OK, execute("--baseline", "auto_adjust", "enable", "timeout", "2000"));

        assertEquals(1, ignite.cluster().currentBaselineTopology().size());

        startGrid(1);

        assertEquals(1, ignite.cluster().currentBaselineTopology().size());

        assertEquals(EXIT_CODE_OK, execute("--baseline"));

        assertTrue(waitForCondition(() -> ignite.cluster().currentBaselineTopology().size() == 2, 10000));

        Collection<BaselineNode> baselineNodesAfter = ignite.cluster().currentBaselineTopology();

        assertEquals(EXIT_CODE_OK, execute("--baseline", "auto_adjust", "disable"));

        startGrid(2);

        Thread.sleep(3000L);

        Collection<BaselineNode> baselineNodesFinal = ignite.cluster().currentBaselineTopology();

        assertEquals(
            baselineNodesAfter.stream().map(BaselineNode::consistentId).collect(Collectors.toList()),
            baselineNodesFinal.stream().map(BaselineNode::consistentId).collect(Collectors.toList())
        );
    }

    /**
     * Test active transactions.
     *
     * @throws Exception If failed.
     */
    @Test
    public void testActiveTransactions() throws Exception {
        Ignite ignite = startGridsMultiThreaded(2);

        ignite.cluster().active(true);

        Ignite client = startGrid("client");

        client.getOrCreateCache(new CacheConfiguration<>(DEFAULT_CACHE_NAME)
            .setAtomicityMode(TRANSACTIONAL).setWriteSynchronizationMode(FULL_SYNC));

        for (Ignite ig : G.allGrids())
            assertNotNull(ig.cache(DEFAULT_CACHE_NAME));

        CountDownLatch lockLatch = new CountDownLatch(1);
        CountDownLatch unlockLatch = new CountDownLatch(1);

        IgniteInternalFuture<?> fut = startTransactions("testActiveTransactions", lockLatch, unlockLatch, true);

        U.awaitQuiet(lockLatch);

        doSleep(5000);

        CommandHandler h = new CommandHandler();

        final VisorTxInfo[] toKill = {null};

        // Basic test.
        validate(h, map -> {
            VisorTxTaskResult res = map.get(grid(0).cluster().localNode());

            for (VisorTxInfo info : res.getInfos()) {
                if (info.getSize() == 100) {
                    toKill[0] = info; // Store for further use.

                    break;
                }
            }

            assertEquals(3, map.size());
        }, "--tx");

        assertNotNull(toKill[0]);

        // Test filter by label.
        validate(h, map -> {
            ClusterNode node = grid(0).cluster().localNode();

            for (Map.Entry<ClusterNode, VisorTxTaskResult> entry : map.entrySet())
                assertEquals(entry.getKey().equals(node) ? 1 : 0, entry.getValue().getInfos().size());
        }, "--tx", "--label", "label1");

        // Test filter by label regex.
        validate(h, map -> {
            ClusterNode node1 = grid(0).cluster().localNode();
            ClusterNode node2 = grid("client").cluster().localNode();

            for (Map.Entry<ClusterNode, VisorTxTaskResult> entry : map.entrySet()) {
                if (entry.getKey().equals(node1)) {
                    assertEquals(1, entry.getValue().getInfos().size());

                    assertEquals("label1", entry.getValue().getInfos().get(0).getLabel());
                }
                else if (entry.getKey().equals(node2)) {
                    assertEquals(1, entry.getValue().getInfos().size());

                    assertEquals("label2", entry.getValue().getInfos().get(0).getLabel());
                }
                else
                    assertTrue(entry.getValue().getInfos().isEmpty());

            }
        }, "--tx", "--label", "^label[0-9]");

        // Test filter by empty label.
        validate(h, map -> {
            VisorTxTaskResult res = map.get(grid(0).localNode());

            for (VisorTxInfo info : res.getInfos())
                assertNull(info.getLabel());

        }, "--tx", "--label", "null");

        // test check minSize
        int minSize = 10;

        validate(h, map -> {
            VisorTxTaskResult res = map.get(grid(0).localNode());

            assertNotNull(res);

            for (VisorTxInfo txInfo : res.getInfos())
                assertTrue(txInfo.getSize() >= minSize);
        }, "--tx", "--min-size", Integer.toString(minSize));

        // test order by size.
        validate(h, map -> {
            VisorTxTaskResult res = map.get(grid(0).localNode());

            assertTrue(res.getInfos().get(0).getSize() >= res.getInfos().get(1).getSize());
        }, "--tx", "--order", "SIZE");

        // test order by duration.
        validate(h, map -> {
            VisorTxTaskResult res = map.get(grid(0).localNode());

            assertTrue(res.getInfos().get(0).getDuration() >= res.getInfos().get(1).getDuration());
        }, "--tx", "--order", "DURATION");

        // test order by start_time.
        validate(h, map -> {
            VisorTxTaskResult res = map.get(grid(0).localNode());

            for (int i = res.getInfos().size() - 1; i > 1; i--)
                assertTrue(res.getInfos().get(i - 1).getStartTime() >= res.getInfos().get(i).getStartTime());
        }, "--tx", "--order", "START_TIME");

        // Trigger topology change and test connection.
        IgniteInternalFuture<?> startFut = multithreadedAsync(() -> {
            try {
                startGrid(2);
            }
            catch (Exception e) {
                fail();
            }
        }, 1, "start-node-thread");

        doSleep(5000); // Give enough time to reach exchange future.

        assertEquals(EXIT_CODE_OK, execute(h, "--tx"));

        // Test kill by xid.
        validate(h, map -> {
                assertEquals(1, map.size());

                Map.Entry<ClusterNode, VisorTxTaskResult> killedEntry = map.entrySet().iterator().next();

                VisorTxInfo info = killedEntry.getValue().getInfos().get(0);

                assertEquals(toKill[0].getXid(), info.getXid());
            }, "--tx", "--kill",
            "--xid", toKill[0].getXid().toString(), // Use saved on first run value.
            "--nodes", grid(0).localNode().consistentId().toString());

        unlockLatch.countDown();

        startFut.get();

        fut.get();

        awaitPartitionMapExchange();

        checkUserFutures();
    }

    /**
     * Simulate uncommitted backup transactions and test rolling back using utility.
     */
    @Test
    public void testKillHangingRemoteTransactions() throws Exception {
        final int cnt = 3;

        startGridsMultiThreaded(cnt);

        Ignite[] clients = new Ignite[] {
            startGrid("client1"),
            startGrid("client2"),
            startGrid("client3"),
            startGrid("client4")
        };

        clients[0].getOrCreateCache(new CacheConfiguration<>(DEFAULT_CACHE_NAME).
            setBackups(2).
            setAtomicityMode(TRANSACTIONAL).
            setWriteSynchronizationMode(FULL_SYNC).
            setAffinity(new RendezvousAffinityFunction(false, 64)));

        awaitPartitionMapExchange();

        for (Ignite client : clients) {
            assertTrue(client.configuration().isClientMode());

            assertNotNull(client.cache(DEFAULT_CACHE_NAME));
        }

        LongAdder progress = new LongAdder();

        AtomicInteger idx = new AtomicInteger();

        int tc = clients.length;

        CountDownLatch lockLatch = new CountDownLatch(1);
        CountDownLatch commitLatch = new CountDownLatch(1);

        Ignite prim = primaryNode(0L, DEFAULT_CACHE_NAME);

        TestRecordingCommunicationSpi primSpi = TestRecordingCommunicationSpi.spi(prim);

        primSpi.blockMessages(new IgniteBiPredicate<ClusterNode, Message>() {
            @Override public boolean apply(ClusterNode node, Message message) {
                return message instanceof GridDhtTxFinishRequest;
            }
        });

        Set<IgniteUuid> xidSet = new GridConcurrentHashSet<>();

        IgniteInternalFuture<?> fut = multithreadedAsync(new Runnable() {
            @Override public void run() {
                int id = idx.getAndIncrement();

                Ignite client = clients[id];

                try (Transaction tx = client.transactions().txStart(PESSIMISTIC, READ_COMMITTED, 0, 1)) {
                    xidSet.add(tx.xid());

                    IgniteCache<Long, Long> cache = client.cache(DEFAULT_CACHE_NAME);

                    if (id != 0)
                        U.awaitQuiet(lockLatch);

                    cache.invoke(0L, new IncrementClosure(), null);

                    if (id == 0) {
                        lockLatch.countDown();

                        U.awaitQuiet(commitLatch);

                        doSleep(500); // Wait until candidates will enqueue.
                    }

                    tx.commit();
                }
                catch (Exception e) {
                    assertTrue(X.hasCause(e, TransactionTimeoutException.class));
                }

                progress.increment();

            }
        }, tc, "invoke-thread");

        U.awaitQuiet(lockLatch);

        commitLatch.countDown();

        primSpi.waitForBlocked(clients.length);

        // Unblock only finish messages from clients from 2 to 4.
        primSpi.stopBlock(true, blockedMsg -> {
                GridIoMessage iom = blockedMsg.ioMessage();

                Message m = iom.message();

                if (m instanceof GridDhtTxFinishRequest) {
                    GridDhtTxFinishRequest r = (GridDhtTxFinishRequest)m;

                    return !r.nearNodeId().equals(clients[0].cluster().localNode().id());
                }

                return true;
            }
        );

        // Wait until queue is stable
        for (Ignite ignite : G.allGrids()) {
            if (ignite.configuration().isClientMode())
                continue;

            Collection<IgniteInternalTx> txs = ((IgniteEx)ignite).context().cache().context().tm().activeTransactions();

            waitForCondition(new GridAbsPredicate() {
                @Override public boolean apply() {
                    for (IgniteInternalTx tx : txs)
                        if (!tx.local()) {
                            IgniteTxEntry entry = tx.writeEntries().iterator().next();

                            GridCacheEntryEx cached = entry.cached();

                            Collection<GridCacheMvccCandidate> candidates = cached.remoteMvccSnapshot();

                            if (candidates.size() != clients.length)
                                return false;
                        }

                    return true;
                }
            }, 10_000);
        }

        CommandHandler h = new CommandHandler();

        // Check listing.
        validate(h, map -> {
            for (int i = 0; i < cnt; i++) {
                IgniteEx grid = grid(i);

                // Skip primary.
                if (grid.localNode().id().equals(prim.cluster().localNode().id()))
                    continue;

                VisorTxTaskResult res = map.get(grid.localNode());

                List<VisorTxInfo> infos = res.getInfos()
                    .stream()
                    .filter(info -> xidSet.contains(info.getNearXid()))
                    .collect(Collectors.toList());

                // Validate queue length on backups.
                assertEquals(clients.length, infos.size());
            }
        }, "--tx");

        // Check kill.
        validate(h, map -> {
            // No-op.
        }, "--tx", "--kill");

        // Wait for all remote txs to finish.
        for (Ignite ignite : G.allGrids()) {
            if (ignite.configuration().isClientMode())
                continue;

            Collection<IgniteInternalTx> txs = ((IgniteEx)ignite).context().cache().context().tm().activeTransactions();

            for (IgniteInternalTx tx : txs)
                if (!tx.local())
                    tx.finishFuture().get();
        }

        // Unblock finish message from client1.
        primSpi.stopBlock(true);

        fut.get();

        Long cur = (Long)clients[0].cache(DEFAULT_CACHE_NAME).get(0L);

        assertEquals(tc - 1, cur.longValue());

        checkUserFutures();
    }

    /**
     * Test baseline add items works via control.sh
     *
     * @throws Exception If failed.
     */
    @Test
    public void testBaselineAddOnNotActiveCluster() throws Exception {
        Ignite ignite = startGrid(1);

        assertFalse(ignite.cluster().active());

        String consistentIDs = getTestIgniteInstanceName(1);

        injectTestSystemOut();

        assertEquals(EXIT_CODE_UNEXPECTED_ERROR, execute("--baseline", "add", consistentIDs));

        assertContains(log, testOut.toString(), "Changing BaselineTopology on inactive cluster is not allowed.");

        consistentIDs =
            getTestIgniteInstanceName(1) + ", " +
                getTestIgniteInstanceName(2) + "," +
                getTestIgniteInstanceName(3);

        assertEquals(EXIT_CODE_INVALID_ARGUMENTS, execute("--baseline", "add", consistentIDs));

        String testOutStr = testOut.toString();

        // Ignite instase 1 can be logged only in arguments list.
        boolean isInstanse1Found = Arrays.stream(testOutStr.split("\n"))
                                        .filter(s -> s.contains("Arguments:"))
                                        .noneMatch(s -> s.contains(getTestIgniteInstanceName() + "1"));

        assertTrue(testOutStr, testOutStr.contains("Node not found for consistent ID:"));
        assertFalse(testOutStr, isInstanse1Found);
    }

    /** */
    @Test
    public void testIdleVerifyCheckCrcFailsOnNotIdleCluster() throws Exception {
        checkpointFreq = 1000L;

        IgniteEx node = startGrids(2);

        node.cluster().active(true);

        IgniteCache cache = node.createCache(new CacheConfiguration<>()
            .setAffinity(new RendezvousAffinityFunction(false, 32))
            .setBackups(1)
            .setName(DEFAULT_CACHE_NAME)
        );

        AtomicBoolean stopFlag = new AtomicBoolean();

        Thread loadThread = new Thread(() -> {
            ThreadLocalRandom rnd = ThreadLocalRandom.current();

            while (!stopFlag.get()) {
                cache.put(rnd.nextInt(1000), rnd.nextInt(1000));

                if (Thread.interrupted())
                    break;
            }
        });

        try {
            loadThread.start();

            doSleep(checkpointFreq);

            injectTestSystemOut();

            assertEquals(EXIT_CODE_OK, execute("--cache", "idle_verify", "--check-crc"));
        }
        finally {
            doSleep(checkpointFreq);

            stopFlag.set(true);

            loadThread.join();
        }

        String out = testOut.toString();

        assertContains(log, out, "The check procedure failed");
        assertContains(log, out, "See log for additional information.");

        String logFileName = (out.split("See log for additional information. ")[1]).split(".txt")[0];

        String logFile = new String(Files.readAllBytes(new File(logFileName + ".txt").toPath()));

        assertContains(log, logFile, GRID_NOT_IDLE_MSG);
    }

    /**
     * Tests that idle verify print partitions info when node failing.
     *
     * @throws Exception If failed.
     */
    @Test
    public void testCacheIdleVerifyDumpWhenNodeFailing() throws Exception {
        Ignite ignite = startGrids(3);

        Ignite unstable = startGrid("unstable");

        ignite.cluster().active(true);

        createCacheAndPreload(ignite, 100);

        for (int i = 0; i < 3; i++) {
            TestRecordingCommunicationSpi.spi(unstable).blockMessages(GridJobExecuteResponse.class,
                getTestIgniteInstanceName(i));
        }

        injectTestSystemOut();

        IgniteInternalFuture fut = runAsync(() ->
            assertEquals(EXIT_CODE_OK, execute("--cache", "idle_verify", "--dump")));

        TestRecordingCommunicationSpi.spi(unstable).waitForBlocked();

        UUID unstableNodeId = unstable.cluster().localNode().id();

        unstable.close();

        fut.get();

        checkExceptionMessageOnReport(unstableNodeId);
    }

    /**
     * Tests that idle verify print partitions info when several nodes failing at same time.
     *
     * @throws Exception If failed.
     */
    @Test
    public void testCacheIdleVerifyDumpWhenSeveralNodesFailing() throws Exception {
        int nodes = 6;

        Ignite ignite = startGrids(nodes);

        List<Ignite> unstableNodes = new ArrayList<>(nodes / 2);

        for (int i = 0; i < nodes; i++) {
            if (i % 2 == 1)
                unstableNodes.add(ignite(i));
        }

        ignite.cluster().active(true);

        createCacheAndPreload(ignite, 100);

        for (Ignite unstable : unstableNodes) {
            for (int i = 0; i < nodes; i++) {
                TestRecordingCommunicationSpi.spi(unstable).blockMessages(GridJobExecuteResponse.class,
                    getTestIgniteInstanceName(i));
            }
        }

        injectTestSystemOut();

        IgniteInternalFuture fut = runAsync(
            () -> assertEquals(EXIT_CODE_OK, execute("--cache", "idle_verify", "--dump"))
        );

        List<UUID> unstableNodeIds = new ArrayList<>(nodes / 2);

        for (Ignite unstable : unstableNodes) {
            TestRecordingCommunicationSpi.spi(unstable).waitForBlocked();

            unstableNodeIds.add(unstable.cluster().localNode().id());

            unstable.close();
        }

        fut.get();

        for (UUID unstableId : unstableNodeIds)
            checkExceptionMessageOnReport(unstableId);
    }

    /** */
    @Test
    public void testCacheIdleVerifyCrcWithCorruptedPartition() throws Exception {
        testCacheIdleVerifyWithCorruptedPartition("--cache", "idle_verify", "--check-crc");

        String out = testOut.toString();

        assertContains(log, out, "The check procedure failed on 1 node.");
        assertContains(log, out, "See log for additional information.");
    }

    /** */
    @Test
    public void testCacheIdleVerifyDumpCrcWithCorruptedPartition() throws Exception {
        testCacheIdleVerifyWithCorruptedPartition("--cache", "idle_verify", "--dump", "--check-crc");

        String parts[] = testOut.toString().split("VisorIdleVerifyDumpTask successfully written output to '");

        assertEquals(2, parts.length);

        String dumpFile = parts[1].split("\\.")[0] + ".txt";

        for (String line : Files.readAllLines(new File(dumpFile).toPath()))
            testOut.write(line.getBytes());

        String outputStr = testOut.toString();

        assertContains(log,outputStr, "The check procedure failed on 1 node.");
        assertContains(log, outputStr, "The check procedure has finished, no conflicts have been found.");
    }

    /** */
    private void corruptPartition(File partitionsDir) throws IOException {
        ThreadLocalRandom rand = ThreadLocalRandom.current();

        for (File partFile : partitionsDir.listFiles((d, n) -> n.startsWith("part"))) {
            try (RandomAccessFile raf = new RandomAccessFile(partFile, "rw")) {
                byte[] buf = new byte[1024];

                rand.nextBytes(buf);

                raf.seek(4096 * 2 + 1);

                raf.write(buf);
            }
        }
    }

    /** */
    private void testCacheIdleVerifyWithCorruptedPartition(String... args) throws Exception {
        Ignite ignite = startGrids(2);

        ignite.cluster().active(true);

        createCacheAndPreload(ignite, 1000);

        Serializable consistId = ignite.configuration().getConsistentId();

        File partitionsDir = U.resolveWorkDirectory(
            ignite.configuration().getWorkDirectory(),
            "db/" + consistId + "/cache-" + DEFAULT_CACHE_NAME,
            false
        );

        stopGrid(0);

        corruptPartition(partitionsDir);

        startGrid(0);

        awaitPartitionMapExchange();

        forceCheckpoint();

        injectTestSystemOut();

        assertEquals(EXIT_CODE_OK, execute(args));
    }

    /**
     * Try to finds node failed exception message on output report.
     *
     * @param unstableNodeId Unstable node id.
     */
    private void checkExceptionMessageOnReport(UUID unstableNodeId) throws IOException {
        Matcher fileNameMatcher = dumpFileNameMatcher();

        if (fileNameMatcher.find()) {
            String dumpWithConflicts = new String(Files.readAllBytes(Paths.get(fileNameMatcher.group(1))));

            assertContains(log, dumpWithConflicts, "The check procedure failed on nodes:");

            assertContains(log, dumpWithConflicts, "Node ID: " + unstableNodeId);
        }
        else
            fail("Should be found dump with conflicts");
    }

    /**
     * Tests that idle verify print partitions info over none-persistence client caches.
     *
     * @throws Exception If failed.
     */
    @Test
    public void testCacheIdleVerifyDumpForCorruptedDataOnNonePersistenceClientCache() throws Exception {
        int parts = 32;

        dataRegionConfiguration = new DataRegionConfiguration()
            .setName("none-persistence-region");

        IgniteEx ignite = startGrids(3);

        ignite.cluster().active(true);

        IgniteCache<Object, Object> cache = ignite.createCache(new CacheConfiguration<>()
            .setAffinity(new RendezvousAffinityFunction(false, parts))
            .setBackups(2)
            .setName(DEFAULT_CACHE_NAME)
            .setDataRegionName("none-persistence-region"));

        // Adding some assignments without deployments.
        for (int i = 0; i < 100; i++)
            cache.put(i, i);

        injectTestSystemOut();

        GridCacheContext<Object, Object> cacheCtx = ignite.cachex(DEFAULT_CACHE_NAME).context();

        corruptDataEntry(cacheCtx, 0, true, false);

        corruptDataEntry(cacheCtx, parts / 2, false, true);

        assertEquals(
            EXIT_CODE_OK,
            execute("--cache", "idle_verify", "--dump", "--cache-filter", "NOT_PERSISTENT")
        );

        Matcher fileNameMatcher = dumpFileNameMatcher();

        if (fileNameMatcher.find()) {
            String dumpWithConflicts = new String(Files.readAllBytes(Paths.get(fileNameMatcher.group(1))));

            assertContains(log, dumpWithConflicts, "found 1 conflict partitions: [counterConflicts=0, " +
                "hashConflicts=1]");
        }
        else
            fail("Should be found dump with conflicts");
    }

    /**
     * @return Build matcher for dump file name.
     */
    @NotNull private Matcher dumpFileNameMatcher() {
        Pattern fileNamePattern = Pattern.compile(".*VisorIdleVerifyDumpTask successfully written output to '(.*)'");

        return fileNamePattern.matcher(testOut.toString());
    }

    /**
     * @throws Exception If failed.
     */
    @Test
    public void testCacheIdleVerifyMovingParts() throws Exception {
        IgniteEx ignite = startGrids(2);

        ignite.cluster().baselineAutoAdjustEnabled(false);

        ignite.cluster().active(true);

        int parts = 32;

        IgniteCache<Object, Object> cache = ignite.createCache(new CacheConfiguration<>()
            .setAffinity(new RendezvousAffinityFunction(false, parts))
            .setBackups(1)
            .setName(DEFAULT_CACHE_NAME)
            .setRebalanceDelay(10_000));

        for (int i = 0; i < 100; i++)
            cache.put(i, i);

        injectTestSystemOut();

        assertEquals(EXIT_CODE_OK, execute("--cache", "idle_verify"));

        assertContains(log, testOut.toString(), "no conflicts have been found");

        startGrid(2);

        resetBaselineTopology();

        assertEquals(EXIT_CODE_OK, execute("--cache", "idle_verify"));

        assertContains(log, testOut.toString(), "MOVING partitions");
    }

    /** */
    @Test
    public void testCacheSequence() throws Exception {
        Ignite ignite = startGrid();

        ignite.cluster().active(true);

        Ignite client = startGrid("client");

        final IgniteAtomicSequence seq1 = client.atomicSequence("testSeq", 1, true);
        seq1.get();

        final IgniteAtomicSequence seq2 = client.atomicSequence("testSeq2", 10, true);
        seq2.get();

        injectTestSystemOut();

        assertEquals(EXIT_CODE_OK, execute("--cache", "list", "testSeq.*", "--seq"));

        String out = testOut.toString();

        assertContains(log, out, "testSeq");
        assertContains(log, out, "testSeq2");
    }

    /**
     * @param h Handler.
     * @param validateClo Validate clo.
     * @param args Args.
     */
    private void validate(CommandHandler h, IgniteInClosure<Map<ClusterNode, VisorTxTaskResult>> validateClo,
        String... args) {
        assertEquals(EXIT_CODE_OK, execute(h, args));

        validateClo.apply(h.getLastOperationResult());
    }

    /**
     * @param from From.
     * @param cnt Count.
     */
    private Map<Object, Object> generate(int from, int cnt) {
        Map<Object, Object> map = new TreeMap<>();

        for (int i = 0; i < cnt; i++)
            map.put(i + from, i + from);

        return map;
    }

    /**
     * Test execution of --diagnostic command.
     *
     * @throws Exception if failed.
     */
    @Test
    public void testDiagnosticPageLocksTracker() throws Exception {
        Ignite ignite = startGrid(0, (UnaryOperator<IgniteConfiguration>)cfg -> cfg.setConsistentId("node0/dump"));
        startGrid(1, (UnaryOperator<IgniteConfiguration>)cfg -> cfg.setConsistentId("node1/dump"));
        startGrid(2, (UnaryOperator<IgniteConfiguration>)cfg -> cfg.setConsistentId("node2/dump"));
        startGrid(3, (UnaryOperator<IgniteConfiguration>)cfg -> cfg.setConsistentId("node3/dump"));

        Collection<ClusterNode> nodes = ignite.cluster().nodes();

        List<ClusterNode> nodes0 = new ArrayList<>(nodes);

        ClusterNode node0 = nodes0.get(0);
        ClusterNode node1 = nodes0.get(1);
        ClusterNode node2 = nodes0.get(2);
        ClusterNode node3 = nodes0.get(3);

        ignite.cluster().active(true);

        assertEquals(
            EXIT_CODE_OK,
            execute("--diagnostic")
        );

        assertEquals(
            EXIT_CODE_OK,
            execute("--diagnostic", "help")
        );

        // Dump locks only on connected node to default path.
        assertEquals(
            EXIT_CODE_OK,
            execute("--diagnostic", "pageLocks", "dump")
        );

        // Check file dump in default path.
        checkNumberFiles(defaultDiagnosticDir, 1);

        assertEquals(
            EXIT_CODE_OK,
            execute("--diagnostic", "pageLocks", "dump_log")
        );

        // Dump locks only on connected node to specific path.
        assertEquals(
            EXIT_CODE_OK,
            execute("--diagnostic", "pageLocks", "dump", "--path", customDiagnosticDir.getAbsolutePath())
        );

        // Check file dump in specific path.
        checkNumberFiles(customDiagnosticDir, 1);

        // Dump locks only all nodes.
        assertEquals(
            EXIT_CODE_OK,
            execute("--diagnostic", "pageLocks", "dump", "--all")
        );

        // Current cluster 4 nodes -> 4 files + 1 from previous operation.
        checkNumberFiles(defaultDiagnosticDir, 5);

        assertEquals(
            EXIT_CODE_OK,
            execute("--diagnostic", "pageLocks", "dump_log", "--all")
        );

        assertEquals(
            EXIT_CODE_OK,
            execute("--diagnostic", "pageLocks", "dump",
                "--path", customDiagnosticDir.getAbsolutePath(), "--all")
        );

        // Current cluster 4 nodes -> 4 files + 1 from previous operation.
        checkNumberFiles(customDiagnosticDir, 5);

        // Dump locks only 2 nodes use nodeIds as arg.
        assertEquals(
            EXIT_CODE_OK,
            execute("--diagnostic", "pageLocks", "dump",
                "--nodes", node0.id().toString() + "," + node2.id().toString())
        );

        // Dump locks only for 2 nodes -> 2 files + 5 from previous operation.
        checkNumberFiles(defaultDiagnosticDir, 7);

        // Dump locks only for 2 nodes use constIds as arg.
        assertEquals(
            EXIT_CODE_OK,
            execute("--diagnostic", "pageLocks", "dump",
                "--nodes", node0.consistentId().toString() + "," + node2.consistentId().toString())
        );

        assertEquals(
            EXIT_CODE_OK,
            execute("--diagnostic", "pageLocks", "dump_log",
                "--nodes", node1.id().toString() + "," + node3.id().toString())
        );

        assertEquals(
            EXIT_CODE_OK,
            execute(
                "--diagnostic", "pageLocks", "dump",
                "--path", customDiagnosticDir.getAbsolutePath(),
                "--nodes", node1.consistentId().toString() + "," + node3.consistentId().toString())
        );

        // Dump locks only for 2 nodes -> 2 files + 5 from previous operation.
        checkNumberFiles(customDiagnosticDir, 7);
    }

    /**
     * @param dir Directory.
     * @param numberFiles Number of files.
     */
    private void checkNumberFiles(File dir, int numberFiles) {
        File[] files = dir.listFiles((d, name) -> name.startsWith(ToFileDumpProcessor.PREFIX_NAME));

        assertEquals(numberFiles, files.length);

        for (int i = 0; i < files.length; i++)
            assertTrue(files[i].length() > 0);
    }

    /**
     * Starts several long transactions in order to test --tx command. Transactions will last until unlock latch is
     * released: first transaction will wait for unlock latch directly, some others will wait for key lock acquisition.
     *
     * @param lockLatch Lock latch. Will be released inside body of the first transaction.
     * @param unlockLatch Unlock latch. Should be released externally. First transaction won't be finished until unlock
     * latch is released.
     * @param topChangeBeforeUnlock <code>true</code> should be passed if cluster topology is expected to change between
     * method call and unlock latch release. Commit of the first transaction will be asserted to fail in such case.
     * @return Future to be completed after finish of all started transactions.
     */
    private IgniteInternalFuture<?> startTransactions(
        String testName,
        CountDownLatch lockLatch,
        CountDownLatch unlockLatch,
        boolean topChangeBeforeUnlock
    ) throws Exception {
        IgniteEx client = grid("client");

        AtomicInteger idx = new AtomicInteger();

        return multithreadedAsync(new Runnable() {
            @Override public void run() {
                int id = idx.getAndIncrement();

                switch (id) {
                    case 0:
                        try (Transaction tx = grid(0).transactions().txStart()) {
                            grid(0).cache(DEFAULT_CACHE_NAME).putAll(generate(0, 100));

                            lockLatch.countDown();

                            U.awaitQuiet(unlockLatch);

                            tx.commit();

                            if (topChangeBeforeUnlock)
                                fail("Commit must fail");
                        }
                        catch (Exception e) {
                            if (topChangeBeforeUnlock)
                                assertTrue(X.hasCause(e, TransactionRollbackException.class));
                            else
                                throw e;
                        }

                        break;
                    case 1:
                        U.awaitQuiet(lockLatch);

                        doSleep(3000);

                        try (Transaction tx = grid(0).transactions().withLabel("label1").txStart(PESSIMISTIC, READ_COMMITTED, Integer.MAX_VALUE, 0)) {
                            grid(0).cache(DEFAULT_CACHE_NAME).putAll(generate(200, 110));

                            grid(0).cache(DEFAULT_CACHE_NAME).put(0, 0);
                        }

                        break;
                    case 2:
                        try (Transaction tx = grid(1).transactions().txStart()) {
                            U.awaitQuiet(lockLatch);

                            grid(1).cache(DEFAULT_CACHE_NAME).put(0, 0);
                        }

                        break;
                    case 3:
                        try (Transaction tx = client.transactions().withLabel("label2").txStart(OPTIMISTIC, READ_COMMITTED, 0, 0)) {
                            U.awaitQuiet(lockLatch);

                            client.cache(DEFAULT_CACHE_NAME).putAll(generate(100, 10));

                            client.cache(DEFAULT_CACHE_NAME).put(0, 0);

                            tx.commit();
                        }

                        break;
                }
            }
        }, 4, "tx-thread-" + testName);
    }

    /** */
    private static class IncrementClosure implements EntryProcessor<Long, Long, Void> {
        /** {@inheritDoc} */
        @Override public Void process(
            MutableEntry<Long, Long> entry,
            Object... arguments
        ) throws EntryProcessorException {
            entry.setValue(entry.exists() ? entry.getValue() + 1 : 0);

            return null;
        }
    }

    /**
     * Corrupts data entry.
     *
     * @param ctx Context.
     * @param key Key.
     * @param breakCntr Break counter.
     * @param breakData Break data.
     */
    private void corruptDataEntry(
        GridCacheContext<Object, Object> ctx,
        Object key,
        boolean breakCntr,
        boolean breakData
    ) {
        int partId = ctx.affinity().partition(key);

        try {
            long updateCntr = ctx.topology().localPartition(partId).updateCounter();

            Object valToPut = ctx.cache().keepBinary().get(key);

            if (breakCntr)
                updateCntr++;

            if (breakData)
                valToPut = valToPut.toString() + " broken";

            // Create data entry
            DataEntry dataEntry = new DataEntry(
                ctx.cacheId(),
                new KeyCacheObjectImpl(key, null, partId),
                new CacheObjectImpl(valToPut, null),
                GridCacheOperation.UPDATE,
                new GridCacheVersion(),
                new GridCacheVersion(),
                0L,
                partId,
                updateCntr
            );

            GridCacheDatabaseSharedManager db = (GridCacheDatabaseSharedManager)ctx.shared().database();

            db.checkpointReadLock();

            try {
                U.invoke(GridCacheDatabaseSharedManager.class, db, "applyUpdate", ctx, dataEntry);
            }
            finally {
                db.checkpointReadUnlock();
            }
        }
        catch (IgniteCheckedException e) {
            e.printStackTrace();
        }
    }

    /** */
    @Test
    public void testKillHangingLocalTransactions() throws Exception {
        Ignite ignite = startGridsMultiThreaded(2);

        ignite.cluster().active(true);

        Ignite client = startGrid("client");

        client.getOrCreateCache(new CacheConfiguration<>(DEFAULT_CACHE_NAME).
            setAtomicityMode(TRANSACTIONAL).
            setWriteSynchronizationMode(FULL_SYNC).
            setAffinity(new RendezvousAffinityFunction(false, 64)));

        Ignite prim = primaryNode(0L, DEFAULT_CACHE_NAME);

        // Blocks lock response to near node.
        TestRecordingCommunicationSpi.spi(prim).blockMessages(GridNearLockResponse.class, client.name());

        TestRecordingCommunicationSpi.spi(client).blockMessages(GridNearTxFinishRequest.class, prim.name());

        GridNearTxLocal clientTx = null;

        try (Transaction tx = client.transactions().txStart(PESSIMISTIC, READ_COMMITTED, 2000, 1)) {
            clientTx = ((TransactionProxyImpl)tx).tx();

            client.cache(DEFAULT_CACHE_NAME).put(0L, 0L);

            fail();
        }
        catch (Exception e) {
            assertTrue(X.hasCause(e, TransactionTimeoutException.class));
        }

        assertNotNull(clientTx);

        IgniteEx primEx = (IgniteEx)prim;

        IgniteInternalTx tx0 = primEx.context().cache().context().tm().activeTransactions().iterator().next();

        assertNotNull(tx0);

        CommandHandler h = new CommandHandler();

        validate(h, map -> {
            ClusterNode node = grid(0).cluster().localNode();

            VisorTxTaskResult res = map.get(node);

            for (VisorTxInfo info : res.getInfos())
                assertEquals(tx0.xid(), info.getXid());

            assertEquals(1, map.size());
        }, "--tx", "--xid", tx0.xid().toString(), "--kill");

        tx0.finishFuture().get();

        TestRecordingCommunicationSpi.spi(prim).stopBlock();

        TestRecordingCommunicationSpi.spi(client).stopBlock();

        IgniteInternalFuture<?> nearFinFut = U.field(clientTx, "finishFut");

        nearFinFut.get();

        checkUserFutures();
    }

    /**
     * Verify that in case of setting baseline topology with offline node among others
     * {@link IgniteException} is thrown.
     *
     * @throws Exception If failed.
     */
    @Test
    @SuppressWarnings("unchecked")
    public void setConsistenceIdsWithOfflineBaselineNode() throws Exception {
        Ignite ignite = startGrids(2);

        ignite.cluster().active(true);

        ignite(0).createCache(defaultCacheConfiguration().setNodeFilter(
            (IgnitePredicate<ClusterNode>)node -> node.attribute("some-attr") != null));

        assertEquals(EXIT_CODE_INVALID_ARGUMENTS,
            execute("--baseline", "set", "non-existing-node-id ," + consistentIds(ignite)));
    }

    /**
     * @throws Exception If failed.
     */
    @Test
    public void testCacheIdleVerifyPrintLostPartitions() throws Exception {
        IgniteEx ignite = startGrids(3);

        ignite.cluster().active(true);

        ignite.createCache(new CacheConfiguration<>(DEFAULT_CACHE_NAME)
            .setAffinity(new RendezvousAffinityFunction(false, 16))
            .setCacheMode(PARTITIONED)
            .setPartitionLossPolicy(READ_ONLY_SAFE)
            .setBackups(1));

        try (IgniteDataStreamer streamer = ignite.dataStreamer(DEFAULT_CACHE_NAME)) {
            for (int i = 0; i < 10000; i++)
                streamer.addData(i, new byte[i]);
        }

        String g1Name = grid(1).name();

        stopGrid(1);

        cleanPersistenceDir(g1Name);

        //Start node 2 with empty PDS. Rebalance will be started.
        startGrid(1);

        //During rebalance stop node 3. Rebalance will be stopped which lead to lost partitions.
        stopGrid(2);

        injectTestSystemOut();

        assertEquals(EXIT_CODE_OK, execute("--cache", "idle_verify", "--yes"));

        assertContains(log, testOut.toString(), "LOST partitions:");
    }

    /** @throws Exception If failed. */
    @Test
    public void testMasterKeyChange() throws Exception {
        encryptionEnabled = true;

        injectTestSystemOut();

        Ignite ignite = startGrids(1);

        ignite.cluster().state(ACTIVE);

        createCacheAndPreload(ignite, 10);

        CommandHandler h = new CommandHandler();

        assertEquals(EXIT_CODE_OK, execute(h, "--encryption", "get_master_key_name"));

        assertContains(log, testOut.toString(), ignite.encryption().getMasterKeyName());

        assertEquals(EXIT_CODE_OK, execute(h, "--encryption", "change_master_key", MASTER_KEY_NAME_2));

        assertContains(log, testOut.toString(), "The master key changed.");

        assertEquals(MASTER_KEY_NAME_2, ignite.encryption().getMasterKeyName());

        assertEquals(EXIT_CODE_OK, execute(h, "--encryption", "get_master_key_name"));

        assertContains(log, testOut.toString(), ignite.encryption().getMasterKeyName());

        testOut.reset();

        assertEquals(EXIT_CODE_UNEXPECTED_ERROR,
            execute("--encryption", "change_master_key", "non-existing-master-key-name"));

        assertContains(log, testOut.toString(),
            "Master key change was rejected. Unable to get the master key digest.");
    }

    /** @throws Exception If failed. */
    @Test
    public void testCacheGroupKeyChange() throws Exception {
        encryptionEnabled = true;

        injectTestSystemOut();

        int srvNodes = 2;

        IgniteEx ignite = startGrids(srvNodes);

        startGrid(CLIENT_NODE_NAME_PREFIX);
        startGrid(DAEMON_NODE_NAME_PREFIX);

        ignite.cluster().state(ACTIVE);

        List<Ignite> srvGrids = GridFunc.asList(grid(0), grid(1));

        enableCheckpoints(srvGrids, false);

        createCacheAndPreload(ignite, 1000);

        int ret = execute("--encryption", CACHE_GROUP_KEY_IDS.toString(), DEFAULT_CACHE_NAME);

        assertEquals(EXIT_CODE_OK, ret);
        assertContains(log, testOut.toString(), "Encryption key identifiers for cache: " + DEFAULT_CACHE_NAME);
        assertEquals(srvNodes, countSubstrs(testOut.toString(), "0 (active)"));

        ret = execute("--encryption", CHANGE_CACHE_GROUP_KEY.toString(), DEFAULT_CACHE_NAME);

        assertEquals(EXIT_CODE_OK, ret);
        assertContains(log, testOut.toString(),
            "The encryption key has been changed for the cache group \"" + DEFAULT_CACHE_NAME + '"');

        ret = execute("--encryption", CACHE_GROUP_KEY_IDS.toString(), DEFAULT_CACHE_NAME);

        assertEquals(testOut.toString(), EXIT_CODE_OK, ret);
        assertContains(log, testOut.toString(), "Encryption key identifiers for cache: " + DEFAULT_CACHE_NAME);
        assertEquals(srvNodes, countSubstrs(testOut.toString(), "1 (active)"));

        GridTestUtils.waitForCondition(() -> {
            execute("--encryption", REENCRYPTION_STATUS.toString(), DEFAULT_CACHE_NAME);

            return srvNodes == countSubstrs(testOut.toString(),
                "re-encryption will be completed after the next checkpoint");
        }, getTestTimeout());

        enableCheckpoints(srvGrids, true);
        forceCheckpoint(srvGrids);

        GridTestUtils.waitForCondition(() -> {
            execute("--encryption", REENCRYPTION_STATUS.toString(), DEFAULT_CACHE_NAME);

            return srvNodes == countSubstrs(testOut.toString(), "re-encryption completed or not required");
        }, getTestTimeout());
    }

    /** @throws Exception If failed. */
    @Test
    public void testChangeReencryptionRate() throws Exception {
        int srvNodes = 2;

        IgniteEx ignite = startGrids(srvNodes);

        ignite.cluster().state(ACTIVE);

        injectTestSystemOut();

        int ret = execute("--encryption", REENCRYPTION_RATE.toString());

        assertEquals(EXIT_CODE_OK, ret);
        assertEquals(srvNodes, countSubstrs(testOut.toString(), "re-encryption rate is not limited."));

        double newRate = 0.01;

        ret = execute("--encryption", REENCRYPTION_RATE.toString(), Double.toString(newRate));

        assertEquals(EXIT_CODE_OK, ret);
        assertEquals(srvNodes, countSubstrs(testOut.toString(),
            String.format("re-encryption rate has been limited to %.2f MB/s.", newRate)));

        ret = execute("--encryption", REENCRYPTION_RATE.toString());

        assertEquals(EXIT_CODE_OK, ret);
        assertEquals(srvNodes, countSubstrs(testOut.toString(),
            String.format("re-encryption rate is limited to %.2f MB/s.", newRate)));

        ret = execute("--encryption", REENCRYPTION_RATE.toString(), "0");

        assertEquals(EXIT_CODE_OK, ret);
        assertEquals(srvNodes, countSubstrs(testOut.toString(), "re-encryption rate is not limited."));
    }

    /** @throws Exception If failed. */
    @Test
    public void testReencryptionSuspendAndResume() throws Exception {
        encryptionEnabled = true;
        reencryptSpeed = 0.01;
        reencryptBatchSize = 1;

        int srvNodes = 2;

        IgniteEx ignite = startGrids(srvNodes);

        ignite.cluster().state(ACTIVE);

        injectTestSystemOut();

        createCacheAndPreload(ignite, 10_000);

        ignite.encryption().changeCacheGroupKey(Collections.singleton(DEFAULT_CACHE_NAME)).get();

        assertTrue(isReencryptionStarted(DEFAULT_CACHE_NAME));

        int ret = execute("--encryption", REENCRYPTION_STATUS.toString(), DEFAULT_CACHE_NAME);

        assertEquals(EXIT_CODE_OK, ret);

        Pattern ptrn = Pattern.compile("(?m)Node [-0-9a-f]{36}:\n\\s+(?<left>\\d+) KB of data.+");
        Matcher matcher = ptrn.matcher(testOut.toString());
        int matchesCnt = 0;

        while (matcher.find()) {
            assertEquals(1, matcher.groupCount());

            int pagesLeft = Integer.parseInt(matcher.group("left"));

            assertTrue(pagesLeft > 0);

            matchesCnt++;
        }

        assertEquals(srvNodes, matchesCnt);

        ret = execute("--encryption", REENCRYPTION_SUSPEND.toString(), DEFAULT_CACHE_NAME);

        assertEquals(EXIT_CODE_OK, ret);
        assertEquals(srvNodes, countSubstrs(testOut.toString(),
            "re-encryption of the cache group \"" + DEFAULT_CACHE_NAME + "\" has been suspended."));
        assertFalse(isReencryptionStarted(DEFAULT_CACHE_NAME));

        ret = execute("--encryption", REENCRYPTION_SUSPEND.toString(), DEFAULT_CACHE_NAME);

        assertEquals(EXIT_CODE_OK, ret);
        assertEquals(srvNodes, countSubstrs(testOut.toString(),
            "re-encryption of the cache group \"" + DEFAULT_CACHE_NAME + "\" has already been suspended."));

        ret = execute("--encryption", REENCRYPTION_RESUME.toString(), DEFAULT_CACHE_NAME);

        assertEquals(EXIT_CODE_OK, ret);
        assertEquals(srvNodes, countSubstrs(testOut.toString(),
            "re-encryption of the cache group \"" + DEFAULT_CACHE_NAME + "\" has been resumed."));
        assertTrue(isReencryptionStarted(DEFAULT_CACHE_NAME));

        ret = execute("--encryption", REENCRYPTION_RESUME.toString(), DEFAULT_CACHE_NAME);

        assertEquals(EXIT_CODE_OK, ret);
        assertEquals(srvNodes, countSubstrs(testOut.toString(),
            "re-encryption of the cache group \"" + DEFAULT_CACHE_NAME + "\" has already been resumed."));
    }

    /**
     * @param cacheName Cache name.
     * @return {@code True} if re-encryption of the specified cache is started on all server nodes.
     */
    private boolean isReencryptionStarted(String cacheName) {
        for (Ignite grid : G.allGrids()) {
            ClusterNode locNode = grid.cluster().localNode();

            if (locNode.isClient() || locNode.isDaemon())
                continue;

            if (((IgniteEx)grid).context().encryption().reencryptionFuture(CU.cacheId(cacheName)).isDone())
                return false;
        }

        return true;
    }

    /** @throws Exception If failed. */
    @Test
    public void testMasterKeyChangeOnInactiveCluster() throws Exception {
        encryptionEnabled = true;

        injectTestSystemOut();

        Ignite ignite = startGrids(1);

        CommandHandler h = new CommandHandler();

        assertEquals(EXIT_CODE_OK, execute(h, "--encryption", "get_master_key_name"));

        Object res = h.getLastOperationResult();

        assertEquals(ignite.encryption().getMasterKeyName(), res);

        assertEquals(EXIT_CODE_UNEXPECTED_ERROR, execute(h, "--encryption", "change_master_key", MASTER_KEY_NAME_2));

        assertContains(log, testOut.toString(), "Master key change was rejected. The cluster is inactive.");
    }

    /** @throws Exception If failed. */
    @Test
    public void testClusterSnapshotCreate() throws Exception {
        int keysCnt = 100;
        String snpName = "snapshot_02052020";

        IgniteEx ig = startGrid(0);
        ig.cluster().state(ACTIVE);

        createCacheAndPreload(ig, keysCnt);

        CommandHandler h = new CommandHandler();

        assertEquals(EXIT_CODE_OK, execute(h, "--snapshot", "create", snpName));

        assertTrue("Waiting for snapshot operation end failed.",
            waitForCondition(() ->
                    ig.context().metric().registry(SNAPSHOT_METRICS)
                        .<LongMetric>findMetric("LastSnapshotEndTime").value() > 0,
                getTestTimeout()));

        assertContains(log, (String)h.getLastOperationResult(), snpName);

        stopAllGrids();

        IgniteConfiguration cfg = optimize(getConfiguration(getTestIgniteInstanceName(0)));
        cfg.setWorkDirectory(Paths.get(resolveSnapshotWorkDirectory(cfg).getAbsolutePath(), snpName).toString());

        Ignite snpIg = startGrid(cfg);
        snpIg.cluster().state(ACTIVE);

        List<Integer> range = IntStream.range(0, keysCnt).boxed().collect(Collectors.toList());

        snpIg.cache(DEFAULT_CACHE_NAME).forEach(e -> range.remove((Integer)e.getKey()));
        assertTrue("Snapshot must contains cache data [left=" + range + ']', range.isEmpty());
    }

    /** @throws Exception If failed. */
    @Test
    public void testClusterSnapshotOnInactive() throws Exception {
        injectTestSystemOut();

        startGrids(1);

        assertEquals(EXIT_CODE_UNEXPECTED_ERROR, execute(new CommandHandler(), "--snapshot", "create",
            "testSnapshotName"));

        assertContains(log, testOut.toString(), "Snapshot operation has been rejected. The cluster is inactive.");
    }

    /** @throws Exception If fails. */
    @Test
    public void testCancelSnapshot() throws Exception {
        IgniteEx srv = startGrid(0);
        IgniteEx startCli = startClientGrid(CLIENT_NODE_NAME_PREFIX);

        srv.cluster().state(ACTIVE);

        createCacheAndPreload(startCli, 100);

        CommandHandler h = new CommandHandler();

        doSnapshotCancellationTest(startCli, Collections.singletonList(srv), startCli.cache(DEFAULT_CACHE_NAME),
            snpName -> assertEquals(EXIT_CODE_OK, execute(h, "--snapshot", "cancel", snpName)));
    }

    /** @throws Exception If fails. */
    @Test
    public void testCheckSnapshot() throws Exception {
        String snpName = "snapshot_02052020";

        IgniteEx ig = startGrid(0);
        ig.cluster().state(ACTIVE);

        createCacheAndPreload(ig, 1000);

        snp(ig).createSnapshot(snpName)
            .get();

        CommandHandler h = new CommandHandler();

        assertEquals(EXIT_CODE_OK, execute(h, "--snapshot", "check", snpName));

        StringBuilder sb = new StringBuilder();

        ((IdleVerifyResultV2)h.getLastOperationResult()).print(sb::append, true);

        assertContains(log, sb.toString(), "The check procedure has finished, no conflicts have been found");
    }

<<<<<<< HEAD

=======
>>>>>>> bb182f65
    /**
     * @throws Exception If failed.
     */
    @Test
    @WithSystemProperty(key = IGNITE_PDS_SKIP_CHECKPOINT_ON_NODE_STOP, value = "true")
    public void testCleaningGarbageAfterCacheDestroyedAndNodeStop_ControlConsoleUtil() throws Exception {
        new IgniteCacheGroupsWithRestartsTest().testFindAndDeleteGarbage(this::executeTaskViaControlConsoleUtil);
    }

    /**
     * Verification of successful warm-up stop.
     * <p/>
     * Steps:
     * 1)Starting node with warm-up;
     * 2)Stop warm-up;
     * 3)Waiting for a successful stop of warm-up and start of node.
     *
     * @throws Exception If failed.
     */
    @Test
    public void testSuccessStopWarmUp() throws Exception {
        WarmUpTestPluginProvider provider = new WarmUpTestPluginProvider();

        IgniteConfiguration cfg = getConfiguration(getTestIgniteInstanceName(0)).setPluginProviders(provider);
        cfg.getDataStorageConfiguration().setDefaultWarmUpConfiguration(new BlockedWarmUpConfiguration());

        cfg.getConnectorConfiguration().setHost("localhost");

        IgniteInternalFuture<IgniteEx> fut = runAsync(() -> startGrid(cfg));

        BlockedWarmUpStrategy blockedWarmUpStgy = (BlockedWarmUpStrategy)provider.strats.get(1);

        try {
            U.await(blockedWarmUpStgy.startLatch, 60, TimeUnit.SECONDS);

            // Arguments --user and --password are needed for additional sending of the GridClientAuthenticationRequest.
            assertEquals(EXIT_CODE_OK, execute("--warm-up", "--stop", "--yes", "--user", "user", "--password", "123"));

            assertEquals(0, blockedWarmUpStgy.stopLatch.getCount());
        }
        finally {
            blockedWarmUpStgy.stopLatch.countDown();

            fut.get(60_000);
        }
    }

    /**
     * Check that command will not be executed because node has already started.
     * <p/>
     * Steps:
     * 1)Starting node;
     * 2)Attempt to stop warm-up;
     * 3)Waiting for an error because node has already started.
     *
     * @throws Exception If failed.
     */
    @Test
    public void testFailStopWarmUp() throws Exception {
        startGrid(0);

        assertEquals(EXIT_CODE_UNEXPECTED_ERROR, execute("--warm-up", "--stop", "--yes"));
    }

    /**
     * @param ignite Ignite to execute task on.
     * @param delFoundGarbage If clearing mode should be used.
     * @return Result of task run.
     */
    private VisorFindAndDeleteGarbageInPersistenceTaskResult executeTaskViaControlConsoleUtil(
        IgniteEx ignite,
        boolean delFoundGarbage
    ) {
        CommandHandler hnd = new CommandHandler();

        List<String> args = new ArrayList<>(Arrays.asList("--yes", "--port", "11212", "--cache", "find_garbage",
            ignite.localNode().id().toString()));

        if (delFoundGarbage)
            args.add(FindAndDeleteGarbageArg.DELETE.argName());

        hnd.execute(args);

        return hnd.getLastOperationResult();
    }

    /**
     * @param str String.
     * @param substr Substring to find in the specified string.
     * @return The number of substrings found in the specified string.
     */
    private int countSubstrs(String str, String substr) {
        int cnt = 0;

        for (int off = 0; (off = str.indexOf(substr, off)) != -1; off++)
            ++cnt;

        return cnt;
    }
}<|MERGE_RESOLUTION|>--- conflicted
+++ resolved
@@ -3112,10 +3112,6 @@
         assertContains(log, sb.toString(), "The check procedure has finished, no conflicts have been found");
     }
 
-<<<<<<< HEAD
-
-=======
->>>>>>> bb182f65
     /**
      * @throws Exception If failed.
      */
