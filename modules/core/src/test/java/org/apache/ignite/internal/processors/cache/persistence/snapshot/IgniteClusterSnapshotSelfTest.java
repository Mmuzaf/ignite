/*
 * Licensed to the Apache Software Foundation (ASF) under one or more
 * contributor license agreements. See the NOTICE file distributed with
 * this work for additional information regarding copyright ownership.
 * The ASF licenses this file to You under the Apache License, Version 2.0
 * (the "License"); you may not use this file except in compliance with
 * the License. You may obtain a copy of the License at
 *
 * http://www.apache.org/licenses/LICENSE-2.0
 *
 * Unless required by applicable law or agreed to in writing, software
 * distributed under the License is distributed on an "AS IS" BASIS,
 * WITHOUT WARRANTIES OR CONDITIONS OF ANY KIND, either express or implied.
 * See the License for the specific language governing permissions and
 * limitations under the License.
 */

package org.apache.ignite.internal.processors.cache.persistence.snapshot;

import java.io.File;
import java.io.IOException;
import java.io.Serializable;
import java.nio.ByteBuffer;
import java.nio.ByteOrder;
import java.nio.file.Files;
import java.nio.file.OpenOption;
import java.nio.file.Path;
import java.util.Arrays;
import java.util.Collections;
import java.util.HashMap;
import java.util.HashSet;
import java.util.List;
import java.util.Map;
import java.util.Queue;
<<<<<<< HEAD
import java.util.Random;
=======
import java.util.Set;
>>>>>>> bb182f65
import java.util.UUID;
import java.util.concurrent.Callable;
import java.util.concurrent.ConcurrentLinkedQueue;
import java.util.concurrent.CountDownLatch;
import java.util.concurrent.ThreadLocalRandom;
import java.util.concurrent.TimeUnit;
import java.util.concurrent.atomic.AtomicBoolean;
import java.util.concurrent.atomic.AtomicInteger;
import java.util.function.Function;
import java.util.function.Predicate;
import org.apache.ignite.Ignite;
import org.apache.ignite.IgniteCache;
import org.apache.ignite.IgniteCheckedException;
import org.apache.ignite.IgniteException;
import org.apache.ignite.Ignition;
import org.apache.ignite.cache.CacheAtomicityMode;
import org.apache.ignite.cache.affinity.rendezvous.RendezvousAffinityFunction;
import org.apache.ignite.cache.query.ScanQuery;
import org.apache.ignite.configuration.CacheConfiguration;
import org.apache.ignite.configuration.IgniteConfiguration;
import org.apache.ignite.internal.GridJobExecuteRequest;
import org.apache.ignite.internal.GridTopic;
import org.apache.ignite.internal.IgniteEx;
import org.apache.ignite.internal.IgniteInternalFuture;
import org.apache.ignite.internal.IgniteInterruptedCheckedException;
import org.apache.ignite.internal.NodeStoppingException;
import org.apache.ignite.internal.TestRecordingCommunicationSpi;
import org.apache.ignite.internal.binary.BinaryContext;
import org.apache.ignite.internal.binary.BinaryObjectImpl;
import org.apache.ignite.internal.events.DiscoveryCustomEvent;
import org.apache.ignite.internal.managers.communication.GridMessageListener;
import org.apache.ignite.internal.managers.discovery.DiscoveryCustomMessage;
import org.apache.ignite.internal.processors.affinity.AffinityTopologyVersion;
import org.apache.ignite.internal.processors.cache.CacheGroupDescriptor;
import org.apache.ignite.internal.processors.cache.GridCacheAdapter;
import org.apache.ignite.internal.processors.cache.GridCacheEntryEx;
import org.apache.ignite.internal.processors.cache.GridCacheSharedContext;
import org.apache.ignite.internal.processors.cache.binary.CacheObjectBinaryProcessorImpl;
import org.apache.ignite.internal.processors.cache.distributed.dht.preloader.GridDhtPartitionDemandMessage;
import org.apache.ignite.internal.processors.cache.distributed.dht.preloader.GridDhtPartitionExchangeId;
import org.apache.ignite.internal.processors.cache.distributed.dht.preloader.GridDhtPartitionSupplyMessage;
import org.apache.ignite.internal.processors.cache.distributed.dht.preloader.GridDhtPartitionsExchangeFuture;
import org.apache.ignite.internal.processors.cache.distributed.dht.preloader.GridDhtPartitionsSingleMessage;
import org.apache.ignite.internal.processors.cache.distributed.dht.preloader.PartitionsExchangeAware;
import org.apache.ignite.internal.processors.cache.mvcc.txlog.TxState;
import org.apache.ignite.internal.processors.cache.persistence.CacheDataRow;
import org.apache.ignite.internal.processors.cache.persistence.GridCacheDatabaseSharedManager;
import org.apache.ignite.internal.processors.cache.persistence.checkpoint.CheckpointListener;
import org.apache.ignite.internal.processors.cache.persistence.file.FileIO;
import org.apache.ignite.internal.processors.cache.persistence.file.FileIOFactory;
import org.apache.ignite.internal.processors.cache.persistence.file.FilePageStore;
import org.apache.ignite.internal.processors.cache.persistence.file.FilePageStoreManager;
import org.apache.ignite.internal.processors.cache.persistence.file.RandomAccessFileIOFactory;
import org.apache.ignite.internal.processors.cache.persistence.partstate.GroupPartitionId;
import org.apache.ignite.internal.processors.cache.persistence.tree.io.PageIO;
import org.apache.ignite.internal.processors.cache.persistence.tree.io.PagePartitionMetaIO;
<<<<<<< HEAD
import org.apache.ignite.internal.processors.cache.verify.IdleVerifyResultV2;
import org.apache.ignite.internal.processors.cache.version.GridCacheVersion;
=======
import org.apache.ignite.internal.processors.cache.persistence.wal.crc.IgniteDataIntegrityViolationException;
import org.apache.ignite.internal.processors.cache.verify.IdleVerifyResultV2;
>>>>>>> bb182f65
import org.apache.ignite.internal.processors.metric.MetricRegistry;
import org.apache.ignite.internal.processors.metric.impl.ObjectGauge;
import org.apache.ignite.internal.util.GridUnsafe;
import org.apache.ignite.internal.util.distributed.DistributedProcess;
import org.apache.ignite.internal.util.distributed.FullMessage;
import org.apache.ignite.internal.util.distributed.SingleNodeMessage;
<<<<<<< HEAD
import org.apache.ignite.internal.util.lang.GridIterator;
=======
>>>>>>> bb182f65
import org.apache.ignite.internal.util.typedef.F;
import org.apache.ignite.internal.util.typedef.G;
import org.apache.ignite.internal.util.typedef.T2;
import org.apache.ignite.internal.util.typedef.X;
import org.apache.ignite.internal.util.typedef.internal.CU;
import org.apache.ignite.internal.util.typedef.internal.U;
import org.apache.ignite.lang.IgniteFuture;
import org.apache.ignite.spi.metric.LongMetric;
import org.apache.ignite.testframework.GridTestUtils;
import org.apache.ignite.transactions.Transaction;
import org.junit.Before;
import org.junit.Test;

import static org.apache.ignite.cluster.ClusterState.ACTIVE;
import static org.apache.ignite.configuration.IgniteConfiguration.DFLT_SNAPSHOT_DIRECTORY;
import static org.apache.ignite.events.EventType.EVTS_CLUSTER_SNAPSHOT;
import static org.apache.ignite.events.EventType.EVT_CLUSTER_SNAPSHOT_FAILED;
import static org.apache.ignite.events.EventType.EVT_CLUSTER_SNAPSHOT_FINISHED;
import static org.apache.ignite.events.EventType.EVT_CLUSTER_SNAPSHOT_STARTED;
import static org.apache.ignite.internal.binary.BinaryFieldExtractionSelfTest.toBinary;
import static org.apache.ignite.internal.events.DiscoveryCustomEvent.EVT_DISCOVERY_CUSTOM_EVT;
import static org.apache.ignite.internal.processors.cache.GridCacheUtils.TTL_ETERNAL;
import static org.apache.ignite.internal.processors.cache.distributed.rebalancing.GridCacheRebalancingSyncSelfTest.checkPartitionMapExchangeFinished;
import static org.apache.ignite.internal.processors.cache.persistence.file.FilePageStoreManager.cacheDirName;
import static org.apache.ignite.internal.processors.cache.persistence.file.FilePageStoreManager.getPartitionFileName;
import static org.apache.ignite.internal.processors.cache.persistence.partstate.GroupPartitionId.getTypeByPartId;
import static org.apache.ignite.internal.processors.cache.persistence.snapshot.IgniteSnapshotManager.SNAPSHOT_METAFILE_EXT;
import static org.apache.ignite.internal.processors.cache.persistence.snapshot.IgniteSnapshotManager.SNAPSHOT_METRICS;
import static org.apache.ignite.internal.processors.cache.persistence.snapshot.IgniteSnapshotManager.SNP_IN_PROGRESS_ERR_MSG;
import static org.apache.ignite.internal.processors.cache.persistence.snapshot.IgniteSnapshotManager.SNP_NODE_STOPPING_ERR_MSG;
import static org.apache.ignite.internal.processors.cache.persistence.snapshot.IgniteSnapshotManager.isSnapshotOperation;
import static org.apache.ignite.internal.processors.cache.persistence.snapshot.IgniteSnapshotManager.resolveSnapshotWorkDirectory;
<<<<<<< HEAD
import static org.apache.ignite.internal.processors.dr.GridDrType.DR_NONE;
=======
>>>>>>> bb182f65
import static org.apache.ignite.testframework.GridTestUtils.assertContains;
import static org.apache.ignite.testframework.GridTestUtils.assertThrowsAnyCause;
import static org.apache.ignite.testframework.GridTestUtils.assertThrowsWithCause;
import static org.apache.ignite.testframework.GridTestUtils.waitForCondition;

/**
 * Cluster-wide snapshot test.
 */
public class IgniteClusterSnapshotSelfTest extends AbstractSnapshotSelfTest {
    /** Time to wait while rebalance may happen. */
    private static final long REBALANCE_AWAIT_TIME = GridTestUtils.SF.applyLB(10_000, 3_000);

    /** Cache configuration for test. */
    private static final CacheConfiguration<Integer, Integer> atomicCcfg = new CacheConfiguration<Integer, Integer>("atomicCacheName")
        .setAtomicityMode(CacheAtomicityMode.ATOMIC)
        .setBackups(2)
        .setAffinity(new RendezvousAffinityFunction(false, CACHE_PARTS_COUNT));

    /** {@code true} if node should be started in separate jvm. */
    protected volatile boolean jvm;

    /** @throws Exception If fails. */
    @Before
    @Override public void beforeTestSnapshot() throws Exception {
        super.beforeTestSnapshot();

        jvm = false;
    }

    /**
     * Take snapshot from the whole cluster and check snapshot consistency when the
     * cluster tx load starts on a new topology version.
     * Note: Client nodes and server nodes not in baseline topology must not be affected.
     *
     * @throws Exception If fails.
     */
    @Test
    public void testConsistentClusterSnapshotLoadNewTopology() throws Exception {
        int grids = 3;
        String snpName = "backup23012020";
        AtomicInteger atKey = new AtomicInteger(CACHE_KEYS_RANGE);
        AtomicInteger txKey = new AtomicInteger(CACHE_KEYS_RANGE);

        IgniteEx ignite = startGrids(grids);
        startClientGrid();

        ignite.cluster().baselineAutoAdjustEnabled(false);
        ignite.cluster().state(ACTIVE);

        ignite.events().localListen(e -> locEvts.add(e.type()), EVTS_CLUSTER_SNAPSHOT);

        // Start node not in baseline.
        IgniteEx notBltIgnite = startGrid(grids);
        File locSnpDir = snp(notBltIgnite).snapshotLocalDir(SNAPSHOT_NAME);
        String notBltDirName = folderName(notBltIgnite);

        IgniteCache<Integer, Integer> atCache = ignite.createCache(atomicCcfg);

        for (int idx = 0; idx < CACHE_KEYS_RANGE; idx++) {
            atCache.put(atKey.incrementAndGet(), -1);
            ignite.cache(DEFAULT_CACHE_NAME).put(txKey.incrementAndGet(), -1);
        }

        forceCheckpoint();

        CountDownLatch loadLatch = new CountDownLatch(1);

        ignite.context().cache().context().exchange().registerExchangeAwareComponent(new PartitionsExchangeAware() {
            /** {@inheritDoc} */
            @Override public void onInitBeforeTopologyLock(GridDhtPartitionsExchangeFuture fut) {
                if (fut.firstEvent().type() != EVT_DISCOVERY_CUSTOM_EVT)
                    return;

                // First discovery custom event will be a snapshot operation.
                assertTrue(isSnapshotOperation(fut.firstEvent()));
                assertTrue("Snapshot must use pme-free exchange", fut.context().exchangeFreeSwitch());
            }

            /** {@inheritDoc} */
            @Override public void onInitAfterTopologyLock(GridDhtPartitionsExchangeFuture fut) {
                if (fut.firstEvent().type() != EVT_DISCOVERY_CUSTOM_EVT)
                    return;

                DiscoveryCustomMessage msg = ((DiscoveryCustomEvent)fut.firstEvent()).customMessage();

                assertNotNull(msg);

                if (msg instanceof SnapshotDiscoveryMessage)
                    loadLatch.countDown();
            }
        });

        // Start cache load.
        IgniteInternalFuture<Long> loadFut = GridTestUtils.runMultiThreadedAsync(() -> {
            try {
                U.await(loadLatch);

                while (!Thread.currentThread().isInterrupted()) {
                    ThreadLocalRandom rnd = ThreadLocalRandom.current();

                    int atIdx = rnd.nextInt(grids);

                    // Zero out the sign bit.
                    grid(atIdx).cache(atomicCcfg.getName()).put(txKey.incrementAndGet(), rnd.nextInt() & Integer.MAX_VALUE);

                    int txIdx = rnd.nextInt(grids);

                    grid(txIdx).cache(DEFAULT_CACHE_NAME).put(atKey.incrementAndGet(), rnd.nextInt() & Integer.MAX_VALUE);
                }
            }
            catch (IgniteInterruptedCheckedException e) {
                throw new RuntimeException(e);
            }
        }, 3, "cache-put-");

        try {
            IgniteFuture<Void> fut = ignite.snapshot().createSnapshot(snpName);

            U.await(loadLatch, 10, TimeUnit.SECONDS);

            fut.get();

            waitForEvents(Arrays.asList(EVT_CLUSTER_SNAPSHOT_STARTED, EVT_CLUSTER_SNAPSHOT_FINISHED));
        }
        finally {
            loadFut.cancel();
        }

        // Cluster can be deactivated but we must test snapshot restore when binary recovery also occurred.
        stopAllGrids();

        assertTrue("Snapshot directory must be empty for node not in baseline topology: " + notBltDirName,
            !searchDirectoryRecursively(locSnpDir.toPath(), notBltDirName).isPresent());

        IgniteEx snpIg0 = startGridsFromSnapshot(grids, snpName);

        assertEquals("The number of all (primary + backup) cache keys mismatch for cache: " + DEFAULT_CACHE_NAME,
            CACHE_KEYS_RANGE, snpIg0.cache(DEFAULT_CACHE_NAME).size());

        assertEquals("The number of all (primary + backup) cache keys mismatch for cache: " + atomicCcfg.getName(),
            CACHE_KEYS_RANGE, snpIg0.cache(atomicCcfg.getName()).size());

        snpIg0.cache(DEFAULT_CACHE_NAME).query(new ScanQuery<>(null))
            .forEach(e -> assertTrue("Snapshot must contains only negative values " +
                "[cache=" + DEFAULT_CACHE_NAME + ", entry=" + e + ']', (Integer)e.getValue() < 0));

        snpIg0.cache(atomicCcfg.getName()).query(new ScanQuery<>(null))
            .forEach(e -> assertTrue("Snapshot must contains only negative values " +
                "[cache=" + atomicCcfg.getName() + ", entry=" + e + ']', (Integer)e.getValue() < 0));
    }

    /** @throws Exception If fails. */
    @Test
    public void testSnapshotPrimaryBackupsTheSame() throws Exception {
        int grids = 3;
        AtomicInteger cacheKey = new AtomicInteger();

        IgniteEx ignite = startGridsWithCache(grids, dfltCacheCfg, CACHE_KEYS_RANGE);

        IgniteInternalFuture<Long> atLoadFut = GridTestUtils.runMultiThreadedAsync(() -> {
            while (!Thread.currentThread().isInterrupted()) {
                ThreadLocalRandom rnd = ThreadLocalRandom.current();

                int gId = rnd.nextInt(grids);

                IgniteCache<Integer, Integer> txCache = grid(gId).getOrCreateCache(dfltCacheCfg.getName());

                try (Transaction tx = grid(gId).transactions().txStart()) {
                    txCache.put(cacheKey.incrementAndGet(), 0);

                    txCache.put(cacheKey.incrementAndGet(), 1);

                    tx.commit();
                }
            }
        }, 5, "tx-cache-put-");

        IgniteInternalFuture<Long> txLoadFut = GridTestUtils.runMultiThreadedAsync(() -> {
            while (!Thread.currentThread().isInterrupted()) {
                ThreadLocalRandom rnd = ThreadLocalRandom.current();

                IgniteCache<Integer, Integer> atomicCache = grid(rnd.nextInt(grids))
                    .getOrCreateCache(atomicCcfg);

                atomicCache.put(cacheKey.incrementAndGet(), 0);
            }
        }, 5, "atomic-cache-put-");

        try {
            IgniteFuture<Void> fut = ignite.snapshot().createSnapshot(SNAPSHOT_NAME);

            fut.get();
        }
        finally {
            txLoadFut.cancel();
            atLoadFut.cancel();
        }

        stopAllGrids();

        IgniteEx snpIg0 = startGridsFromSnapshot(grids, cfg -> resolveSnapshotWorkDirectory(cfg).getAbsolutePath(), SNAPSHOT_NAME, false);

        // Block whole rebalancing.
        for (Ignite g : G.allGrids())
            TestRecordingCommunicationSpi.spi(g).blockMessages((node, msg) -> msg instanceof GridDhtPartitionDemandMessage);

        snpIg0.cluster().state(ACTIVE);

        assertFalse("Primary and backup in snapshot must have the same counters. Rebalance must not happen.",
            GridTestUtils.waitForCondition(() -> {
                boolean hasMsgs = false;

                for (Ignite g : G.allGrids())
                    hasMsgs |= TestRecordingCommunicationSpi.spi(g).hasBlockedMessages();

                return hasMsgs;
            }, REBALANCE_AWAIT_TIME));

        TestRecordingCommunicationSpi.stopBlockAll();

        assertPartitionsSame(idleVerify(snpIg0, dfltCacheCfg.getName(), atomicCcfg.getName()));
    }

    /** @throws Exception If fails. */
    @Test
    public void testClusterSnapshotConsistencyUnderLoad() throws Exception {
        int clientsCnt = 50;
        int balance = 10_000;
        int transferLimit = 1000;
        int total = clientsCnt * balance * 2;
        int grids = 3;
        int transferThreadCnt = 4;
        AtomicBoolean stop = new AtomicBoolean(false);
        CountDownLatch txStarted = new CountDownLatch(1);

        CacheConfiguration<Integer, Account> eastCcfg = txCacheConfig(new CacheConfiguration<>("east"));
        CacheConfiguration<Integer, Account> westCcfg = txCacheConfig(new CacheConfiguration<>("west"));

        startGridsWithCache(grids, clientsCnt, key -> new Account(key, balance), eastCcfg, westCcfg);

        Ignite client = startClientGrid(grids);

        assertEquals("The initial summary value in all caches is not correct.",
            total, sumAllCacheValues(client, clientsCnt, eastCcfg.getName(), westCcfg.getName()));

        forceCheckpoint();

        IgniteInternalFuture<?> txLoadFut = GridTestUtils.runMultiThreadedAsync(
            () -> {
                ThreadLocalRandom rnd = ThreadLocalRandom.current();

                int amount;

                try {
                    while (!stop.get()) {
                        IgniteEx ignite = grid(rnd.nextInt(grids));
                        IgniteCache<Integer, Account> east = ignite.cache("east");
                        IgniteCache<Integer, Account> west = ignite.cache("west");

                        amount = rnd.nextInt(transferLimit);

                        txStarted.countDown();

                        try (Transaction tx = ignite.transactions().txStart()) {
                            Integer id = rnd.nextInt(clientsCnt);

                            Account acc0 = east.get(id);
                            Account acc1 = west.get(id);

                            acc0.balance -= amount;
                            acc1.balance += amount;

                            east.put(id, acc0);
                            west.put(id, acc1);

                            tx.commit();
                        }
                    }
                }
                catch (Throwable e) {
                    U.error(log, e);

                    fail("Tx must not be failed.");
                }
            }, transferThreadCnt, "transfer-account-thread-");

        try {
            U.await(txStarted);

            grid(0).snapshot().createSnapshot(SNAPSHOT_NAME).get();
        }
        finally {
            stop.set(true);
        }

        txLoadFut.get();

        assertEquals("The summary value should not changed during tx transfers.",
            total, sumAllCacheValues(client, clientsCnt, eastCcfg.getName(), westCcfg.getName()));

        stopAllGrids();

        IgniteEx snpIg0 = startGridsFromSnapshot(grids, SNAPSHOT_NAME);

        assertEquals("The total amount of all cache values must not changed in snapshot.",
            total, sumAllCacheValues(snpIg0, clientsCnt, eastCcfg.getName(), westCcfg.getName()));
    }

    /** @throws Exception If fails. */
    @Test
    public void testClusterSnapshotWithCacheNodeFilter() throws Exception {
        int grids = 4;

        CacheConfiguration<Integer, Integer> ccfg = txCacheConfig(new CacheConfiguration<Integer, Integer>(DEFAULT_CACHE_NAME))
            .setNodeFilter(node -> node.consistentId().toString().endsWith("1"));

        IgniteEx ig0 = startGridsWithoutCache(grids);

        for (int i = 0; i < CACHE_KEYS_RANGE; i++)
            ig0.getOrCreateCache(ccfg).put(i, i);

        ig0.snapshot().createSnapshot(SNAPSHOT_NAME).get();

        stopAllGrids();

        IgniteEx snp = startGridsFromSnapshot(grids,
            cfg -> resolveSnapshotWorkDirectory(cfg.setCacheConfiguration()).getAbsolutePath(),
            SNAPSHOT_NAME,
            true);

        awaitPartitionMapExchange();
        checkCacheDiscoveryDataConsistent();

        CacheGroupDescriptor descr = snp.context().cache().cacheGroupDescriptors()
            .get(CU.cacheId(ccfg.getName()));

        assertNotNull(descr);
        assertNotNull(descr.config().getNodeFilter());
        assertEquals(ccfg.getNodeFilter().apply(grid(1).localNode()),
            descr.config().getNodeFilter().apply(grid(1).localNode()));
        assertSnapshotCacheKeys(snp.cache(ccfg.getName()));
    }

    /** @throws Exception If fails. */
    @Test
    public void testRejectCacheStopDuringClusterSnapshot() throws Exception {
        // Block the full message, so cluster-wide snapshot operation would not be fully completed.
        IgniteEx ignite = startGridsWithCache(3, dfltCacheCfg, CACHE_KEYS_RANGE);

        BlockingCustomMessageDiscoverySpi spi = discoSpi(ignite);
        spi.block((msg) -> {
            if (msg instanceof FullMessage) {
                FullMessage<?> msg0 = (FullMessage<?>)msg;

                assertEquals("Snapshot distributed process must be used",
                    DistributedProcess.DistributedProcessType.START_SNAPSHOT.ordinal(), msg0.type());

                assertTrue("Snapshot has to be finished successfully on all nodes", msg0.error().isEmpty());

                return true;
            }

            return false;
        });

        IgniteFuture<Void> fut = ignite.snapshot().createSnapshot(SNAPSHOT_NAME);

        spi.waitBlocked(10_000L);

        // Creating of new caches should not be blocked.
        ignite.getOrCreateCache(dfltCacheCfg.setName("default2"))
            .put(1, 1);

        forceCheckpoint();

        assertThrowsAnyCause(log,
            () -> {
                ignite.destroyCache(DEFAULT_CACHE_NAME);

                return 0;
            },
            IgniteCheckedException.class,
            SNP_IN_PROGRESS_ERR_MSG);

        spi.unblock();

        fut.get();
    }

    /** @throws Exception If fails. */
    @Test
    public void testBltChangeDuringClusterSnapshot() throws Exception {
        IgniteEx ignite = startGridsWithCache(3, dfltCacheCfg, CACHE_KEYS_RANGE);

        startGrid(3);

        long topVer = ignite.cluster().topologyVersion();

        BlockingCustomMessageDiscoverySpi spi = discoSpi(ignite);
        spi.block((msg) -> msg instanceof FullMessage);

        IgniteFuture<Void> fut = ignite.snapshot().createSnapshot(SNAPSHOT_NAME);

        spi.waitBlocked(10_000L);

        // Not baseline node joins successfully.
        String grid4Dir = folderName(startGrid(4));

        // Not blt node left the cluster and snapshot not affected.
        stopGrid(4);

        // Client node must connect successfully.
        startClientGrid(4);

        // Changing baseline complete successfully.
        ignite.cluster().setBaselineTopology(topVer);

        spi.unblock();

        fut.get();

        assertTrue("Snapshot directory must be empty for node 0 due to snapshot future fail: " + grid4Dir,
            !searchDirectoryRecursively(snp(ignite).snapshotLocalDir(SNAPSHOT_NAME).toPath(), grid4Dir).isPresent());
    }

    /** @throws Exception If fails. */
    @Test
    public void testClusterSnapshotExOnInitiatorLeft() throws Exception {
        IgniteEx ignite = startGridsWithCache(2, dfltCacheCfg, CACHE_KEYS_RANGE);

        BlockingCustomMessageDiscoverySpi spi = discoSpi(ignite);
        spi.block((msg) -> msg instanceof FullMessage);

        IgniteFuture<Void> fut = ignite.snapshot().createSnapshot(SNAPSHOT_NAME);

        spi.waitBlocked(10_000L);

        ignite.close();

        assertThrowsAnyCause(log,
            fut::get,
            NodeStoppingException.class,
            SNP_NODE_STOPPING_ERR_MSG);
    }

    /** @throws Exception If fails. */
    @Test
    public void testSnapshotExistsException() throws Exception {
        IgniteEx ignite = startGridsWithCache(2, dfltCacheCfg, CACHE_KEYS_RANGE);

        ignite.snapshot().createSnapshot(SNAPSHOT_NAME).get();

        assertThrowsAnyCause(log,
            () -> ignite.snapshot().createSnapshot(SNAPSHOT_NAME).get(),
            IgniteException.class,
            "Snapshot with given name already exists on local node.");

        stopAllGrids();

        // Check that snapshot has not been accidentally deleted.
        IgniteEx snp = startGridsFromSnapshot(2, SNAPSHOT_NAME);

        assertSnapshotCacheKeys(snp.cache(dfltCacheCfg.getName()));

        waitForEvents(Arrays.asList(EVT_CLUSTER_SNAPSHOT_STARTED, EVT_CLUSTER_SNAPSHOT_FAILED));
    }

    /** @throws Exception If fails. */
    @Test
    public void testClusterSnapshotCleanedOnLeft() throws Exception {
        CountDownLatch block = new CountDownLatch(1);
        CountDownLatch partProcessed = new CountDownLatch(1);

        IgniteEx ignite = startGridsWithCache(2, dfltCacheCfg, CACHE_KEYS_RANGE);

        File locSnpDir = snp(ignite).snapshotLocalDir(SNAPSHOT_NAME);
        String dirNameIgnite0 = folderName(ignite);

        String dirNameIgnite1 = folderName(grid(1));

        snp(grid(1)).localSnapshotSenderFactory(
            blockingLocalSnapshotSender(grid(1), partProcessed, block));

        TestRecordingCommunicationSpi commSpi1 = TestRecordingCommunicationSpi.spi(grid(1));
        commSpi1.blockMessages((node, msg) -> msg instanceof SingleNodeMessage);

        IgniteFuture<?> fut = ignite.snapshot().createSnapshot(SNAPSHOT_NAME);

        U.await(partProcessed);

        stopGrid(1);

        block.countDown();

        assertThrowsAnyCause(log,
            fut::get,
            IgniteCheckedException.class,
            "Execution of local snapshot tasks fails");

        waitForEvents(Arrays.asList(EVT_CLUSTER_SNAPSHOT_STARTED, EVT_CLUSTER_SNAPSHOT_FAILED));

        assertTrue("Snapshot directory must be empty for node 0 due to snapshot future fail: " + dirNameIgnite0,
            !searchDirectoryRecursively(locSnpDir.toPath(), dirNameIgnite0).isPresent());

        startGrid(1);

        awaitPartitionMapExchange();

        // Snapshot directory must be cleaned.
        assertTrue("Snapshot directory must be empty for node 1 due to snapshot future fail: " + dirNameIgnite1,
            !searchDirectoryRecursively(locSnpDir.toPath(), dirNameIgnite1).isPresent());

        List<String> allSnapshots = snp(ignite).localSnapshotNames();

        assertTrue("Snapshot directory must be empty due to snapshot fail: " + allSnapshots,
            allSnapshots.isEmpty());
    }

    /** @throws Exception If fails. */
    @Test
    public void testRecoveryClusterSnapshotJvmHalted() throws Exception {
        IgniteEx ignite = startGridsWithCache(2, dfltCacheCfg, CACHE_KEYS_RANGE);

        String grid0Dir = folderName(ignite);
        String grid1Dir = folderName(grid(1));
        File locSnpDir = snp(ignite).snapshotLocalDir(SNAPSHOT_NAME);

        jvm = true;

        IgniteConfiguration cfg2 = optimize(getConfiguration(getTestIgniteInstanceName(2)));

        cfg2.getDataStorageConfiguration()
            .setFileIOFactory(new HaltJvmFileIOFactory(new RandomAccessFileIOFactory(),
                (Predicate<File> & Serializable) file -> {
                    // Trying to create FileIO over partition file.
                    return file.getAbsolutePath().contains(SNAPSHOT_NAME);
                }));

        startGrid(cfg2);

        String grid2Dir = U.maskForFileName(cfg2.getConsistentId().toString());

        jvm = false;

        ignite.cluster().setBaselineTopology(ignite.cluster().topologyVersion());

        awaitPartitionMapExchange();

        assertThrowsAnyCause(log,
            () -> ignite.snapshot().createSnapshot(SNAPSHOT_NAME).get(),
            IgniteCheckedException.class,
            "Execution of local snapshot tasks fails");

        assertTrue("Snapshot directory must be empty: " + grid0Dir,
            !searchDirectoryRecursively(locSnpDir.toPath(), grid0Dir).isPresent());

        assertTrue("Snapshot directory must be empty: " + grid1Dir,
            !searchDirectoryRecursively(locSnpDir.toPath(), grid1Dir).isPresent());

        assertTrue("Snapshot directory must exist due to grid2 has been halted and cleanup not fully performed: " + grid2Dir,
            searchDirectoryRecursively(locSnpDir.toPath(), grid2Dir).isPresent());

        IgniteEx grid2 = startGrid(2);

        assertTrue("Snapshot directory must be empty after recovery: " + grid2Dir,
            !searchDirectoryRecursively(locSnpDir.toPath(), grid2Dir).isPresent());

        awaitPartitionMapExchange();

        assertTrue("Snapshot directory must be empty", grid2.context().cache().context().snapshotMgr().localSnapshotNames().isEmpty());

        ignite.snapshot().createSnapshot(SNAPSHOT_NAME)
            .get();

        stopAllGrids();

        IgniteEx snp = startGridsFromSnapshot(2, SNAPSHOT_NAME);

        assertSnapshotCacheKeys(snp.cache(dfltCacheCfg.getName()));
    }

    /** @throws Exception If fails. */
    @Test
    public void testClusterSnapshotWithRebalancing() throws Exception {
        IgniteEx ignite = startGridsWithCache(2, dfltCacheCfg, CACHE_KEYS_RANGE);

        TestRecordingCommunicationSpi commSpi = TestRecordingCommunicationSpi.spi(ignite);
        commSpi.blockMessages((node, msg) -> msg instanceof GridDhtPartitionSupplyMessage);

        startGrid(2);

        ignite.cluster().setBaselineTopology(ignite.cluster().topologyVersion());

        commSpi.waitForBlocked();

        IgniteFuture<Void> fut = ignite.snapshot().createSnapshot(SNAPSHOT_NAME);

        commSpi.stopBlock(true);

        fut.get();

        waitForEvents(Arrays.asList(EVT_CLUSTER_SNAPSHOT_STARTED, EVT_CLUSTER_SNAPSHOT_FINISHED));

        stopAllGrids();

        IgniteEx snp = startGridsFromSnapshot(3, SNAPSHOT_NAME);

        awaitPartitionMapExchange();
        checkPartitionMapExchangeFinished();

        assertSnapshotCacheKeys(snp.cache(dfltCacheCfg.getName()));
    }

    /** @throws Exception If fails. */
    @Test
    public void testClusterSnapshotWithExplicitPath() throws Exception {
        File exSnpDir = U.resolveWorkDirectory(U.defaultWorkDirectory(), "ex_snapshots", true);

        try {
            IgniteEx ignite = null;

            for (int i = 0; i < 2; i++) {
                IgniteConfiguration cfg = optimize(getConfiguration(getTestIgniteInstanceName(i)));

                cfg.setSnapshotPath(exSnpDir.getAbsolutePath());

                ignite = startGrid(cfg);
            }

            ignite.cluster().baselineAutoAdjustEnabled(false);
            ignite.cluster().state(ACTIVE);

            for (int i = 0; i < CACHE_KEYS_RANGE; i++)
                ignite.cache(DEFAULT_CACHE_NAME).put(i, i);

            ignite.snapshot().createSnapshot(SNAPSHOT_NAME)
                .get();

            stopAllGrids();

            IgniteEx snp = startGridsFromSnapshot(2, cfg -> exSnpDir.getAbsolutePath(), SNAPSHOT_NAME, true);

            assertSnapshotCacheKeys(snp.cache(dfltCacheCfg.getName()));
        }
        finally {
            stopAllGrids();

            U.delete(exSnpDir);
        }
    }

    /** @throws Exception If fails. */
    @Test
    public void testClusterSnapshotMetrics() throws Exception {
        String newSnapshotName = SNAPSHOT_NAME + "_new";
        CountDownLatch deltaApply = new CountDownLatch(1);
        CountDownLatch deltaBlock = new CountDownLatch(1);
        IgniteEx ignite = startGridsWithCache(2, dfltCacheCfg, CACHE_KEYS_RANGE);

        MetricRegistry mreg0 = ignite.context().metric().registry(SNAPSHOT_METRICS);

        LongMetric startTime = mreg0.findMetric("LastSnapshotStartTime");
        LongMetric endTime = mreg0.findMetric("LastSnapshotEndTime");
        ObjectGauge<String> snpName = mreg0.findMetric("LastSnapshotName");
        ObjectGauge<String> errMsg = mreg0.findMetric("LastSnapshotErrorMessage");
        ObjectGauge<List<String>> snpList = mreg0.findMetric("LocalSnapshotNames");

        // Snapshot process will be blocked when delta partition files processing starts.
        snp(ignite).localSnapshotSenderFactory(
            blockingLocalSnapshotSender(ignite, deltaApply, deltaBlock));

        assertEquals("Snapshot start time must be undefined prior to snapshot operation started.",
            0, startTime.value());
        assertEquals("Snapshot end time must be undefined to snapshot operation started.",
            0, endTime.value());
        assertTrue("Snapshot name must not exist prior to snapshot operation started.", snpName.value().isEmpty());
        assertTrue("Snapshot error message must null prior to snapshot operation started.", errMsg.value().isEmpty());
        assertTrue("Snapshots on local node must not exist", snpList.value().isEmpty());

        long cutoffStartTime = U.currentTimeMillis();

        IgniteFuture<Void> fut0 = ignite.snapshot().createSnapshot(SNAPSHOT_NAME);

        U.await(deltaApply);

        assertTrue("Snapshot start time must be set prior to snapshot operation started " +
            "[startTime=" + startTime.value() + ", cutoffTime=" + cutoffStartTime + ']',
            startTime.value() >= cutoffStartTime);
        assertEquals("Snapshot end time must be zero prior to snapshot operation started.",
            0, endTime.value());
        assertEquals("Snapshot name must be set prior to snapshot operation started.",
            SNAPSHOT_NAME, snpName.value());
        assertTrue("Snapshot error message must null prior to snapshot operation started.",
            errMsg.value().isEmpty());

        IgniteFuture<Void> fut1 = grid(1).snapshot().createSnapshot(newSnapshotName);

        assertThrowsWithCause((Callable<Object>)fut1::get, IgniteException.class);

        MetricRegistry mreg1 = grid(1).context().metric().registry(SNAPSHOT_METRICS);

        LongMetric startTime1 = mreg1.findMetric("LastSnapshotStartTime");
        LongMetric endTime1 = mreg1.findMetric("LastSnapshotEndTime");
        ObjectGauge<String> snpName1 = mreg1.findMetric("LastSnapshotName");
        ObjectGauge<String> errMsg1 = mreg1.findMetric("LastSnapshotErrorMessage");

        assertTrue("Snapshot start time must be greater than zero for finished snapshot.",
            startTime1.value() > 0);
        assertEquals("Snapshot end time must zero for failed on start snapshots.",
            0, endTime1.value());
        assertEquals("Snapshot name must be set when snapshot operation already finished.",
            newSnapshotName, snpName1.value());
        assertNotNull("Concurrent snapshot operation must failed.",
            errMsg1.value());

        deltaBlock.countDown();

        fut0.get();

        assertTrue("Snapshot start time must be greater than zero for finished snapshot.",
            startTime.value() > 0);
        assertTrue("Snapshot end time must be greater than zero for finished snapshot.",
            endTime.value() > 0);
        assertEquals("Snapshot name must be set when snapshot operation already finished.",
            SNAPSHOT_NAME, snpName.value());
        assertTrue("Concurrent snapshot operation must finished successfully.",
            errMsg.value().isEmpty());
        assertEquals("Only the first snapshot must be created and stored on disk.",
            Collections.singletonList(SNAPSHOT_NAME), snpList.value());
    }

    /** @throws Exception If fails. */
    @Test
    public void testClusterSnapshotIncorrectNameFails() throws Exception {
        IgniteEx ignite = startGridsWithCache(1, dfltCacheCfg, CACHE_KEYS_RANGE);

        assertThrowsAnyCause(log,
            () -> ignite.snapshot().createSnapshot("--№=+.:(snapshot)").get(),
            IllegalArgumentException.class,
            "Snapshot name must satisfy the following name pattern: a-zA-Z0-9_");
    }

    /** @throws Exception If fails. */
    @Test
    public void testClusterSnapshotWithOfflineBlt() throws Exception {
        IgniteEx ignite = startGridsWithCache(3, dfltCacheCfg, CACHE_KEYS_RANGE);

        stopGrid(2);

        ignite.snapshot().createSnapshot(SNAPSHOT_NAME)
            .get();

        stopAllGrids();

        IgniteEx snp = startGridsFromSnapshot(2, SNAPSHOT_NAME);

        awaitPartitionMapExchange();

        assertSnapshotCacheKeys(snp.cache(dfltCacheCfg.getName()));
        assertPartitionsSame(idleVerify(snp, dfltCacheCfg.getName()));
    }


    /** @throws Exception If fails. */
    @Test
    public void testClusterSnapshotWithSharedCacheGroup() throws Exception {
        CacheConfiguration<Integer, Integer> ccfg1 = txCacheConfig(new CacheConfiguration<>("tx1"));
        CacheConfiguration<Integer, Integer> ccfg2 = txCacheConfig(new CacheConfiguration<>("tx2"));

        ccfg1.setGroupName("group");
        ccfg2.setGroupName("group");

        IgniteEx ignite = startGridsWithCache(3, CACHE_KEYS_RANGE, Integer::new, ccfg1, ccfg2);

        ignite.snapshot().createSnapshot(SNAPSHOT_NAME).get();

        waitForEvents(Arrays.asList(EVT_CLUSTER_SNAPSHOT_STARTED, EVT_CLUSTER_SNAPSHOT_FINISHED));

        stopAllGrids();

        IgniteEx snp = startGridsFromSnapshot(3, SNAPSHOT_NAME);

        awaitPartitionMapExchange();

        assertSnapshotCacheKeys(snp.cache(ccfg1.getName()));
        assertSnapshotCacheKeys(snp.cache(ccfg2.getName()));
    }

    /** @throws Exception If fails. */
    @Test
    public void testClusterSnapshotCoordinatorStopped() throws Exception {
        CountDownLatch block = new CountDownLatch(1);
        startGridsWithCache(3, dfltCacheCfg, CACHE_KEYS_RANGE);
        startClientGrid(3);

        awaitPartitionMapExchange();

        for (Ignite grid : Arrays.asList(grid(1), grid(2))) {
            ((IgniteEx)grid).context().cache().context().exchange()
                .registerExchangeAwareComponent(new PartitionsExchangeAware() {
                    /** {@inheritDoc} */
                    @Override public void onInitBeforeTopologyLock(GridDhtPartitionsExchangeFuture fut) {
                        try {
                            block.await();
                        }
                        catch (InterruptedException e) {
                            fail("Must not catch exception here: " + e.getMessage());
                        }
                    }
                });
        }

        for (Ignite grid : G.allGrids()) {
            TestRecordingCommunicationSpi.spi(grid)
                .blockMessages((node, msg) -> {
                    if (msg instanceof GridDhtPartitionsSingleMessage)
                        return ((GridDhtPartitionsSingleMessage)msg).exchangeId() != null;

                    return false;
                });
        }

        IgniteFuture<Void> fut = grid(1).snapshot().createSnapshot(SNAPSHOT_NAME);

        stopGrid(0);

        block.countDown();

        // There are two exchanges happen: snapshot, node left (with pme-free).
        // Both of them are not require for sending messages.
        assertFalse("Pme-free switch doesn't expect messaging exchanging between nodes",
            GridTestUtils.waitForCondition(() -> {
                boolean hasMsgs = false;

                for (Ignite g : G.allGrids())
                    hasMsgs |= TestRecordingCommunicationSpi.spi(g).hasBlockedMessages();

                return hasMsgs;
            }, 5_000));

        assertThrowsWithCause((Callable<Object>)fut::get, IgniteException.class);

        List<GridDhtPartitionsExchangeFuture> exchFuts =
            grid(1).context().cache().context().exchange().exchangeFutures();

        assertFalse("Exchanges cannot be empty due to snapshot and node left happened",
            exchFuts.isEmpty());

        for (GridDhtPartitionsExchangeFuture exch : exchFuts) {
            assertTrue("Snapshot and node left events must keep `rebalanced` state" + exch,
                exch.rebalanced());
        }
    }

    /** @throws Exception If fails. */
    @Test
    public void testClusterSnapshotOnMovingPartitionsCoordinatorLeft() throws Exception {
        startGridsWithCache(2, dfltCacheCfg, CACHE_KEYS_RANGE);

        for (Ignite grid : G.allGrids()) {
            TestRecordingCommunicationSpi.spi(grid)
                .blockMessages((node, msg) -> msg instanceof GridDhtPartitionSupplyMessage);
        }

        Ignite ignite = startGrid(2);

        ignite.cluster().setBaselineTopology(ignite.cluster().topologyVersion());

        TestRecordingCommunicationSpi.spi(grid(0))
            .waitForBlocked();

        CountDownLatch latch = new CountDownLatch(G.allGrids().size());
        IgniteInternalFuture<?> stopFut = GridTestUtils.runAsync(() -> {
            try {
                U.await(latch);

                stopGrid(0);
            }
            catch (IgniteInterruptedCheckedException e) {
                fail("Must not fail here: " + e.getMessage());
            }
        });

        Queue<T2<GridDhtPartitionExchangeId, Boolean>> exchFuts = new ConcurrentLinkedQueue<>();

        for (Ignite ig : G.allGrids()) {
            ((IgniteEx)ig).context().cache().context().exchange()
                .registerExchangeAwareComponent(new PartitionsExchangeAware() {
                    /** {@inheritDoc} */
                    @Override public void onInitBeforeTopologyLock(GridDhtPartitionsExchangeFuture fut) {
                        try {
                            exchFuts.add(new T2<>(fut.exchangeId(), fut.rebalanced()));
                            latch.countDown();

                            stopFut.get();
                        }
                        catch (IgniteCheckedException e) {
                            U.log(log, "Interrupted on coordinator: " + e.getMessage());
                        }
                    }
                });
        }

        IgniteFuture<Void> fut = ignite.snapshot().createSnapshot(SNAPSHOT_NAME);

        stopFut.get();

        assertThrowsAnyCause(log,
            fut::get,
            IgniteException.class,
            "Snapshot creation has been finished with an error");

        assertEquals("Snapshot futures expected: " + exchFuts, 3, exchFuts.size());

        for (T2<GridDhtPartitionExchangeId, Boolean> exch : exchFuts)
            assertFalse("Snapshot `rebalanced` must be false with moving partitions: " + exch.get1(), exch.get2());
    }

    /** @throws Exception If fails. */
    @Test
    public void testSnapshotPartitionExchangeAwareOrder() throws Exception {
        IgniteEx ignite = startGridsWithCache(3, dfltCacheCfg, CACHE_KEYS_RANGE);

        Map<UUID, PartitionsExchangeAware> comps = new HashMap<>();

        for (Ignite ig : G.allGrids()) {
            PartitionsExchangeAware comp;

            ((IgniteEx)ig).context().cache().context().exchange()
                .registerExchangeAwareComponent(comp = new PartitionsExchangeAware() {
                    private final AtomicInteger order = new AtomicInteger();

                    @Override public void onInitBeforeTopologyLock(GridDhtPartitionsExchangeFuture fut) {
                        assertEquals("Exchange order violated: " + fut.firstEvent(), 0, order.getAndIncrement());
                    }

                    @Override public void onInitAfterTopologyLock(GridDhtPartitionsExchangeFuture fut) {
                        assertEquals("Exchange order violated: " + fut.firstEvent(), 1, order.getAndIncrement());
                    }

                    @Override public void onDoneBeforeTopologyUnlock(GridDhtPartitionsExchangeFuture fut) {
                        assertEquals("Exchange order violated: " + fut.firstEvent(), 2, order.getAndIncrement());
                    }

                    @Override public void onDoneAfterTopologyUnlock(GridDhtPartitionsExchangeFuture fut) {
                        assertEquals("Exchange order violated: " + fut.firstEvent(), 3, order.getAndSet(0));
                    }
                });

            comps.put(((IgniteEx)ig).localNode().id(), comp);
        }

        ignite.snapshot().createSnapshot(SNAPSHOT_NAME).get();

        for (Ignite ig : G.allGrids()) {
            ((IgniteEx)ig).context().cache().context().exchange()
                .unregisterExchangeAwareComponent(comps.get(((IgniteEx)ig).localNode().id()));
        }

        awaitPartitionMapExchange();

        assertEquals("Some of ignite instances failed during snapshot", 3, G.allGrids().size());

        stopAllGrids();

        IgniteEx snp = startGridsFromSnapshot(3, SNAPSHOT_NAME);

        assertSnapshotCacheKeys(snp.cache(dfltCacheCfg.getName()));
    }

    /** @throws Exception If fails. */
    @Test
    public void testClusterSnapshotFromClient() throws Exception {
        startGridsWithCache(2, dfltCacheCfg, CACHE_KEYS_RANGE);
        IgniteEx clnt = startClientGrid(2);

        clnt.snapshot().createSnapshot(SNAPSHOT_NAME).get();

        waitForEvents(Arrays.asList(EVT_CLUSTER_SNAPSHOT_STARTED, EVT_CLUSTER_SNAPSHOT_FINISHED));

        stopAllGrids();

        IgniteEx snp = startGridsFromSnapshot(2, SNAPSHOT_NAME);

        awaitPartitionMapExchange();
        assertSnapshotCacheKeys(snp.cache(dfltCacheCfg.getName()));
    }

    /** @throws Exception If fails. */
    @Test
    public void testConcurrentClusterSnapshotFromClient() throws Exception {
        IgniteEx grid = startGridsWithCache(2, dfltCacheCfg, CACHE_KEYS_RANGE);

        IgniteEx clnt = startClientGrid(2);

        IgniteSnapshotManager mgr = snp(grid);
        Function<String, SnapshotSender> old = mgr.localSnapshotSenderFactory();

        BlockingExecutor block = new BlockingExecutor(mgr.snapshotExecutorService());

        mgr.localSnapshotSenderFactory((snpName) ->
            new DelegateSnapshotSender(log, block, old.apply(snpName)));

        IgniteFuture<Void> fut = grid.snapshot().createSnapshot(SNAPSHOT_NAME);

        assertThrowsAnyCause(log,
            () -> clnt.snapshot().createSnapshot(SNAPSHOT_NAME).get(),
            IgniteException.class,
            "Snapshot has not been created");

        block.unblock();
        fut.get();
    }

    /** @throws Exception If fails. */
    @Test
    public void testClusterSnapshotFromClientDisconnected() throws Exception {
        startGridsWithCache(1, dfltCacheCfg, CACHE_KEYS_RANGE);
        IgniteEx clnt = startClientGrid(1);

        stopGrid(0);

        assertThrowsAnyCause(log,
            () -> clnt.snapshot().createSnapshot(SNAPSHOT_NAME).get(),
            IgniteException.class,
            "Client disconnected. Snapshot result is unknown");
    }

    /** @throws Exception If fails. */
    @Test
    public void testClusterSnapshotInProgressCancelled() throws Exception {
        IgniteEx srv = startGridsWithCache(1, dfltCacheCfg, CACHE_KEYS_RANGE);
        IgniteEx startCli = startClientGrid(1);
        IgniteEx killCli = startClientGrid(2);

        doSnapshotCancellationTest(startCli, Collections.singletonList(srv), srv.cache(dfltCacheCfg.getName()),
            snpName -> killCli.snapshot().cancelSnapshot(snpName).get());

        waitForEvents(Arrays.asList(EVT_CLUSTER_SNAPSHOT_STARTED, EVT_CLUSTER_SNAPSHOT_FAILED));
    }

    /** @throws Exception If fails. */
    @Test
    public void testClusterSnapshotFinishedTryCancel() throws Exception {
        IgniteEx ignite = startGridsWithCache(2, dfltCacheCfg, CACHE_KEYS_RANGE);

        ignite.snapshot().createSnapshot(SNAPSHOT_NAME).get();
        ignite.snapshot().cancelSnapshot(SNAPSHOT_NAME).get();

        stopAllGrids();

        IgniteEx snpIg = startGridsFromSnapshot(2, SNAPSHOT_NAME);

        assertSnapshotCacheKeys(snpIg.cache(dfltCacheCfg.getName()));
    }

    /** @throws Exception If fails. */
    @Test
    public void testClusterSnapshotInMemoryFail() throws Exception {
        persistence = false;

        IgniteEx srv = startGrid(0);

        srv.cluster().state(ACTIVE);

        IgniteEx clnt = startClientGrid(1);

        IgniteFuture<?> fut = clnt.snapshot().createSnapshot(SNAPSHOT_NAME);

        assertThrowsAnyCause(log,
            fut::get,
            IgniteException.class,
            "Snapshots on an in-memory clusters are not allowed.");
    }

    /** @throws Exception If fails. */
    @Test
    public void testClusterSnapshotCheck() throws Exception {
        IgniteEx ignite = startGridsWithCache(3, dfltCacheCfg, CACHE_KEYS_RANGE);

        ignite.snapshot().createSnapshot(SNAPSHOT_NAME)
            .get();

        IdleVerifyResultV2 res = snp(ignite).checkSnapshot(SNAPSHOT_NAME).get();

        StringBuilder b = new StringBuilder();
        res.print(b::append, true);

        assertTrue(F.isEmpty(res.exceptions()));
        assertPartitionsSame(res);
        assertContains(log, b.toString(), "The check procedure has finished, no conflicts have been found");
    }

    /** @throws Exception If fails. */
    @Test
    public void testClusterSnapshotCheckMissedPart() throws Exception {
        IgniteEx ignite = startGridsWithCache(3, dfltCacheCfg, CACHE_KEYS_RANGE);

        ignite.snapshot().createSnapshot(SNAPSHOT_NAME)
            .get();

        Path part0 = U.searchFileRecursively(snp(ignite).snapshotLocalDir(SNAPSHOT_NAME).toPath(),
            getPartitionFileName(0));

        assertNotNull(part0);
        assertTrue(part0.toString(), part0.toFile().exists());
        assertTrue(part0.toFile().delete());

        IdleVerifyResultV2 res = snp(ignite).checkSnapshot(SNAPSHOT_NAME).get();

        StringBuilder b = new StringBuilder();
        res.print(b::append, true);

        assertFalse(F.isEmpty(res.exceptions()));
        assertContains(log, b.toString(), "Snapshot data doesn't contain required cache group partition");
    }

    /** @throws Exception If fails. */
    @Test
    public void testClusterSnapshotCheckMissedGroup() throws Exception {
        IgniteEx ignite = startGridsWithCache(3, dfltCacheCfg, CACHE_KEYS_RANGE);

        ignite.snapshot().createSnapshot(SNAPSHOT_NAME)
            .get();

        Path dir = Files.walk(snp(ignite).snapshotLocalDir(SNAPSHOT_NAME).toPath())
            .filter(d -> d.toFile().getName().equals(cacheDirName(dfltCacheCfg)))
            .findFirst()
            .orElseThrow(() -> new RuntimeException("Cache directory not found"));

        assertTrue(dir.toString(), dir.toFile().exists());
        assertTrue(U.delete(dir));

        IdleVerifyResultV2 res = snp(ignite).checkSnapshot(SNAPSHOT_NAME).get();

        StringBuilder b = new StringBuilder();
        res.print(b::append, true);

        assertFalse(F.isEmpty(res.exceptions()));
        assertContains(log, b.toString(), "Snapshot data doesn't contain required cache groups");
    }

    /** @throws Exception If fails. */
    @Test
    public void testClusterSnapshotCheckMissedMeta() throws Exception {
        IgniteEx ignite = startGridsWithCache(3, dfltCacheCfg, CACHE_KEYS_RANGE);

        ignite.snapshot().createSnapshot(SNAPSHOT_NAME)
            .get();

        File[] smfs = snp(ignite).snapshotLocalDir(SNAPSHOT_NAME).listFiles((dir, name) ->
            name.toLowerCase().endsWith(SNAPSHOT_METAFILE_EXT));

        assertNotNull(smfs);
        assertTrue(smfs[0].toString(), smfs[0].exists());
        assertTrue(U.delete(smfs[0]));

        IdleVerifyResultV2 res = snp(ignite).checkSnapshot(SNAPSHOT_NAME).get();

        StringBuilder b = new StringBuilder();
        res.print(b::append, true);

        assertFalse(F.isEmpty(res.exceptions()));
        assertContains(log, b.toString(), "Some metadata is missing from the snapshot");
    }

    /** @throws Exception If fails. */
    @Test
    public void testClusterSnapshotCheckWithNodeFilter() throws Exception {
        IgniteEx ig0 = startGridsWithoutCache(3);

        for (int i = 0; i < CACHE_KEYS_RANGE; i++) {
            ig0.getOrCreateCache(txCacheConfig(new CacheConfiguration<Integer, Integer>(DEFAULT_CACHE_NAME))
                .setNodeFilter(node -> node.consistentId().toString().endsWith("0"))).put(i, i);
        }

        ig0.snapshot().createSnapshot(SNAPSHOT_NAME).get();

        IdleVerifyResultV2 res = snp(ig0).checkSnapshot(SNAPSHOT_NAME).get();

        StringBuilder b = new StringBuilder();
        res.print(b::append, true);

        assertTrue(F.isEmpty(res.exceptions()));
        assertPartitionsSame(res);
        assertContains(log, b.toString(), "The check procedure has finished, no conflicts have been found");
    }

    /** @throws Exception If fails. */
    @Test
    public void testClusterSnapshotCheckPartitionCounters() throws Exception {
        IgniteEx ignite = startGridsWithCache(3, dfltCacheCfg.
            setAffinity(new RendezvousAffinityFunction(false, 1)),
            CACHE_KEYS_RANGE);

<<<<<<< HEAD
        ignite.snapshot().createSnapshot(SNAPSHOT_NAME)
            .get();
=======
        ignite.snapshot().createSnapshot(SNAPSHOT_NAME).get();
>>>>>>> bb182f65

        Path part0 = U.searchFileRecursively(snp(ignite).snapshotLocalDir(SNAPSHOT_NAME).toPath(),
            getPartitionFileName(0));

        assertNotNull(part0);
        assertTrue(part0.toString(), part0.toFile().exists());

<<<<<<< HEAD
        FilePageStore pageStore = (FilePageStore)((FilePageStoreManager)ignite.context().cache().context().pageStore())
=======
        try (FilePageStore pageStore = (FilePageStore)((FilePageStoreManager)ignite.context().cache().context().pageStore())
>>>>>>> bb182f65
            .getPageStoreFactory(CU.cacheId(dfltCacheCfg.getName()), false)
            .createPageStore(getTypeByPartId(0),
                () -> part0,
                val -> {
<<<<<<< HEAD
                });

        ByteBuffer buff = ByteBuffer.allocate(ignite.configuration().getDataStorageConfiguration().getPageSize())
            .order(ByteOrder.nativeOrder());

        buff.clear();
        pageStore.read(0, buff, false);

        PagePartitionMetaIO io = PageIO.getPageIO(buff);
        io.setUpdateCounter(buff, CACHE_KEYS_RANGE * 2);

        pageStore.beginRecover();

        buff.flip();
        pageStore.write(PageIO.getPageId(buff), buff, 0, true);
        pageStore.finishRecover();

        pageStore.close();
=======
                })
        ) {
            ByteBuffer buff = ByteBuffer.allocateDirect(ignite.configuration().getDataStorageConfiguration().getPageSize())
                .order(ByteOrder.nativeOrder());

            buff.clear();
            pageStore.read(0, buff, false);

            PagePartitionMetaIO io = PageIO.getPageIO(buff);

            long pageAddr = GridUnsafe.bufferAddress(buff);

            io.setUpdateCounter(pageAddr, CACHE_KEYS_RANGE * 2);

            pageStore.beginRecover();

            buff.flip();
            pageStore.write(PageIO.getPageId(buff), buff, 0, true);
            pageStore.finishRecover();
        }
>>>>>>> bb182f65

        IdleVerifyResultV2 res = snp(ignite).checkSnapshot(SNAPSHOT_NAME).get();

        StringBuilder b = new StringBuilder();
        res.print(b::append, true);

        assertTrue(F.isEmpty(res.exceptions()));
        assertContains(log, b.toString(), "The check procedure has finished, found 1 conflict partitions");
    }

    /** @throws Exception If fails. */
    @Test
    public void testClusterSnapshotCheckOtherCluster() throws Exception {
        IgniteEx ig0 = startGridsWithCache(3, dfltCacheCfg.
                setAffinity(new RendezvousAffinityFunction(false, 1)),
            CACHE_KEYS_RANGE);

        ig0.snapshot().createSnapshot(SNAPSHOT_NAME).get();
        stopAllGrids();

        // Cleanup persistence directory except created snapshots.
        Arrays.stream(new File(U.defaultWorkDirectory()).listFiles())
            .filter(f -> !f.getName().equals(DFLT_SNAPSHOT_DIRECTORY))
            .forEach(U::delete);

<<<<<<< HEAD
        for (int i = 4; i < 6; i++)
            startGrid(optimize(getConfiguration(getTestIgniteInstanceName(i)).setCacheConfiguration()));

=======
        Set<UUID> assigns = new HashSet<>();

        for (int i = 4; i < 7; i++) {
            startGrid(optimize(getConfiguration(getTestIgniteInstanceName(i)).setCacheConfiguration()));

            UUID locNodeId = grid(i).localNode().id();

            grid(i).context().io().addMessageListener(GridTopic.TOPIC_JOB, new GridMessageListener() {
                @Override public void onMessage(UUID nodeId, Object msg, byte plc) {
                    if (msg instanceof GridJobExecuteRequest) {
                        GridJobExecuteRequest msg0 = (GridJobExecuteRequest)msg;

                        if (msg0.getTaskName().contains(SnapshotPartitionsVerifyTask.class.getName()))
                            assigns.add(locNodeId);
                    }
                }
            });
        }

>>>>>>> bb182f65
        IgniteEx ignite = grid(4);
        ignite.cluster().baselineAutoAdjustEnabled(false);
        ignite.cluster().state(ACTIVE);

        IdleVerifyResultV2 res = snp(ignite).checkSnapshot(SNAPSHOT_NAME).get();

        StringBuilder b = new StringBuilder();
        res.print(b::append, true);

<<<<<<< HEAD
=======
        // GridJobExecuteRequest is not send to the local node.
        assertTrue("Number of jobs must be equal to the cluster size (except local node): " + assigns,
            waitForCondition(() -> assigns.size() == 2, 5_000L));

>>>>>>> bb182f65
        assertTrue(F.isEmpty(res.exceptions()));
        assertPartitionsSame(res);
        assertContains(log, b.toString(), "The check procedure has finished, no conflicts have been found");
    }

    /** @throws Exception If fails. */
    @Test
<<<<<<< HEAD
    public void testClusterSnapshotCheckMissedHashes() throws Exception {
        int keys = 1;
        CacheConfiguration<Integer, Value> ccfg = txCacheConfig(new CacheConfiguration<Integer, Value>(DEFAULT_CACHE_NAME))
            .setAffinity(new RendezvousAffinityFunction(false, 1));

        IgniteEx ignite = startGridsWithoutCache(2);

        for (int i = 0; i < keys; i++)
            ignite.getOrCreateCache(ccfg).put(i, new Value(new byte[2000]));

        forceCheckpoint(ignite);

        GridCacheSharedContext<?, ?> cctx = ignite.context().cache().context();
        GridCacheDatabaseSharedManager db = (GridCacheDatabaseSharedManager)cctx.database();

        BinaryContext binCtx = ((CacheObjectBinaryProcessorImpl)ignite.context().cacheObjects()).binaryContext();

        GridCacheAdapter<?, ?> cache = ignite.context().cache().internalCache(dfltCacheCfg.getName());
        long partCtr = cache.context().offheap().lastUpdatedPartitionCounter(0);
        AtomicBoolean done = new AtomicBoolean();

        db.addCheckpointListener(new CheckpointListener() {
            @Override public void onMarkCheckpointBegin(Context ctx) throws IgniteCheckedException {
                if (!done.compareAndSet(false, true))
                    return;

                GridIterator<CacheDataRow> it = cache.context().offheap().partitionIterator(0);

                assertTrue(it.hasNext());

                CacheDataRow row0 = it.nextX();

                AffinityTopologyVersion topVer = cctx.exchange().readyAffinityVersion();
                GridCacheEntryEx cached = cache.entryEx(row0.key(), topVer);

                byte[] bytes = new byte[2000];
                new Random().nextBytes(bytes);

                try {
                    BinaryObjectImpl newVal = toBinary(new Value(bytes), binCtx.marshaller());

                    boolean success0 = cached.initialValue(
                        newVal,
                        new GridCacheVersion(row0.version().topologyVersion(),
                            row0.version().nodeOrder(),
                            row0.version().order() + 1),
                        null,
                        null,
                        TxState.NA,
                        TxState.NA,
                        TTL_ETERNAL,
                        row0.expireTime(),
                        true,
                        topVer,
                        DR_NONE,
                        false,
                        null);

                    assertTrue(success0);

                    long newPartCtr = cache.context().offheap().lastUpdatedPartitionCounter(0);

                    assertEquals(newPartCtr, partCtr);
                }
                catch (Exception e) {
                    throw new IgniteCheckedException(e);
                }
            }

            @Override public void onCheckpointBegin(Context ctx) throws IgniteCheckedException {

            }

            @Override public void beforeCheckpointBegin(Context ctx) throws IgniteCheckedException {

            }
        });

        db.waitForCheckpoint("test-checkpoint");
=======
    public void testClusterSnapshotCheckCRCFail() throws Exception {
        IgniteEx ignite = startGridsWithCache(3, dfltCacheCfg.
                setAffinity(new RendezvousAffinityFunction(false, 1)), CACHE_KEYS_RANGE);
>>>>>>> bb182f65

        ignite.snapshot().createSnapshot(SNAPSHOT_NAME).get();

        Path part0 = U.searchFileRecursively(snp(ignite).snapshotLocalDir(SNAPSHOT_NAME).toPath(),
            getPartitionFileName(0));

<<<<<<< HEAD
        assertNotNull(part0);
        assertTrue(part0.toString(), part0.toFile().exists());
=======
        try (FilePageStore pageStore = (FilePageStore)((FilePageStoreManager)ignite.context().cache().context().pageStore())
            .getPageStoreFactory(CU.cacheId(dfltCacheCfg.getName()), false)
            .createPageStore(getTypeByPartId(0),
                () -> part0,
                val -> {
                })
        ) {
            ByteBuffer buff = ByteBuffer.allocateDirect(ignite.configuration().getDataStorageConfiguration().getPageSize())
                .order(ByteOrder.nativeOrder());
            pageStore.read(0, buff, false);

            pageStore.beginRecover();

            PageIO.setCrc(buff, 1);

            buff.flip();
            pageStore.write(PageIO.getPageId(buff), buff, 0, false);
            pageStore.finishRecover();
        }
>>>>>>> bb182f65

        IdleVerifyResultV2 res = snp(ignite).checkSnapshot(SNAPSHOT_NAME).get();

        StringBuilder b = new StringBuilder();
        res.print(b::append, true);

<<<<<<< HEAD
        assertTrue(F.isEmpty(res.exceptions()));
        assertContains(log, b.toString(), "The check procedure has finished, found 1 conflict partitions");
=======
        assertEquals(1, res.exceptions().size());
        assertContains(log, b.toString(), "The check procedure failed on 1 node.");

        Exception ex = res.exceptions().values().iterator().next();
        assertTrue(X.hasCause(ex, IgniteDataIntegrityViolationException.class));
>>>>>>> bb182f65
    }

    /**
     * @param ignite Ignite instance.
     * @param started Latch will be released when delta partition processing starts.
     * @param blocked Latch to await delta partition processing.
     * @return Factory which produces local snapshot senders.
     */
    private Function<String, SnapshotSender> blockingLocalSnapshotSender(IgniteEx ignite,
        CountDownLatch started,
        CountDownLatch blocked
    ) {
        Function<String, SnapshotSender> old = snp(ignite).localSnapshotSenderFactory();

        return (snpName) -> new DelegateSnapshotSender(log, snp(ignite).snapshotExecutorService(), old.apply(snpName)) {
            @Override public void sendDelta0(File delta, String cacheDirName, GroupPartitionId pair) {
                if (log.isInfoEnabled())
                    log.info("Processing delta file has been blocked: " + delta.getName());

                started.countDown();

                try {
                    U.await(blocked);

                    if (log.isInfoEnabled())
                        log.info("Latch released. Processing delta file continued: " + delta.getName());

                    super.sendDelta0(delta, cacheDirName, pair);
                }
                catch (IgniteInterruptedCheckedException e) {
                    throw new IgniteException("Interrupted by node stop", e);
                }
            }
        };
    }

    /** {@inheritDoc} */
    @Override protected boolean isMultiJvm() {
        return jvm;
    }

    /**
     * @param ignite Ignite instance.
     * @param caches Cache names to read values.
     * @return Summary value.
     */
    private static int sumAllCacheValues(Ignite ignite, int keys, String... caches) {
        AtomicInteger total = new AtomicInteger();

        for (String name : caches) {
            IgniteCache<Integer, Account> cache = ignite.cache(name);

            for (int key = 0; key < keys; key++)
                total.addAndGet(cache.get(key).balance);
        }

        return total.get();
    }

    /**
     * I/O Factory which will halt JVM on conditions occurred.
     */
    private static class HaltJvmFileIOFactory implements FileIOFactory {
        /** Serial version UID. */
        private static final long serialVersionUID = 0L;

        /** Delegate factory. */
        private final FileIOFactory delegate;

        /** Condition to halt. */
        private final Predicate<File> pred;

        /**
         * @param delegate Delegate factory.
         */
        public HaltJvmFileIOFactory(FileIOFactory delegate, Predicate<File> pred) {
            this.delegate = delegate;
            this.pred = pred;
        }

        /** {@inheritDoc} */
        @Override public FileIO create(File file, OpenOption... modes) throws IOException {
            FileIO delegate = this.delegate.create(file, modes);

            if (pred.test(file))
                Runtime.getRuntime().halt(Ignition.KILL_EXIT_CODE);

            return delegate;
        }
    }
}<|MERGE_RESOLUTION|>--- conflicted
+++ resolved
@@ -32,11 +32,8 @@
 import java.util.List;
 import java.util.Map;
 import java.util.Queue;
-<<<<<<< HEAD
 import java.util.Random;
-=======
 import java.util.Set;
->>>>>>> bb182f65
 import java.util.UUID;
 import java.util.concurrent.Callable;
 import java.util.concurrent.ConcurrentLinkedQueue;
@@ -93,23 +90,16 @@
 import org.apache.ignite.internal.processors.cache.persistence.partstate.GroupPartitionId;
 import org.apache.ignite.internal.processors.cache.persistence.tree.io.PageIO;
 import org.apache.ignite.internal.processors.cache.persistence.tree.io.PagePartitionMetaIO;
-<<<<<<< HEAD
+import org.apache.ignite.internal.processors.cache.persistence.wal.crc.IgniteDataIntegrityViolationException;
 import org.apache.ignite.internal.processors.cache.verify.IdleVerifyResultV2;
 import org.apache.ignite.internal.processors.cache.version.GridCacheVersion;
-=======
-import org.apache.ignite.internal.processors.cache.persistence.wal.crc.IgniteDataIntegrityViolationException;
-import org.apache.ignite.internal.processors.cache.verify.IdleVerifyResultV2;
->>>>>>> bb182f65
 import org.apache.ignite.internal.processors.metric.MetricRegistry;
 import org.apache.ignite.internal.processors.metric.impl.ObjectGauge;
 import org.apache.ignite.internal.util.GridUnsafe;
 import org.apache.ignite.internal.util.distributed.DistributedProcess;
 import org.apache.ignite.internal.util.distributed.FullMessage;
 import org.apache.ignite.internal.util.distributed.SingleNodeMessage;
-<<<<<<< HEAD
 import org.apache.ignite.internal.util.lang.GridIterator;
-=======
->>>>>>> bb182f65
 import org.apache.ignite.internal.util.typedef.F;
 import org.apache.ignite.internal.util.typedef.G;
 import org.apache.ignite.internal.util.typedef.T2;
@@ -142,10 +132,7 @@
 import static org.apache.ignite.internal.processors.cache.persistence.snapshot.IgniteSnapshotManager.SNP_NODE_STOPPING_ERR_MSG;
 import static org.apache.ignite.internal.processors.cache.persistence.snapshot.IgniteSnapshotManager.isSnapshotOperation;
 import static org.apache.ignite.internal.processors.cache.persistence.snapshot.IgniteSnapshotManager.resolveSnapshotWorkDirectory;
-<<<<<<< HEAD
 import static org.apache.ignite.internal.processors.dr.GridDrType.DR_NONE;
-=======
->>>>>>> bb182f65
 import static org.apache.ignite.testframework.GridTestUtils.assertContains;
 import static org.apache.ignite.testframework.GridTestUtils.assertThrowsAnyCause;
 import static org.apache.ignite.testframework.GridTestUtils.assertThrowsWithCause;
@@ -1341,12 +1328,7 @@
             setAffinity(new RendezvousAffinityFunction(false, 1)),
             CACHE_KEYS_RANGE);
 
-<<<<<<< HEAD
-        ignite.snapshot().createSnapshot(SNAPSHOT_NAME)
-            .get();
-=======
         ignite.snapshot().createSnapshot(SNAPSHOT_NAME).get();
->>>>>>> bb182f65
 
         Path part0 = U.searchFileRecursively(snp(ignite).snapshotLocalDir(SNAPSHOT_NAME).toPath(),
             getPartitionFileName(0));
@@ -1354,35 +1336,11 @@
         assertNotNull(part0);
         assertTrue(part0.toString(), part0.toFile().exists());
 
-<<<<<<< HEAD
-        FilePageStore pageStore = (FilePageStore)((FilePageStoreManager)ignite.context().cache().context().pageStore())
-=======
         try (FilePageStore pageStore = (FilePageStore)((FilePageStoreManager)ignite.context().cache().context().pageStore())
->>>>>>> bb182f65
             .getPageStoreFactory(CU.cacheId(dfltCacheCfg.getName()), false)
             .createPageStore(getTypeByPartId(0),
                 () -> part0,
                 val -> {
-<<<<<<< HEAD
-                });
-
-        ByteBuffer buff = ByteBuffer.allocate(ignite.configuration().getDataStorageConfiguration().getPageSize())
-            .order(ByteOrder.nativeOrder());
-
-        buff.clear();
-        pageStore.read(0, buff, false);
-
-        PagePartitionMetaIO io = PageIO.getPageIO(buff);
-        io.setUpdateCounter(buff, CACHE_KEYS_RANGE * 2);
-
-        pageStore.beginRecover();
-
-        buff.flip();
-        pageStore.write(PageIO.getPageId(buff), buff, 0, true);
-        pageStore.finishRecover();
-
-        pageStore.close();
-=======
                 })
         ) {
             ByteBuffer buff = ByteBuffer.allocateDirect(ignite.configuration().getDataStorageConfiguration().getPageSize())
@@ -1403,7 +1361,6 @@
             pageStore.write(PageIO.getPageId(buff), buff, 0, true);
             pageStore.finishRecover();
         }
->>>>>>> bb182f65
 
         IdleVerifyResultV2 res = snp(ignite).checkSnapshot(SNAPSHOT_NAME).get();
 
@@ -1429,11 +1386,6 @@
             .filter(f -> !f.getName().equals(DFLT_SNAPSHOT_DIRECTORY))
             .forEach(U::delete);
 
-<<<<<<< HEAD
-        for (int i = 4; i < 6; i++)
-            startGrid(optimize(getConfiguration(getTestIgniteInstanceName(i)).setCacheConfiguration()));
-
-=======
         Set<UUID> assigns = new HashSet<>();
 
         for (int i = 4; i < 7; i++) {
@@ -1453,7 +1405,6 @@
             });
         }
 
->>>>>>> bb182f65
         IgniteEx ignite = grid(4);
         ignite.cluster().baselineAutoAdjustEnabled(false);
         ignite.cluster().state(ACTIVE);
@@ -1463,13 +1414,10 @@
         StringBuilder b = new StringBuilder();
         res.print(b::append, true);
 
-<<<<<<< HEAD
-=======
         // GridJobExecuteRequest is not send to the local node.
         assertTrue("Number of jobs must be equal to the cluster size (except local node): " + assigns,
             waitForCondition(() -> assigns.size() == 2, 5_000L));
 
->>>>>>> bb182f65
         assertTrue(F.isEmpty(res.exceptions()));
         assertPartitionsSame(res);
         assertContains(log, b.toString(), "The check procedure has finished, no conflicts have been found");
@@ -1477,7 +1425,49 @@
 
     /** @throws Exception If fails. */
     @Test
-<<<<<<< HEAD
+    public void testClusterSnapshotCheckCRCFail() throws Exception {
+        IgniteEx ignite = startGridsWithCache(3, dfltCacheCfg.
+                setAffinity(new RendezvousAffinityFunction(false, 1)), CACHE_KEYS_RANGE);
+
+        ignite.snapshot().createSnapshot(SNAPSHOT_NAME).get();
+
+        Path part0 = U.searchFileRecursively(snp(ignite).snapshotLocalDir(SNAPSHOT_NAME).toPath(),
+            getPartitionFileName(0));
+
+        try (FilePageStore pageStore = (FilePageStore)((FilePageStoreManager)ignite.context().cache().context().pageStore())
+            .getPageStoreFactory(CU.cacheId(dfltCacheCfg.getName()), false)
+            .createPageStore(getTypeByPartId(0),
+                () -> part0,
+                val -> {
+                })
+        ) {
+            ByteBuffer buff = ByteBuffer.allocateDirect(ignite.configuration().getDataStorageConfiguration().getPageSize())
+                .order(ByteOrder.nativeOrder());
+            pageStore.read(0, buff, false);
+
+            pageStore.beginRecover();
+
+            PageIO.setCrc(buff, 1);
+
+            buff.flip();
+            pageStore.write(PageIO.getPageId(buff), buff, 0, false);
+            pageStore.finishRecover();
+        }
+
+        IdleVerifyResultV2 res = snp(ignite).checkSnapshot(SNAPSHOT_NAME).get();
+
+        StringBuilder b = new StringBuilder();
+        res.print(b::append, true);
+
+        assertEquals(1, res.exceptions().size());
+        assertContains(log, b.toString(), "The check procedure failed on 1 node.");
+
+        Exception ex = res.exceptions().values().iterator().next();
+        assertTrue(X.hasCause(ex, IgniteDataIntegrityViolationException.class));
+    }
+
+    /** @throws Exception If fails. */
+    @Test
     public void testClusterSnapshotCheckMissedHashes() throws Exception {
         int keys = 1;
         CacheConfiguration<Integer, Value> ccfg = txCacheConfig(new CacheConfiguration<Integer, Value>(DEFAULT_CACHE_NAME))
@@ -1557,57 +1547,22 @@
         });
 
         db.waitForCheckpoint("test-checkpoint");
-=======
-    public void testClusterSnapshotCheckCRCFail() throws Exception {
-        IgniteEx ignite = startGridsWithCache(3, dfltCacheCfg.
-                setAffinity(new RendezvousAffinityFunction(false, 1)), CACHE_KEYS_RANGE);
->>>>>>> bb182f65
 
         ignite.snapshot().createSnapshot(SNAPSHOT_NAME).get();
 
         Path part0 = U.searchFileRecursively(snp(ignite).snapshotLocalDir(SNAPSHOT_NAME).toPath(),
             getPartitionFileName(0));
 
-<<<<<<< HEAD
         assertNotNull(part0);
         assertTrue(part0.toString(), part0.toFile().exists());
-=======
-        try (FilePageStore pageStore = (FilePageStore)((FilePageStoreManager)ignite.context().cache().context().pageStore())
-            .getPageStoreFactory(CU.cacheId(dfltCacheCfg.getName()), false)
-            .createPageStore(getTypeByPartId(0),
-                () -> part0,
-                val -> {
-                })
-        ) {
-            ByteBuffer buff = ByteBuffer.allocateDirect(ignite.configuration().getDataStorageConfiguration().getPageSize())
-                .order(ByteOrder.nativeOrder());
-            pageStore.read(0, buff, false);
-
-            pageStore.beginRecover();
-
-            PageIO.setCrc(buff, 1);
-
-            buff.flip();
-            pageStore.write(PageIO.getPageId(buff), buff, 0, false);
-            pageStore.finishRecover();
-        }
->>>>>>> bb182f65
 
         IdleVerifyResultV2 res = snp(ignite).checkSnapshot(SNAPSHOT_NAME).get();
 
         StringBuilder b = new StringBuilder();
         res.print(b::append, true);
 
-<<<<<<< HEAD
         assertTrue(F.isEmpty(res.exceptions()));
         assertContains(log, b.toString(), "The check procedure has finished, found 1 conflict partitions");
-=======
-        assertEquals(1, res.exceptions().size());
-        assertContains(log, b.toString(), "The check procedure failed on 1 node.");
-
-        Exception ex = res.exceptions().values().iterator().next();
-        assertTrue(X.hasCause(ex, IgniteDataIntegrityViolationException.class));
->>>>>>> bb182f65
     }
 
     /**
