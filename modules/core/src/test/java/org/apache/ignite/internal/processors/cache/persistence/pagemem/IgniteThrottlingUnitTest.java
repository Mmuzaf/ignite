/*
 * Licensed to the Apache Software Foundation (ASF) under one or more
 * contributor license agreements. See the NOTICE file distributed with
 * this work for additional information regarding copyright ownership.
 * The ASF licenses this file to You under the Apache License, Version 2.0
 * (the "License"); you may not use this file except in compliance with
 * the License. You may obtain a copy of the License at
 *
 * http://www.apache.org/licenses/LICENSE-2.0
 *
 * Unless required by applicable law or agreed to in writing, software
 * distributed under the License is distributed on an "AS IS" BASIS,
 * WITHOUT WARRANTIES OR CONDITIONS OF ANY KIND, either express or implied.
 * See the License for the specific language governing permissions and
 * limitations under the License.
 */
package org.apache.ignite.internal.processors.cache.persistence.pagemem;

import java.util.Arrays;
import java.util.concurrent.TimeUnit;
import java.util.concurrent.atomic.AtomicInteger;
import java.util.concurrent.locks.LockSupport;
import org.apache.ignite.IgniteLogger;
import org.apache.ignite.internal.processors.cache.persistence.CheckpointLockStateChecker;
import org.apache.ignite.internal.processors.cache.persistence.CheckpointWriteProgressSupplier;
import org.apache.ignite.logger.NullLogger;
import org.apache.ignite.testframework.GridTestUtils;
import org.junit.Rule;
import org.junit.Test;
import org.junit.rules.Timeout;

import static org.junit.Assert.assertEquals;
import static org.junit.Assert.assertTrue;
import static org.mockito.Matchers.anyString;
import static org.mockito.Mockito.doAnswer;
import static org.mockito.Mockito.mock;
import static org.mockito.Mockito.when;

/**
 *
 */
public class IgniteThrottlingUnitTest {
    /** Per test timeout */
    @Rule
    public Timeout globalTimeout = new Timeout((int)GridTestUtils.DFLT_TEST_TIMEOUT);

    /** Logger. */
    private IgniteLogger log = new NullLogger();

    /** Page memory 2 g. */
    private PageMemoryImpl pageMemory2g = mock(PageMemoryImpl.class);

    /** State checker. */
    private CheckpointLockStateChecker stateChecker = () -> true;

    {
        when(pageMemory2g.totalPages()).thenReturn((2L * 1024 * 1024 * 1024) / 4096);
    }

    /**
     *
     */
    @Test
    public void breakInCaseTooFast() {
        PagesWriteSpeedBasedThrottle throttle = new PagesWriteSpeedBasedThrottle(pageMemory2g, null, stateChecker, log);

        long time = throttle.getParkTime(0.67,
            (362584 + 67064) / 2,
            328787,
            1,
            60184,
            23103);

        assertTrue(time > 0);
    }

    /**
     *
     */
    @Test
    public void noBreakIfNotFastWrite() {
        PagesWriteSpeedBasedThrottle throttle = new PagesWriteSpeedBasedThrottle(pageMemory2g, null, stateChecker, log);

        long time = throttle.getParkTime(0.47,
            ((362584 + 67064) / 2),
            328787,
            1,
            20103,
            23103);

        assertTrue(time == 0);
    }

    /**
     * @throws InterruptedException if interrupted.
     */
    @Test
    public void averageCalculation() throws InterruptedException {
        IntervalBasedMeasurement measurement = new IntervalBasedMeasurement(100, 1);

        for (int i = 0; i < 1000; i++)
            measurement.addMeasurementForAverageCalculation(100);

        assertEquals(100, measurement.getAverage());

        Thread.sleep(220);

        assertEquals(0, measurement.getAverage());

        assertEquals(0, measurement.getSpeedOpsPerSec(System.nanoTime()));
    }

    /**
     * @throws InterruptedException if interrupted.
     */
    @Test
    public void speedCalculation() throws InterruptedException {
        IntervalBasedMeasurement measurement = new IntervalBasedMeasurement(100, 1);

        for (int i = 0; i < 1000; i++)
            measurement.setCounter(i, System.nanoTime());

        long speed = measurement.getSpeedOpsPerSec(System.nanoTime());
        System.out.println("speed measured " + speed);
        assertTrue(speed > 1000);

        Thread.sleep(230);

        assertEquals(0, measurement.getSpeedOpsPerSec(System.nanoTime()));
    }

    /**
     * @throws InterruptedException if interrupted.
     */
    @Test
    public void speedWithDelayCalculation() throws InterruptedException {
        IntervalBasedMeasurement measurement = new IntervalBasedMeasurement(100, 1);

        int runs = 10;
        int nanosPark = 100;
        int multiplier = 100000;
        for (int i = 0; i < runs; i++) {
            measurement.setCounter(i * multiplier, System.nanoTime());

            LockSupport.parkNanos(nanosPark);
        }

        long speed = measurement.getSpeedOpsPerSec(System.nanoTime());

        assertTrue(speed > 0);
        long maxSpeed = (TimeUnit.SECONDS.toNanos(1) * multiplier * runs) / ((long)(runs * nanosPark));
        assertTrue(speed < maxSpeed);

        Thread.sleep(200);

        assertEquals(0, measurement.getSpeedOpsPerSec(System.nanoTime()));
    }

    /**
     *
     */
    @Test
    public void beginOfCp() {
        PagesWriteSpeedBasedThrottle throttle = new PagesWriteSpeedBasedThrottle(pageMemory2g, null, stateChecker, log);

        assertTrue(throttle.getParkTime(0.01, 100, 400000,
            1,
            20103,
            23103) == 0);

        //mark speed 22413 for mark all remaining as dirty
        long time = throttle.getParkTime(0.024, 100, 400000,
            1,
            24000,
            23103);
        assertTrue(time > 0);

        assertTrue(throttle.getParkTime(0.01,
            100,
            400000,
            1,
            22412,
            23103) == 0);
    }

    /**
     *
     */
    @Test
    public void enforceThrottleAtTheEndOfCp() {
        PagesWriteSpeedBasedThrottle throttle = new PagesWriteSpeedBasedThrottle(pageMemory2g, null, stateChecker, log);

        long time1 = throttle.getParkTime(0.70, 300000, 400000,
            1, 20200, 23000);
        long time2 = throttle.getParkTime(0.71, 300000, 400000,
            1, 20200, 23000);

        assertTrue(time2 >= time1 * 2); // extra slowdown should be applied.

        long time3 = throttle.getParkTime(0.73, 300000, 400000,
            1, 20200, 23000);
        long time4 = throttle.getParkTime(0.74, 300000, 400000,
            1, 20200, 23000);

        assertTrue(time3 > time2);
        assertTrue(time4 > time3);
    }

    /**
     *
     */
    @Test
    public void tooMuchPagesMarkedDirty() {
        PagesWriteSpeedBasedThrottle throttle = new PagesWriteSpeedBasedThrottle(pageMemory2g, null, stateChecker, log);

<<<<<<< HEAD
        // 363308 350004 348976 10604
=======
        // 363308	350004	348976	10604
>>>>>>> d281fa40
        long time = throttle.getParkTime(0.75,
            ((350004 + 348976) / 2),
            350004 - 10604,
            4,
            279,
            23933);

        System.err.println(time);

        assertTrue(time == 0);
    }

    /**
     *
     */
    @Test
    public void warningInCaseTooMuchThrottling() {
        AtomicInteger warnings = new AtomicInteger(0);
        IgniteLogger log = mock(IgniteLogger.class);

        doAnswer(invocation -> {
            Object[] args = invocation.getArguments();

            System.out.println("log.info() called with arguments: " + Arrays.toString(args));

            warnings.incrementAndGet();

            return null;
        }).when(log).info(anyString());

        AtomicInteger written = new AtomicInteger();
        CheckpointWriteProgressSupplier cpProgress = mock(CheckpointWriteProgressSupplier.class);
        when(cpProgress.writtenPagesCounter()).thenReturn(written);

        PagesWriteSpeedBasedThrottle throttle = new PagesWriteSpeedBasedThrottle(pageMemory2g, cpProgress, stateChecker, log) {
            @Override protected void doPark(long throttleParkTimeNs) {
                //do nothing
            }
        };
        throttle.onBeginCheckpoint();
        written.set(200); //emulating some pages written

        for (int i = 0; i < 100000; i++) {
            //emulating high load on marking
            throttle.onMarkDirty(false);

            if (throttle.throttleWeight() > PagesWriteSpeedBasedThrottle.WARN_THRESHOLD)
                break;
        }

        for (int i = 0; i < 1000; i++) {
            //emulating additional page writes to be sure log message is generated

            throttle.onMarkDirty(false);

            if (warnings.get() > 0)
                break;
        }

        System.out.println(throttle.throttleWeight());

        assertTrue(warnings.get() > 0);
    }
}<|MERGE_RESOLUTION|>--- conflicted
+++ resolved
@@ -213,11 +213,7 @@
     public void tooMuchPagesMarkedDirty() {
         PagesWriteSpeedBasedThrottle throttle = new PagesWriteSpeedBasedThrottle(pageMemory2g, null, stateChecker, log);
 
-<<<<<<< HEAD
         // 363308 350004 348976 10604
-=======
-        // 363308	350004	348976	10604
->>>>>>> d281fa40
         long time = throttle.getParkTime(0.75,
             ((350004 + 348976) / 2),
             350004 - 10604,
