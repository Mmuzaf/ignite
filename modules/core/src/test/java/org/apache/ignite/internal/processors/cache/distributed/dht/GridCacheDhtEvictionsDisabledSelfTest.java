/*
 * Licensed to the Apache Software Foundation (ASF) under one or more
 * contributor license agreements.  See the NOTICE file distributed with
 * this work for additional information regarding copyright ownership.
 * The ASF licenses this file to You under the Apache License, Version 2.0
 * (the "License"); you may not use this file except in compliance with
 * the License.  You may obtain a copy of the License at
 *
 *      http://www.apache.org/licenses/LICENSE-2.0
 *
 * Unless required by applicable law or agreed to in writing, software
 * distributed under the License is distributed on an "AS IS" BASIS,
 * WITHOUT WARRANTIES OR CONDITIONS OF ANY KIND, either express or implied.
 * See the License for the specific language governing permissions and
 * limitations under the License.
 */

package org.apache.ignite.internal.processors.cache.distributed.dht;

import org.apache.ignite.Ignite;
import org.apache.ignite.IgniteCache;
import org.apache.ignite.configuration.CacheConfiguration;
import org.apache.ignite.configuration.IgniteConfiguration;
import org.apache.ignite.spi.discovery.tcp.TcpDiscoverySpi;
import org.apache.ignite.spi.discovery.tcp.ipfinder.TcpDiscoveryIpFinder;
import org.apache.ignite.spi.discovery.tcp.ipfinder.vm.TcpDiscoveryVmIpFinder;
import org.apache.ignite.testframework.junits.common.GridCommonAbstractTest;

import static org.apache.ignite.cache.CacheAtomicityMode.TRANSACTIONAL;
import static org.apache.ignite.cache.CacheMode.PARTITIONED;
import static org.apache.ignite.cache.CacheWriteSynchronizationMode.FULL_SYNC;

/**
 * Test cache closure execution.
 */
public class GridCacheDhtEvictionsDisabledSelfTest extends GridCommonAbstractTest {
    /** */
    private TcpDiscoveryIpFinder ipFinder = new TcpDiscoveryVmIpFinder(true);

    /**
     *
     */
    public GridCacheDhtEvictionsDisabledSelfTest() {
        super(false); // Don't start grid node.
    }

    /** {@inheritDoc} */
    @Override protected IgniteConfiguration getConfiguration(String gridName) throws Exception {
        IgniteConfiguration c = super.getConfiguration(gridName);

        TcpDiscoverySpi spi = new TcpDiscoverySpi();

        spi.setIpFinder(ipFinder);

        c.setDiscoverySpi(spi);

        CacheConfiguration cc = defaultCacheConfiguration();

        cc.setName("test");
        cc.setCacheMode(PARTITIONED);
        cc.setWriteSynchronizationMode(FULL_SYNC);
        cc.setAtomicityMode(TRANSACTIONAL);
        cc.setNearConfiguration(null);

        c.setCacheConfiguration(cc);

        return c;
    }

    /** {@inheritDoc} */
    @Override protected void afterTest() throws Exception {
        stopAllGrids();
    }

    /** @throws Exception If failed. */
    public void testOneNode() throws Exception {
        checkNodes(startGridsMultiThreaded(1));

        assertEquals(26, colocated(0, "test").size());
        assertEquals(26, jcache(0, "test").localSize());
    }

    /** @throws Exception If failed. */
    public void testTwoNodes() throws Exception {
        checkNodes(startGridsMultiThreaded(2));

        assertTrue(colocated(0, "test").size() > 0);
        assertTrue(jcache(0, "test").localSize() > 0);
    }

    /** @throws Exception If failed. */
    public void testThreeNodes() throws Exception {
        checkNodes(startGridsMultiThreaded(3));

        assertTrue(colocated(0, "test").size() > 0);
        assertTrue(jcache(0, "test").localSize() > 0);
    }

    /**
     * @param g Grid.
     * @throws Exception If failed.
     */
    private void checkNodes(Ignite g) throws Exception {
        IgniteCache<String, String> cache = g.cache("test");

        for (char c = 'a'; c <= 'z'; c++) {
            String key = Character.toString(c);

            cache.put(key, "val-" + key);

            String v1 = cache.get(key);
            String v2 = cache.get(key); // Get second time.

            info("v1: " + v1);
            info("v2: " + v2);

            assertNotNull(v1);
            assertNotNull(v2);

<<<<<<< HEAD
            assertEquals(v1, v2);
=======
            // TODO GG-11148: can do assertSame if on-heap storage is implemented.
            if (false && affinity(cache).mapKeyToNode(key).isLocal())
                assertSame(v1, v2);
            else
                assertEquals(v1, v2);
>>>>>>> e7e0d876
        }
    }
}<|MERGE_RESOLUTION|>--- conflicted
+++ resolved
@@ -117,15 +117,11 @@
             assertNotNull(v1);
             assertNotNull(v2);
 
-<<<<<<< HEAD
-            assertEquals(v1, v2);
-=======
             // TODO GG-11148: can do assertSame if on-heap storage is implemented.
             if (false && affinity(cache).mapKeyToNode(key).isLocal())
                 assertSame(v1, v2);
             else
                 assertEquals(v1, v2);
->>>>>>> e7e0d876
         }
     }
 }