/*
 * Licensed to the Apache Software Foundation (ASF) under one or more
 * contributor license agreements.  See the NOTICE file distributed with
 * this work for additional information regarding copyright ownership.
 * The ASF licenses this file to You under the Apache License, Version 2.0
 * (the "License"); you may not use this file except in compliance with
 * the License.  You may obtain a copy of the License at
 *
 *      http://www.apache.org/licenses/LICENSE-2.0
 *
 * Unless required by applicable law or agreed to in writing, software
 * distributed under the License is distributed on an "AS IS" BASIS,
 * WITHOUT WARRANTIES OR CONDITIONS OF ANY KIND, either express or implied.
 * See the License for the specific language governing permissions and
 * limitations under the License.
 */

package org.apache.ignite.internal.processors.cache.distributed.near;

import org.apache.ignite.Ignite;
import org.apache.ignite.IgniteCache;
import org.apache.ignite.configuration.CacheConfiguration;
import org.apache.ignite.configuration.IgniteConfiguration;
import org.apache.ignite.configuration.NearCacheConfiguration;
<<<<<<< HEAD
import org.apache.ignite.internal.binary.BinaryMarshaller;
=======
>>>>>>> ecadf6a0
import org.apache.ignite.spi.discovery.tcp.TcpDiscoverySpi;
import org.apache.ignite.spi.discovery.tcp.ipfinder.TcpDiscoveryIpFinder;
import org.apache.ignite.spi.discovery.tcp.ipfinder.vm.TcpDiscoveryVmIpFinder;
import org.apache.ignite.testframework.junits.common.GridCommonAbstractTest;

import static org.apache.ignite.cache.CacheAtomicityMode.TRANSACTIONAL;
import static org.apache.ignite.cache.CacheRebalanceMode.ASYNC;
import static org.apache.ignite.cache.CacheWriteSynchronizationMode.FULL_SYNC;

/**
 *
 */
public class GridCacheNearTxForceKeyTest extends GridCommonAbstractTest {
    /** */
    private static final TcpDiscoveryIpFinder IP_FINDER = new TcpDiscoveryVmIpFinder(true);

    /** {@inheritDoc} */
    @Override protected IgniteConfiguration getConfiguration(String igniteInstanceName) throws Exception {
        IgniteConfiguration cfg = super.getConfiguration(igniteInstanceName);

        ((TcpDiscoverySpi)cfg.getDiscoverySpi()).setIpFinder(IP_FINDER);

        CacheConfiguration ccfg = new CacheConfiguration();

        ccfg.setAtomicityMode(TRANSACTIONAL);
        ccfg.setWriteSynchronizationMode(FULL_SYNC);
        ccfg.setRebalanceMode(ASYNC);
        ccfg.setRebalanceDelay(5000);
        ccfg.setBackups(0);
        ccfg.setNearConfiguration(new NearCacheConfiguration());

        cfg.setCacheConfiguration(ccfg);

        return cfg;
    }

    /**
     * Test provokes scenario when primary node sends force key request to node started transaction.
     *
     * @throws Exception If failed.
     */
    public void testNearTx() throws Exception {
        Ignite ignite0 = startGrid(0);

        IgniteCache<Integer, Integer> cache = ignite0.cache(null);

        Ignite ignite1 = startGrid(1);

        awaitPartitionMapExchange();

        // This key should become primary for ignite1.
<<<<<<< HEAD
        final Integer key = ignite0.configuration().getMarshaller() instanceof BinaryMarshaller ? 7 : 2;
=======
        final Integer key = primaryKey(ignite1.cache(null));
>>>>>>> ecadf6a0

        assertNull(cache.getAndPut(key, key));

        assertTrue(ignite0.affinity(null).isPrimary(ignite1.cluster().localNode(), key));
    }

    /** {@inheritDoc} */
    @Override protected void afterTestsStopped() throws Exception {
        super.afterTestsStopped();

        stopAllGrids();
    }
}<|MERGE_RESOLUTION|>--- conflicted
+++ resolved
@@ -22,10 +22,6 @@
 import org.apache.ignite.configuration.CacheConfiguration;
 import org.apache.ignite.configuration.IgniteConfiguration;
 import org.apache.ignite.configuration.NearCacheConfiguration;
-<<<<<<< HEAD
-import org.apache.ignite.internal.binary.BinaryMarshaller;
-=======
->>>>>>> ecadf6a0
 import org.apache.ignite.spi.discovery.tcp.TcpDiscoverySpi;
 import org.apache.ignite.spi.discovery.tcp.ipfinder.TcpDiscoveryIpFinder;
 import org.apache.ignite.spi.discovery.tcp.ipfinder.vm.TcpDiscoveryVmIpFinder;
@@ -77,11 +73,7 @@
         awaitPartitionMapExchange();
 
         // This key should become primary for ignite1.
-<<<<<<< HEAD
-        final Integer key = ignite0.configuration().getMarshaller() instanceof BinaryMarshaller ? 7 : 2;
-=======
         final Integer key = primaryKey(ignite1.cache(null));
->>>>>>> ecadf6a0
 
         assertNull(cache.getAndPut(key, key));
 
