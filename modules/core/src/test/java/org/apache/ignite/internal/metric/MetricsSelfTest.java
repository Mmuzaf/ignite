/*
 * Licensed to the Apache Software Foundation (ASF) under one or more
 * contributor license agreements.  See the NOTICE file distributed with
 * this work for additional information regarding copyright ownership.
 * The ASF licenses this file to You under the Apache License, Version 2.0
 * (the "License"); you may not use this file except in compliance with
 * the License.  You may obtain a copy of the License at
 *
 *      http://www.apache.org/licenses/LICENSE-2.0
 *
 * Unless required by applicable law or agreed to in writing, software
 * distributed under the License is distributed on an "AS IS" BASIS,
 * WITHOUT WARRANTIES OR CONDITIONS OF ANY KIND, either express or implied.
 * See the License for the specific language governing permissions and
 * limitations under the License.
 */

package org.apache.ignite.internal.metric;

import java.util.ArrayList;
import java.util.HashMap;
import java.util.HashSet;
import java.util.List;
import java.util.Map;
import java.util.Set;
import java.util.Spliterators;
import java.util.stream.StreamSupport;
import org.apache.ignite.internal.IgniteInternalFuture;
import org.apache.ignite.internal.processors.metric.MetricRegistry;
import org.apache.ignite.internal.processors.metric.impl.AtomicLongMetric;
import org.apache.ignite.internal.processors.metric.impl.BooleanMetricImpl;
import org.apache.ignite.internal.processors.metric.impl.DoubleMetricImpl;
import org.apache.ignite.internal.processors.metric.impl.HistogramMetricImpl;
import org.apache.ignite.internal.processors.metric.impl.HitRateMetric;
import org.apache.ignite.internal.processors.metric.impl.IntMetricImpl;
import org.apache.ignite.internal.processors.metric.impl.LongAdderMetric;
import org.apache.ignite.internal.util.typedef.T2;
import org.apache.ignite.internal.util.typedef.internal.U;
import org.apache.ignite.spi.metric.BooleanMetric;
import org.apache.ignite.spi.metric.DoubleMetric;
import org.apache.ignite.spi.metric.IntMetric;
import org.apache.ignite.spi.metric.LongMetric;
import org.apache.ignite.spi.metric.Metric;
import org.apache.ignite.spi.metric.ObjectMetric;
import org.apache.ignite.testframework.GridTestUtils;
import org.apache.ignite.testframework.junits.common.GridCommonAbstractTest;
import org.junit.Before;
import org.junit.Test;

import static java.util.Arrays.asList;
import static java.util.stream.Collectors.toSet;
import static org.apache.ignite.internal.processors.metric.impl.MetricUtils.fromFullName;
import static org.apache.ignite.internal.processors.metric.impl.MetricUtils.histogramBucketNames;
import static org.apache.ignite.testframework.GridTestUtils.runAsync;
import static org.junit.Assert.assertArrayEquals;

/** */
public class MetricsSelfTest extends GridCommonAbstractTest {
    /** */
    private MetricRegistry mreg;

    /** */
    @Before
    public void setUp() throws Exception {
        mreg = new MetricRegistry("group", name -> null, name -> null, null);
    }

    /** */
    @Test
    public void testLongCounter() throws Exception {
        AtomicLongMetric l = mreg.longMetric("ltest", "test");

        run(l::increment, 100);

        assertEquals(100*100, l.value());

        l.reset();

        assertEquals(0, l.value());
    }

    /** */
    @Test
    public void testLongAdderCounter() throws Exception {
        LongAdderMetric l = mreg.longAdderMetric("latest", "test");

        run(l::increment, 100);

        assertEquals(100*100, l.value());

        l.reset();

        assertEquals(0, l.value());
    }

    /** */
    @Test
    public void testDoubleCounter() throws Exception {
        DoubleMetricImpl l = mreg.doubleMetric("dtest", "test");

        run(() -> l.add(1), 100);

        assertEquals(100*100f, l.value(), .000001);

        l.reset();

        assertEquals(0, l.value(), .000001);
    }

    /** */
    @Test
    public void testIntCounter() throws Exception {
        IntMetricImpl l = mreg.intMetric("itest", "test");

        run(() -> l.add(1), 100);

        assertEquals(100*100, l.value());

        l.reset();

        assertEquals(0, l.value());
    }

    /** */
    @Test
    public void testRegister() throws Exception {
        AtomicLongMetric l = new AtomicLongMetric("rtest", "test");

        mreg.register(l);

        assertEquals(l, mreg.findMetric("rtest"));

        l.reset();

        assertEquals(0, l.value());
    }

    /** */
    @Test
    public void testBooleanMetric() throws Exception {
        final boolean[] v = new boolean[1];

        mreg.register("bmtest", () -> v[0], "test");

        BooleanMetric m = mreg.findMetric("bmtest");

        assertEquals(v[0], m.value());

        v[0] = true;

        assertEquals(v[0], m.value());
    }

    /** */
    @Test
    public void testDoubleMetric() throws Exception {
        final double[] v = new double[] {42};

        mreg.register("dmtest", () -> v[0], "test");

        DoubleMetric m = mreg.findMetric("dmtest");

        assertEquals(v[0], m.value(), 0);

        v[0] = 1;

        assertEquals(v[0], m.value(), 0);
    }

    /** */
    @Test
    public void testIntMetric() throws Exception {
        final int[] v = new int[] {42};

        mreg.register("imtest", () -> v[0], "test");

        IntMetric m = mreg.findMetric("imtest");

        assertEquals(v[0], m.value());

        v[0] = 1;

        assertEquals(v[0], m.value());
    }

    /** */
    @Test
    public void testLongMetric() throws Exception {
        final long[] v = new long[] {42};

        mreg.register("lmtest", () -> v[0], "test");

        LongMetric m = mreg.findMetric("lmtest");

        assertEquals(v[0], m.value());

        v[0] = 1;

        assertEquals(v[0], m.value());
    }

    /** */
    @Test
    public void testObjectMetric() throws Exception {
        final String[] v = new String[] {"42"};

        mreg.register("omtest", () -> v[0], String.class, "test");

        ObjectMetric<String> m = mreg.findMetric("omtest");

        assertEquals(v[0], m.value());

        v[0] = "1";

        assertEquals(v[0], m.value());
    }

    /** */
    @Test
    public void testBooleanGauges() throws Exception {
        BooleanMetricImpl bg = mreg.booleanMetric("bg", "test");

        bg.value(true);

        assertTrue(bg.value());

        bg.reset();

        assertFalse(bg.value());
    }

    /** */
    @Test
    public void testHistogram() throws Exception {
        HistogramMetricImpl h = mreg.histogram("hmtest", new long[] {10, 100, 500}, "test");

        List<IgniteInternalFuture> futs = new ArrayList<>();

        int cnt = 10;

        futs.add(runAsync(() -> {
            for (int i = 0; i < cnt; i++)
                h.value(9);
        }));

        futs.add(runAsync(() -> {
            for (int i = 0; i < cnt*2; i++)
                h.value(99);
        }));

        futs.add(runAsync(() -> {
            for (int i = 0; i < cnt*3; i++)
                h.value(500);
        }));

        futs.add(runAsync(() -> {
            for (int i = 0; i < cnt*4; i++)
                h.value(501);
        }));

        for (IgniteInternalFuture fut : futs)
            fut.get();

        long[] res = h.value();

        assertEquals(cnt, res[0]);
        assertEquals(cnt*2, res[1]);
        assertEquals(cnt*3, res[2]);
        assertEquals(cnt*4, res[3]);
    }

    /** */
    @Test
    public void testGetMetrics() throws Exception {
        MetricRegistry mreg = new MetricRegistry("group", name -> null, name -> null, null);

        mreg.longMetric("test1", "");
        mreg.longMetric("test2", "");
        mreg.longMetric("test3", "");
        mreg.longMetric("test4", "");
        mreg.longMetric("test5", "");

        Set<String> names = new HashSet<>(asList("group.test1", "group.test2", "group.test3", "group.test4",
            "group.test5"));

        Set<String> res = StreamSupport.stream(Spliterators.spliteratorUnknownSize(mreg.iterator(), 0), false)
            .map(Metric::name)
            .collect(toSet());

        assertEquals(names, res);
    }

    /** */
    @Test
    public void testRemove() throws Exception {
        MetricRegistry mreg = new MetricRegistry("group", name -> null, name -> null, null);

        AtomicLongMetric cntr = mreg.longMetric("my.name", null);
        AtomicLongMetric cntr2 = mreg.longMetric("my.name.x", null);

        assertNotNull(cntr);
        assertNotNull(cntr2);

        assertNotNull(mreg.findMetric("my.name"));
        assertNotNull(mreg.findMetric("my.name.x"));

        mreg.remove("my.name");

        assertNull(mreg.findMetric("my.name"));
        assertNotNull(mreg.findMetric("my.name.x"));

        cntr = mreg.longMetric("my.name", null);

        assertNotNull(mreg.findMetric("my.name"));
    }

    /** */
    @Test
    public void testHitRateMetric() throws Exception {
        long rateTimeInterval = 500;

        HitRateMetric metric = mreg.hitRateMetric("testHitRate", null, rateTimeInterval, 10);

        assertEquals(0, metric.value());

        long startTs = U.currentTimeMillis();

        GridTestUtils.runMultiThreaded(metric::increment, 10, "test-thread");

        assertTrue(metric.value() > 0 || U.currentTimeMillis() - startTs > rateTimeInterval);

        U.sleep(rateTimeInterval * 2);

        assertEquals(0, metric.value());

        assertEquals(rateTimeInterval, metric.rateTimeInterval());

        metric.reset(rateTimeInterval * 2, 10);

        assertEquals(rateTimeInterval * 2, metric.rateTimeInterval());
    }

    /** */
    @Test
    public void testHistogramNames() throws Exception {
        HistogramMetricImpl h = new HistogramMetricImpl("test", null, new long[]{10, 50, 500});

        Map<String, T2<long[], String[]>> cache = new HashMap<>();

        String[] names = histogramBucketNames(h, cache);

        assertArrayEquals(new String[] {
            "test_0_10",
            "test_10_50",
            "test_50_500",
            "test_500_inf"
        }, names);

        assertTrue("Computed values should be cached", names == histogramBucketNames(h, cache));
    }

<<<<<<< HEAD
=======
    /** */
    @Test
    public void testFromFullName() {
        assertEquals(new T2<>("org.apache", "ignite"), fromFullName("org.apache.ignite"));

        assertEquals(new T2<>("org", "apache"), fromFullName("org.apache"));
    }

>>>>>>> f98b2686
    /** */
    private void run(Runnable r, int cnt) throws org.apache.ignite.IgniteCheckedException {
        List<IgniteInternalFuture> futs = new ArrayList<>();

        for (int i=0; i<cnt; i++) {
            futs.add(runAsync(() -> {
                for (int j = 0; j < cnt; j++)
                    r.run();
            }));
        }

        for (IgniteInternalFuture fut : futs)
            fut.get();
    }
}<|MERGE_RESOLUTION|>--- conflicted
+++ resolved
@@ -359,8 +359,6 @@
         assertTrue("Computed values should be cached", names == histogramBucketNames(h, cache));
     }
 
-<<<<<<< HEAD
-=======
     /** */
     @Test
     public void testFromFullName() {
@@ -369,7 +367,6 @@
         assertEquals(new T2<>("org", "apache"), fromFullName("org.apache"));
     }
 
->>>>>>> f98b2686
     /** */
     private void run(Runnable r, int cnt) throws org.apache.ignite.IgniteCheckedException {
         List<IgniteInternalFuture> futs = new ArrayList<>();
