/*
 * Licensed to the Apache Software Foundation (ASF) under one or more
 * contributor license agreements.  See the NOTICE file distributed with
 * this work for additional information regarding copyright ownership.
 * The ASF licenses this file to You under the Apache License, Version 2.0
 * (the "License"); you may not use this file except in compliance with
 * the License.  You may obtain a copy of the License at
 *
 *      http://www.apache.org/licenses/LICENSE-2.0
 *
 * Unless required by applicable law or agreed to in writing, software
 * distributed under the License is distributed on an "AS IS" BASIS,
 * WITHOUT WARRANTIES OR CONDITIONS OF ANY KIND, either express or implied.
 * See the License for the specific language governing permissions and
 * limitations under the License.
 */

package org.apache.ignite.spi.communication;

import java.nio.ByteBuffer;
import java.util.ArrayList;
import java.util.Collection;
import java.util.UUID;
import java.util.concurrent.CountDownLatch;
import org.apache.ignite.cache.CacheAtomicityMode;
import org.apache.ignite.cache.CacheMode;
import org.apache.ignite.configuration.CacheConfiguration;
import org.apache.ignite.configuration.IgniteConfiguration;
import org.apache.ignite.internal.GridDirectCollection;
import org.apache.ignite.internal.IgniteKernal;
import org.apache.ignite.internal.managers.communication.GridIoManager;
import org.apache.ignite.internal.managers.communication.GridIoMessageFactory;
import org.apache.ignite.internal.managers.communication.GridIoPolicy;
import org.apache.ignite.internal.managers.communication.GridMessageListener;
import org.apache.ignite.internal.processors.cache.GridCacheMessage;
import org.apache.ignite.internal.util.typedef.CO;
import org.apache.ignite.plugin.extensions.communication.Message;
import org.apache.ignite.plugin.extensions.communication.MessageCollectionItemType;
import org.apache.ignite.plugin.extensions.communication.MessageReader;
import org.apache.ignite.plugin.extensions.communication.MessageWriter;
import org.apache.ignite.spi.discovery.tcp.TcpDiscoverySpi;
import org.apache.ignite.spi.discovery.tcp.ipfinder.TcpDiscoveryIpFinder;
import org.apache.ignite.spi.discovery.tcp.ipfinder.vm.TcpDiscoveryVmIpFinder;
import org.apache.ignite.testframework.junits.common.GridCommonAbstractTest;

import static java.util.concurrent.TimeUnit.SECONDS;
import static org.apache.ignite.cache.CacheWriteSynchronizationMode.FULL_SYNC;

/**
 * Messaging test.
 */
public class GridCacheMessageSelfTest extends GridCommonAbstractTest {
    /** IP finder. */
    private static final TcpDiscoveryIpFinder ipFinder = new TcpDiscoveryVmIpFinder(true);

    /** Sample count. */
    private static final int SAMPLE_CNT = 1;

    /** */
    public static final String TEST_BODY = "Test body";

    /**
     *
     */
    static {
        GridIoMessageFactory.registerCustom(TestMessage.DIRECT_TYPE, new CO<Message>() {
            @Override public Message apply() {
                return new TestMessage();
            }
        });

        GridIoMessageFactory.registerCustom(GridTestMessage.DIRECT_TYPE, new CO<Message>() {
            @Override public Message apply() {
                return new GridTestMessage();
            }
        });

        GridIoMessageFactory.registerCustom(TestMessage1.DIRECT_TYPE, new CO<Message>() {
            @Override public Message apply() {
                return new TestMessage1();
            }
        });

        GridIoMessageFactory.registerCustom(TestMessage2.DIRECT_TYPE, new CO<Message>() {
            @Override public Message apply() {
                return new TestMessage2();
            }
        });
    }

    /** {@inheritDoc} */
    @Override protected IgniteConfiguration getConfiguration(String igniteInstanceName) throws Exception {
        IgniteConfiguration cfg = super.getConfiguration(igniteInstanceName);

        TcpDiscoverySpi discoSpi = new TcpDiscoverySpi();

        discoSpi.setIpFinder(ipFinder);

        cfg.setDiscoverySpi(discoSpi);

        cfg.setIncludeEventTypes((int[])null);

        CacheConfiguration ccfg = new CacheConfiguration();

        ccfg.setCacheMode(CacheMode.PARTITIONED);
        ccfg.setAtomicityMode(CacheAtomicityMode.ATOMIC);
        ccfg.setWriteSynchronizationMode(FULL_SYNC);

        ccfg.setBackups(0);

        cfg.setCacheConfiguration(ccfg);

        return cfg;
    }

    /**
     * @throws Exception If failed.
     */
    public void testSendMessage() throws Exception {
        try {
            startGridsMultiThreaded(2);

            doSend();
        }
        finally {
            stopAllGrids();
        }
    }

    /**
     * @throws Exception If failed.
     */
    private void doSend() throws Exception {
        GridIoManager mgr0 = ((IgniteKernal)grid(0)).context().io();
        GridIoManager mgr1 = ((IgniteKernal)grid(1)).context().io();

        String topic = "test-topic";

        final CountDownLatch latch = new CountDownLatch(SAMPLE_CNT);

        mgr1.addMessageListener(topic, new GridMessageListener() {
            @Override public void onMessage(UUID nodeId, Object msg) {
                try {
                    latch.countDown();

                    Collection<TestMessage1> messages = ((TestMessage) msg).entries();

                    assertEquals(10, messages.size());

                    int count = 0;

                    for (TestMessage1 msg1 : messages) {
                        assertTrue(msg1.body().contains(TEST_BODY));

                        int i = Integer.parseInt(msg1.body().substring(TEST_BODY.length() + 1));

                        assertEquals(count, i);

                        TestMessage2 msg2 = (TestMessage2) msg1.message();

                        assertEquals(TEST_BODY + "_" + i + "_2", msg2.body());

                        assertEquals(grid(0).localNode().id(), msg2.nodeId());

                        assertEquals(i, msg2.id());

                        GridTestMessage msg3 = (GridTestMessage) msg2.message();

                        assertEquals(count, msg3.getMsgId());

                        assertEquals(grid(1).localNode().id(), msg3.getSourceNodeId());

                        count++;
                    }
                }
                catch (Exception e) {
                    fail("Exception " + e.getMessage());
                }
            }
        });

        TestMessage msg = new TestMessage();

        for (int i = 0; i < 10; i++) {
            TestMessage2 mes1 = new TestMessage2();

            mes1.init(new GridTestMessage(grid(1).localNode().id(), i, 0),
                grid(0).localNode().id(), i, TEST_BODY + "_" + i + "_2");

            TestMessage1 mes2 = new TestMessage1();

            mes2.init(mes1, TEST_BODY + "_" + i);

            msg.add(mes2);
        }

        mgr0.sendToCustomTopic(grid(1).localNode(), topic, msg, GridIoPolicy.PUBLIC_POOL);

        assert latch.await(3, SECONDS);
    }

    /** */
    private static class TestMessage extends GridCacheMessage {
        /** */
        public static final short DIRECT_TYPE = 202;

        /** */
        @GridDirectCollection(TestMessage1.class)
        private Collection<TestMessage1> entries = new ArrayList<>();

        /**
         * @param entry Entry.
         */
        public void add(TestMessage1 entry) {
            entries.add(entry);
        }

        /** {@inheritDoc} */
        @Override public boolean addDeploymentInfo() {
            return false;
        }

        /**
         * @return COllection of test messages.
         */
        public Collection<TestMessage1> entries() {
            return entries;
        }

        /** {@inheritDoc} */
        @Override public short directType() {
            return DIRECT_TYPE;
        }

        /** {@inheritDoc} */
        @Override public byte fieldsCount() {
            return 4;
        }

        /** {@inheritDoc} */
        @Override public boolean writeTo(ByteBuffer buf, MessageWriter writer) {
            writer.setBuffer(buf);

            if (!super.writeTo(buf, writer))
                return false;

            if (!writer.isHeaderWritten()) {
                if (!writer.writeHeader(directType(), fieldsCount()))
                    return false;

                writer.onHeaderWritten();
            }

            switch (writer.state()) {
                case 3:
                    if (!writer.writeCollection("entries", entries, MessageCollectionItemType.MSG))
                        return false;

                    writer.incrementState();

            }

            return true;
        }

        /** {@inheritDoc} */
        @Override public boolean readFrom(ByteBuffer buf, MessageReader reader) {
            reader.setBuffer(buf);

            if (!reader.beforeMessageRead())
                return false;

            if (!super.readFrom(buf, reader))
                return false;

            switch (reader.state()) {
                case 3:
                    entries = reader.readCollection("entries", MessageCollectionItemType.MSG);

                    if (!reader.isLastRead())
                        return false;

                    reader.incrementState();

            }

            return true;
        }
    }

    /**
    * Test message class.
    */
    static class TestMessage1 extends GridCacheMessage {
        /** */
        public static final short DIRECT_TYPE = 203;

        /** Body. */
        private String body;

        /** */
        private Message msg;

        /**
         * @param msg Message.
         * @param body Message body.
         */
        public void init(Message msg, String body) {
            this.msg = msg;
            this.body = body;
        }

        /** {@inheritDoc} */
        @Override public boolean addDeploymentInfo() {
            return false;
        }

        /**
         * @return Body.
         */
        public String body() {
            return body;
        }

        /**
         * @return Message.
         */
        public Message message() {
            return msg;
        }

        /** {@inheritDoc} */
        @Override public short directType() {
            return DIRECT_TYPE;
        }

        /** {@inheritDoc} */
        @Override public byte fieldsCount() {
            return 5;
        }

        /** {@inheritDoc} */
        @Override public boolean writeTo(ByteBuffer buf, MessageWriter writer) {
            writer.setBuffer(buf);

            if (!super.writeTo(buf, writer))
                return false;

            if (!writer.isHeaderWritten()) {
                if (!writer.writeHeader(directType(), fieldsCount()))
                    return false;

                writer.onHeaderWritten();
            }

            switch (writer.state()) {
                case 3:
                    if (!writer.writeString("body", body))
                        return false;

                    writer.incrementState();

                case 4:
                    if (!writer.writeMessage("msg", msg))
                        return false;

                    writer.incrementState();

            }

            return true;
        }

        /** {@inheritDoc} */
        @Override public boolean readFrom(ByteBuffer buf, MessageReader reader) {
            reader.setBuffer(buf);

            if (!reader.beforeMessageRead())
                return false;

            if (!super.readFrom(buf, reader))
                return false;

            switch (reader.state()) {
                case 3:
                    body = reader.readString("body");

                    if (!reader.isLastRead())
                        return false;

                    reader.incrementState();

                case 4:
                    msg = reader.readMessage("msg");

                    if (!reader.isLastRead())
                        return false;

                    reader.incrementState();

            }

            return true;
        }
    }

    /**
     * Test message class.
     */
    static class TestMessage2 extends GridCacheMessage {
        /** */
<<<<<<< HEAD
        public static final byte DIRECT_TYPE = (byte)201;
=======
        public static final short DIRECT_TYPE = 205;
>>>>>>> 44cf1d21

        /** Node id. */
        private UUID nodeId;

        /** Integer field. */
        private int id;

        /** Body. */
        private String body;

        /** */
        private Message msg;

        /**
         * @param mes Message.
         */
        public void init(Message mes, UUID nodeId, int id, String body) {
            this.nodeId = nodeId;
            this.id = id;
            this.msg = mes;
            this.body = body;
        }

        /** {@inheritDoc} */
        @Override public boolean addDeploymentInfo() {
            return false;
        }

        /**
         * @return Body.
         */
        public String body() {
            return body;
        }

        /**
         * @return Message.
         */
        public Message message() {
            return msg;
        }

        /**
         * @return Node id.
         */
        public UUID nodeId() {
            return nodeId;
        }

        /**
         * @return Id.
         */
        public int id() {
            return id;
        }

        /** {@inheritDoc} */
        @Override public short directType() {
            return DIRECT_TYPE;
        }

        /** {@inheritDoc} */
        @Override public byte fieldsCount() {
            return 7;
        }

        /** {@inheritDoc} */
        @Override public boolean writeTo(ByteBuffer buf, MessageWriter writer) {
            writer.setBuffer(buf);

            if (!super.writeTo(buf, writer))
                return false;

            if (!writer.isHeaderWritten()) {
                if (!writer.writeHeader(directType(), fieldsCount()))
                    return false;

                writer.onHeaderWritten();
            }

            switch (writer.state()) {
                case 3:
                    if (!writer.writeUuid("nodeId", nodeId))
                        return false;

                    writer.incrementState();

                case 4:
                    if (!writer.writeInt("id", id))
                        return false;

                    writer.incrementState();

                case 5:
                    if (!writer.writeString("body", body))
                        return false;

                    writer.incrementState();

                case 6:
                    if (!writer.writeMessage("msg", msg))
                        return false;

                    writer.incrementState();

            }

            return true;
        }

        /** {@inheritDoc} */
        @Override public boolean readFrom(ByteBuffer buf, MessageReader reader) {
            reader.setBuffer(buf);

            if (!reader.beforeMessageRead())
                return false;

            if (!super.readFrom(buf, reader))
                return false;

            switch (reader.state()) {
                case 3:
                    nodeId = reader.readUuid("nodeId");

                    if (!reader.isLastRead())
                        return false;

                    reader.incrementState();

                case 4:
                    id = reader.readInt("id");

                    if (!reader.isLastRead())
                        return false;

                    reader.incrementState();

                case 5:
                    body = reader.readString("body");

                    if (!reader.isLastRead())
                        return false;

                    reader.incrementState();

                case 6:
                    msg = reader.readMessage("msg");

                    if (!reader.isLastRead())
                        return false;

                    reader.incrementState();

            }

            return true;
        }
    }
}<|MERGE_RESOLUTION|>--- conflicted
+++ resolved
@@ -409,11 +409,7 @@
      */
     static class TestMessage2 extends GridCacheMessage {
         /** */
-<<<<<<< HEAD
-        public static final byte DIRECT_TYPE = (byte)201;
-=======
-        public static final short DIRECT_TYPE = 205;
->>>>>>> 44cf1d21
+        public static final short DIRECT_TYPE = 201;
 
         /** Node id. */
         private UUID nodeId;
