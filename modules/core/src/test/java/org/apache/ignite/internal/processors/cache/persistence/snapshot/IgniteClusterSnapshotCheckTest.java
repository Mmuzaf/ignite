--- conflicted
+++ resolved
@@ -81,7 +81,6 @@
 import org.junit.Test;
 
 import static java.util.Collections.singletonList;
-import static java.util.Collections.singletonMap;
 import static org.apache.ignite.cluster.ClusterState.ACTIVE;
 import static org.apache.ignite.configuration.IgniteConfiguration.DFLT_SNAPSHOT_DIRECTORY;
 import static org.apache.ignite.internal.processors.cache.GridCacheUtils.TTL_ETERNAL;
@@ -471,15 +470,10 @@
             true));
 
         IdleVerifyResultV2 snpVerifyRes = ignite.compute().execute(new TestSnapshotPartitionsVerifyTask(),
-<<<<<<< HEAD
             new T2<>(Collections.singletonMap(ignite.cluster().localNode(),
                 Collections.singletonList(snp(ignite).readSnapshotMetadata(SNAPSHOT_NAME,
                     (String)ignite.configuration().getConsistentId()))), new HashSet<>()))
             .idleVerifyResult();
-=======
-            singletonMap(ignite.cluster().localNode(),
-                singletonList(snp(ignite).readSnapshotMetadata(SNAPSHOT_NAME, (String)ignite.configuration().getConsistentId()))));
->>>>>>> b1529fbd
 
         Map<PartitionKeyV2, List<PartitionHashRecordV2>> idleVerifyHashes = jobResults.get(TestVisorBackupPartitionsTask.class);
         Map<PartitionKeyV2, List<PartitionHashRecordV2>> snpCheckHashes = jobResults.get(TestVisorBackupPartitionsTask.class);
@@ -560,7 +554,9 @@
      * @return Check result.
      * @throws Exception If fails.
      */
-    private SnapshotPartitionsVerifyTaskResult checkSnapshotWithTwoCachesWhenOneIsCorrupted(Collection<String> cachesToCheck) throws Exception {
+    private SnapshotPartitionsVerifyTaskResult checkSnapshotWithTwoCachesWhenOneIsCorrupted(
+        Collection<String> cachesToCheck
+    ) throws Exception {
         Random rnd = new Random();
         CacheConfiguration<Integer, Value> ccfg1 = txCacheConfig(new CacheConfiguration<>(DEFAULT_CACHE_NAME));
         CacheConfiguration<Integer, Value> ccfg2 = txCacheConfig(new CacheConfiguration<>(OPTIONAL_CACHE_NAME));
