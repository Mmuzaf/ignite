--- conflicted
+++ resolved
@@ -308,11 +308,7 @@
     @Test
     @WithSystemProperty(key = IGNITE_FILE_REBALANCE_ENABLED, value = "true")
     @WithSystemProperty(key = IGNITE_BASELINE_AUTO_ADJUST_ENABLED, value = "true")
-<<<<<<< HEAD
-    @WithSystemProperty(key = IGNITE_PDS_WAL_REBALANCE_THRESHOLD, value="1")
-=======
     @WithSystemProperty(key = IGNITE_PDS_FILE_REBALANCE_THRESHOLD, value="1")
->>>>>>> f61192a8
     public void testUnderConstantLoad() throws Exception {
         cacheWriteSyncMode = FULL_SYNC;
         cacheMode = REPLICATED;
@@ -352,11 +348,7 @@
     @Test
     @WithSystemProperty(key = IGNITE_FILE_REBALANCE_ENABLED, value = "true")
     @WithSystemProperty(key = IGNITE_BASELINE_AUTO_ADJUST_ENABLED, value = "false")
-<<<<<<< HEAD
-    @WithSystemProperty(key = IGNITE_PDS_WAL_REBALANCE_THRESHOLD, value="1")
-=======
     @WithSystemProperty(key = IGNITE_PDS_FILE_REBALANCE_THRESHOLD, value="1")
->>>>>>> f61192a8
     public void testUnderConstantLoadPartitioned3nodes() throws Exception {
         cacheMode = PARTITIONED;
         backups = 0;
@@ -543,11 +535,7 @@
     @Test
     @WithSystemProperty(key = IGNITE_FILE_REBALANCE_ENABLED, value = "true")
     @WithSystemProperty(key = IGNITE_BASELINE_AUTO_ADJUST_ENABLED, value = "false")
-<<<<<<< HEAD
-    @WithSystemProperty(key = IGNITE_PDS_WAL_REBALANCE_THRESHOLD, value="1")
-=======
     @WithSystemProperty(key = IGNITE_PDS_FILE_REBALANCE_THRESHOLD, value="1")
->>>>>>> f61192a8
     public void testMultipleCachesThreeNodesSequence() throws Exception {
         List<ClusterNode> blt = new ArrayList<>();
 
@@ -593,11 +581,7 @@
     @Test
     @WithSystemProperty(key = IGNITE_FILE_REBALANCE_ENABLED, value = "true")
     @WithSystemProperty(key = IGNITE_BASELINE_AUTO_ADJUST_ENABLED, value = "false")
-<<<<<<< HEAD
-    @WithSystemProperty(key = IGNITE_PDS_WAL_REBALANCE_THRESHOLD, value="1")
-=======
     @WithSystemProperty(key = IGNITE_PDS_FILE_REBALANCE_THRESHOLD, value="1")
->>>>>>> f61192a8
     public void testMultipleCachesMultipleNodesSequencePartitioned() throws Exception {
         cacheMode = PARTITIONED;
         parts = 128;
@@ -638,11 +622,7 @@
     @Test
     @WithSystemProperty(key = IGNITE_FILE_REBALANCE_ENABLED, value = "true")
     @WithSystemProperty(key = IGNITE_BASELINE_AUTO_ADJUST_ENABLED, value = "false")
-<<<<<<< HEAD
-    @WithSystemProperty(key = IGNITE_PDS_WAL_REBALANCE_THRESHOLD, value="1")
-=======
     @WithSystemProperty(key = IGNITE_PDS_FILE_REBALANCE_THRESHOLD, value="1")
->>>>>>> f61192a8
     public void testMultipleCachesMultipleNodesStartStopStableTopologyPartitionedNoCoordinatorChange() throws Exception {
         cacheMode = PARTITIONED;
         parts = 128;
@@ -697,11 +677,7 @@
     @Test
     @WithSystemProperty(key = IGNITE_FILE_REBALANCE_ENABLED, value = "true")
     @WithSystemProperty(key = IGNITE_BASELINE_AUTO_ADJUST_ENABLED, value = "false")
-<<<<<<< HEAD
-    @WithSystemProperty(key = IGNITE_PDS_WAL_REBALANCE_THRESHOLD, value="1")
-=======
     @WithSystemProperty(key = IGNITE_PDS_FILE_REBALANCE_THRESHOLD, value="1")
->>>>>>> f61192a8
     public void testMultipleCachesMultipleNodesStartStopStableTopologyPartitionedNoCoordinatorChangeWithConstantLoad() throws Exception {
         cacheMode = PARTITIONED;
         cacheWriteSyncMode = FULL_SYNC;
@@ -784,11 +760,7 @@
     @Test
     @WithSystemProperty(key = IGNITE_FILE_REBALANCE_ENABLED, value = "true")
     @WithSystemProperty(key = IGNITE_BASELINE_AUTO_ADJUST_ENABLED, value = "false")
-<<<<<<< HEAD
-    @WithSystemProperty(key = IGNITE_PDS_WAL_REBALANCE_THRESHOLD, value="1")
-=======
     @WithSystemProperty(key = IGNITE_PDS_FILE_REBALANCE_THRESHOLD, value="1")
->>>>>>> f61192a8
     public void testMultipleCachesMultipleNodesSequencePartitionedWithConstantLoad() throws Exception {
         cacheMode = PARTITIONED;
         parts = 128;
@@ -866,11 +838,7 @@
     @Test
     @WithSystemProperty(key = IGNITE_FILE_REBALANCE_ENABLED, value = "true")
     @WithSystemProperty(key = IGNITE_BASELINE_AUTO_ADJUST_ENABLED, value = "false")
-<<<<<<< HEAD
-    @WithSystemProperty(key = IGNITE_PDS_WAL_REBALANCE_THRESHOLD, value="1")
-=======
     @WithSystemProperty(key = IGNITE_PDS_FILE_REBALANCE_THRESHOLD, value="1")
->>>>>>> f61192a8
     public void testMultipleCachesCancelRebalance() throws Exception {
         List<ClusterNode> blt = new ArrayList<>();
 
@@ -918,11 +886,7 @@
     @Test
     @WithSystemProperty(key = IGNITE_FILE_REBALANCE_ENABLED, value = "true")
     @WithSystemProperty(key = IGNITE_BASELINE_AUTO_ADJUST_ENABLED, value = "false")
-<<<<<<< HEAD
-    @WithSystemProperty(key = IGNITE_PDS_WAL_REBALANCE_THRESHOLD, value="1")
-=======
     @WithSystemProperty(key = IGNITE_PDS_FILE_REBALANCE_THRESHOLD, value="1")
->>>>>>> f61192a8
     public void testMultipleCachesCancelRebalancePartitioned() throws Exception {
         cacheMode = PARTITIONED;
         backups = 0;
@@ -1311,11 +1275,7 @@
     @Test
     @WithSystemProperty(key = IGNITE_FILE_REBALANCE_ENABLED, value = "true")
     @WithSystemProperty(key = IGNITE_BASELINE_AUTO_ADJUST_ENABLED, value = "false")
-<<<<<<< HEAD
-    @WithSystemProperty(key = IGNITE_PDS_WAL_REBALANCE_THRESHOLD, value="1")
-=======
     @WithSystemProperty(key = IGNITE_PDS_FILE_REBALANCE_THRESHOLD, value="1")
->>>>>>> f61192a8
     public void testMultipleCachesCancelRebalanceConstantLoad() throws Exception {
         List<ClusterNode> blt = new ArrayList<>();
 
@@ -1375,11 +1335,7 @@
     @Test
     @WithSystemProperty(key = IGNITE_FILE_REBALANCE_ENABLED, value = "true")
     @WithSystemProperty(key = IGNITE_BASELINE_AUTO_ADJUST_ENABLED, value = "false")
-<<<<<<< HEAD
-    @WithSystemProperty(key = IGNITE_PDS_WAL_REBALANCE_THRESHOLD, value="1")
-=======
     @WithSystemProperty(key = IGNITE_PDS_FILE_REBALANCE_THRESHOLD, value="1")
->>>>>>> f61192a8
     public void testMultipleCachesCancelRebalanceConstantLoadPartitioned() throws Exception {
         cacheMode = PARTITIONED;
         backups = 0;
@@ -1471,30 +1427,6 @@
         awaitPartitionMapExchange(true, true, Collections.singleton(ignite1.localNode()), true);
     }
 
-<<<<<<< HEAD
-//    /** */
-//    @Test
-//    @Ignore
-//    @WithSystemProperty(key = IGNITE_PERSISTENCE_REBALANCE_ENABLED, value = "true")
-//    @WithSystemProperty(key = IGNITE_BASELINE_AUTO_ADJUST_ENABLED, value = "false")
-//    public void testAsyncUpdates() throws Exception {
-//        IgniteEx ignite0 = startGrid(0);
-//
-//        ignite0.cluster().active(true);
-//
-//        IgniteCache<Integer, byte[]> cache = ignite0.getOrCreateCache(
-//            new CacheConfiguration<Integer, byte[]>(DEFAULT_CACHE_NAME)
-//                .setCacheMode(CacheMode.PARTITIONED)
-//                .setRebalanceMode(CacheRebalanceMode.ASYNC)
-//                .setAtomicityMode(CacheAtomicityMode.ATOMIC)
-//                .setBackups(1)
-//                .setAffinity(new RendezvousAffinityFunction(false)
-//                    .setPartitions(8)));
-//
-//        loadData(ignite0, DEFAULT_CACHE_NAME, TEST_SIZE);
-//
-//        assertTrue(!ignite0.cluster().isBaselineAutoAdjustEnabled());
-=======
     @Test
     public void testEvictions() throws Exception {
         IgniteEx ignite0 = startGrid(0);
@@ -1547,7 +1479,6 @@
                 } catch (IgniteCheckedException e) {
                     e.printStackTrace();
 //                    onDone(e);
->>>>>>> f61192a8
 //
 //                    FileRebalanceFuture.this.onDone(e);
                 }
