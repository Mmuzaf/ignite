--- conflicted
+++ resolved
@@ -831,11 +831,6 @@
         snd = startGrid(0);
         rcv = startGrid(1);
 
-<<<<<<< HEAD
-        snd.cluster().active(true);
-
-=======
->>>>>>> 250f4a0e
         File from0To1 = createFileRandomData("1Mb_1_0", 1024 * 1024);
         File from1To0 = createFileRandomData("1Mb_0_1", 1024 * 1024);
 
