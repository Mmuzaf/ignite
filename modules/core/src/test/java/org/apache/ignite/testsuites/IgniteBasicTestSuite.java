/*
 * Licensed to the Apache Software Foundation (ASF) under one or more
 * contributor license agreements.  See the NOTICE file distributed with
 * this work for additional information regarding copyright ownership.
 * The ASF licenses this file to You under the Apache License, Version 2.0
 * (the "License"); you may not use this file except in compliance with
 * the License.  You may obtain a copy of the License at
 *
 *      http://www.apache.org/licenses/LICENSE-2.0
 *
 * Unless required by applicable law or agreed to in writing, software
 * distributed under the License is distributed on an "AS IS" BASIS,
 * WITHOUT WARRANTIES OR CONDITIONS OF ANY KIND, either express or implied.
 * See the License for the specific language governing permissions and
 * limitations under the License.
 */

package org.apache.ignite.testsuites;

import org.apache.ignite.ClassPathContentLoggingTest;
import org.apache.ignite.GridSuppressedExceptionSelfTest;
import org.apache.ignite.failure.FailureHandlerTriggeredTest;
import org.apache.ignite.failure.OomFailureHandlerTest;
import org.apache.ignite.failure.StopNodeFailureHandlerTest;
import org.apache.ignite.failure.StopNodeOrHaltFailureHandlerTest;
import org.apache.ignite.internal.ClassSetTest;
import org.apache.ignite.internal.ClusterGroupHostsSelfTest;
import org.apache.ignite.internal.ClusterGroupSelfTest;
import org.apache.ignite.internal.ConsistentIdImplicitlyExplicitlyTest;
import org.apache.ignite.internal.GridFailFastNodeFailureDetectionSelfTest;
import org.apache.ignite.internal.GridLifecycleAwareSelfTest;
import org.apache.ignite.internal.GridLifecycleBeanSelfTest;
import org.apache.ignite.internal.GridMBeansTest;
import org.apache.ignite.internal.GridNodeMetricsLogSelfTest;
import org.apache.ignite.internal.GridProjectionForCachesSelfTest;
import org.apache.ignite.internal.GridReduceSelfTest;
import org.apache.ignite.internal.GridReleaseTypeSelfTest;
import org.apache.ignite.internal.GridSelfTest;
import org.apache.ignite.internal.GridStartStopSelfTest;
import org.apache.ignite.internal.GridStopWithCancelSelfTest;
import org.apache.ignite.internal.IgniteLocalNodeMapBeforeStartTest;
import org.apache.ignite.internal.IgniteSlowClientDetectionSelfTest;
import org.apache.ignite.internal.MarshallerContextLockingSelfTest;
import org.apache.ignite.internal.TransactionsMXBeanImplTest;
import org.apache.ignite.internal.managers.IgniteDiagnosticMessagesMultipleConnectionsTest;
import org.apache.ignite.internal.managers.IgniteDiagnosticMessagesTest;
import org.apache.ignite.internal.managers.communication.transmit.GridFileIoManagerSelfTest;
import org.apache.ignite.internal.managers.communication.transmit.util.TimedSemaphoreSelfTest;
import org.apache.ignite.internal.processors.DeadLockOnNodeLeftExchangeTest;
import org.apache.ignite.internal.processors.affinity.GridAffinityAssignmentV2Test;
import org.apache.ignite.internal.processors.affinity.GridAffinityAssignmentV2TestNoOptimizations;
import org.apache.ignite.internal.processors.affinity.GridAffinityProcessorMemoryLeakTest;
import org.apache.ignite.internal.processors.affinity.GridAffinityProcessorRendezvousSelfTest;
import org.apache.ignite.internal.processors.affinity.GridHistoryAffinityAssignmentTest;
import org.apache.ignite.internal.processors.affinity.GridHistoryAffinityAssignmentTestNoOptimization;
import org.apache.ignite.internal.processors.cache.CacheLocalGetSerializationTest;
import org.apache.ignite.internal.processors.cache.GridLocalIgniteSerializationTest;
import org.apache.ignite.internal.processors.cache.GridProjectionForCachesOnDaemonNodeSelfTest;
import org.apache.ignite.internal.processors.cache.IgniteDaemonNodeMarshallerCacheTest;
import org.apache.ignite.internal.processors.cache.IgniteMarshallerCacheClassNameConflictTest;
import org.apache.ignite.internal.processors.cache.IgniteMarshallerCacheClientRequestsMappingOnMissTest;
import org.apache.ignite.internal.processors.cache.IgniteMarshallerCacheConcurrentReadWriteTest;
import org.apache.ignite.internal.processors.cache.IgniteMarshallerCacheFSRestoreTest;
import org.apache.ignite.internal.processors.cache.RebalanceWithDifferentThreadPoolSizeTest;
import org.apache.ignite.internal.processors.cache.SetTxTimeoutOnPartitionMapExchangeTest;
import org.apache.ignite.internal.processors.cache.distributed.IgniteRejectConnectOnNodeStopTest;
import org.apache.ignite.internal.processors.cache.transactions.AtomicOperationsInTxTest;
import org.apache.ignite.internal.processors.cache.transactions.TransactionIntegrityWithSystemWorkerDeathTest;
import org.apache.ignite.internal.processors.closure.GridClosureProcessorRemoteTest;
import org.apache.ignite.internal.processors.closure.GridClosureProcessorSelfTest;
import org.apache.ignite.internal.processors.closure.GridClosureSerializationTest;
import org.apache.ignite.internal.processors.cluster.BaselineAutoAdjustMXBeanTest;
import org.apache.ignite.internal.processors.configuration.distributed.DistributedConfigurationInMemoryTest;
import org.apache.ignite.internal.processors.continuous.GridEventConsumeSelfTest;
import org.apache.ignite.internal.processors.continuous.GridMessageListenSelfTest;
import org.apache.ignite.internal.processors.database.BPlusTreeFakeReuseSelfTest;
import org.apache.ignite.internal.processors.database.BPlusTreeReuseSelfTest;
import org.apache.ignite.internal.processors.database.BPlusTreeSelfTest;
import org.apache.ignite.internal.processors.database.CacheFreeListSelfTest;
import org.apache.ignite.internal.processors.database.DataRegionMetricsSelfTest;
import org.apache.ignite.internal.processors.database.IndexStorageSelfTest;
import org.apache.ignite.internal.processors.database.SwapPathConstructionSelfTest;
import org.apache.ignite.internal.processors.metastorage.DistributedMetaStorageTest;
import org.apache.ignite.internal.processors.metastorage.persistence.DistributedMetaStorageHistoryCacheTest;
import org.apache.ignite.internal.processors.odbc.OdbcConfigurationValidationSelfTest;
import org.apache.ignite.internal.processors.odbc.OdbcEscapeSequenceSelfTest;
import org.apache.ignite.internal.product.GridProductVersionSelfTest;
import org.apache.ignite.internal.util.BitSetIntSetTest;
import org.apache.ignite.internal.util.GridCleanerTest;
import org.apache.ignite.internal.util.nio.IgniteExceptionInNioWorkerSelfTest;
import org.apache.ignite.marshaller.DynamicProxySerializationMultiJvmSelfTest;
import org.apache.ignite.marshaller.MarshallerContextSelfTest;
import org.apache.ignite.messaging.GridMessagingNoPeerClassLoadingSelfTest;
import org.apache.ignite.messaging.GridMessagingSelfTest;
import org.apache.ignite.messaging.IgniteMessagingSendAsyncTest;
import org.apache.ignite.messaging.IgniteMessagingWithClientTest;
import org.apache.ignite.plugin.PluginNodeValidationTest;
import org.apache.ignite.plugin.security.SecurityPermissionSetBuilderTest;
import org.apache.ignite.spi.GridSpiLocalHostInjectionTest;
import org.apache.ignite.startup.properties.NotStringSystemPropertyTest;
import org.apache.ignite.testframework.test.ConfigVariationsExecutionTest;
import org.apache.ignite.testframework.MessageOrderLogListenerTest;
import org.apache.ignite.testframework.test.ConfigVariationsTestSuiteBuilderTest;
import org.apache.ignite.testframework.test.ListeningTestLoggerTest;
import org.apache.ignite.testframework.test.ParametersTest;
import org.apache.ignite.testframework.test.VariationsIteratorTest;
import org.apache.ignite.util.AttributeNodeFilterSelfTest;
import org.junit.runner.RunWith;
import org.junit.runners.Suite;

/**
 * Basic test suite.
 */
@RunWith(Suite.class)
@Suite.SuiteClasses({
    IgniteMarshallerSelfTestSuite.class,
    IgniteLangSelfTestSuite.class,
    IgniteUtilSelfTestSuite.class,

    IgniteKernalSelfTestSuite.class,
    IgniteStartUpTestSuite.class,
    IgniteExternalizableSelfTestSuite.class,
    IgniteP2PSelfTestSuite.class,
    IgniteCacheP2pUnmarshallingErrorTestSuite.class,
    IgniteStreamSelfTestSuite.class,

    IgnitePlatformsTestSuite.class,

    SecurityTestSuite.class,

    GridSelfTest.class,
    ClusterGroupHostsSelfTest.class,
    IgniteMessagingWithClientTest.class,
    IgniteMessagingSendAsyncTest.class,

    ClusterGroupSelfTest.class,
    GridMessagingSelfTest.class,
    GridMessagingNoPeerClassLoadingSelfTest.class,

    GridReleaseTypeSelfTest.class,
    GridProductVersionSelfTest.class,
    GridAffinityAssignmentV2Test.class,
    GridAffinityAssignmentV2TestNoOptimizations.class,
    GridHistoryAffinityAssignmentTest.class,
    GridHistoryAffinityAssignmentTestNoOptimization.class,
    GridAffinityProcessorRendezvousSelfTest.class,
    GridAffinityProcessorMemoryLeakTest.class,
    GridClosureProcessorSelfTest.class,
    GridClosureProcessorRemoteTest.class,
    GridClosureSerializationTest.class,
    GridStartStopSelfTest.class,
    GridProjectionForCachesSelfTest.class,
    GridProjectionForCachesOnDaemonNodeSelfTest.class,
    GridSpiLocalHostInjectionTest.class,
    GridLifecycleBeanSelfTest.class,
    GridStopWithCancelSelfTest.class,
    GridReduceSelfTest.class,
    GridEventConsumeSelfTest.class,
    GridSuppressedExceptionSelfTest.class,
    GridLifecycleAwareSelfTest.class,
    GridMessageListenSelfTest.class,
    GridFailFastNodeFailureDetectionSelfTest.class,
    IgniteSlowClientDetectionSelfTest.class,
    IgniteDaemonNodeMarshallerCacheTest.class,
    IgniteMarshallerCacheConcurrentReadWriteTest.class,
    GridNodeMetricsLogSelfTest.class,
    GridLocalIgniteSerializationTest.class,
    GridMBeansTest.class,
    TransactionsMXBeanImplTest.class,
    SetTxTimeoutOnPartitionMapExchangeTest.class,

    IgniteExceptionInNioWorkerSelfTest.class,
    IgniteLocalNodeMapBeforeStartTest.class,
    OdbcConfigurationValidationSelfTest.class,
    OdbcEscapeSequenceSelfTest.class,

    DynamicProxySerializationMultiJvmSelfTest.class,

    MarshallerContextLockingSelfTest.class,
    MarshallerContextSelfTest.class,

    SecurityPermissionSetBuilderTest.class,

    AttributeNodeFilterSelfTest.class,

    // Basic DB data structures.
    BPlusTreeSelfTest.class,
    BPlusTreeFakeReuseSelfTest.class,
    BPlusTreeReuseSelfTest.class,
    IndexStorageSelfTest.class,
    CacheFreeListSelfTest.class,
    DataRegionMetricsSelfTest.class,
    SwapPathConstructionSelfTest.class,
    BitSetIntSetTest.class,

    IgniteMarshallerCacheFSRestoreTest.class,
    IgniteMarshallerCacheClassNameConflictTest.class,
    IgniteMarshallerCacheClientRequestsMappingOnMissTest.class,

    IgniteDiagnosticMessagesTest.class,
    IgniteDiagnosticMessagesMultipleConnectionsTest.class,

    IgniteRejectConnectOnNodeStopTest.class,

    GridCleanerTest.class,

    ClassSetTest.class,

    // Basic failure handlers.
    FailureHandlerTriggeredTest.class,
    StopNodeFailureHandlerTest.class,
    StopNodeOrHaltFailureHandlerTest.class,
    OomFailureHandlerTest.class,
    TransactionIntegrityWithSystemWorkerDeathTest.class,

    AtomicOperationsInTxTest.class,

    RebalanceWithDifferentThreadPoolSizeTest.class,

    ListeningTestLoggerTest.class,

    MessageOrderLogListenerTest.class,

    CacheLocalGetSerializationTest.class,

    PluginNodeValidationTest.class,

    // In-memory Distributed MetaStorage.
    DistributedMetaStorageTest.class,
    DistributedMetaStorageHistoryCacheTest.class,
    DistributedConfigurationInMemoryTest.class,
    BaselineAutoAdjustMXBeanTest.class,

    ConsistentIdImplicitlyExplicitlyTest.class,

        // Tests against configuration variations framework.
        ParametersTest.class,
        VariationsIteratorTest.class,
        NotStringSystemPropertyTest.class,
        ConfigVariationsExecutionTest.class,
        ConfigVariationsTestSuiteBuilderTest.class,

    DeadLockOnNodeLeftExchangeTest.class,

<<<<<<< HEAD
    // Ignite's file transfer.
    TimedSemaphoreSelfTest.class,
    GridFileIoManagerSelfTest.class
=======
    ClassPathContentLoggingTest.class
>>>>>>> 02255091
})
public class IgniteBasicTestSuite {
}<|MERGE_RESOLUTION|>--- conflicted
+++ resolved
@@ -242,13 +242,11 @@
 
     DeadLockOnNodeLeftExchangeTest.class,
 
-<<<<<<< HEAD
+    ClassPathContentLoggingTest.class,
+
     // Ignite's file transfer.
     TimedSemaphoreSelfTest.class,
     GridFileIoManagerSelfTest.class
-=======
-    ClassPathContentLoggingTest.class
->>>>>>> 02255091
 })
 public class IgniteBasicTestSuite {
 }