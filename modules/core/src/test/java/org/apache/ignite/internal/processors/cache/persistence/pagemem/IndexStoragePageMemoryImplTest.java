--- conflicted
+++ resolved
@@ -98,11 +98,8 @@
             null,
             null,
             null,
-<<<<<<< HEAD
-            null
-=======
+            null,
             new CacheDiagnosticManager()
->>>>>>> 0f12d314
         );
 
         return new PageMemoryImpl(
