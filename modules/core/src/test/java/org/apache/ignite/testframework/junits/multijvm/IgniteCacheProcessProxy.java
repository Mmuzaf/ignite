/*
 * Licensed to the Apache Software Foundation (ASF) under one or more
 * contributor license agreements.  See the NOTICE file distributed with
 * this work for additional information regarding copyright ownership.
 * The ASF licenses this file to You under the Apache License, Version 2.0
 * (the "License"); you may not use this file except in compliance with
 * the License.  You may obtain a copy of the License at
 *
 *      http://www.apache.org/licenses/LICENSE-2.0
 *
 * Unless required by applicable law or agreed to in writing, software
 * distributed under the License is distributed on an "AS IS" BASIS,
 * WITHOUT WARRANTIES OR CONDITIONS OF ANY KIND, either express or implied.
 * See the License for the specific language governing permissions and
 * limitations under the License.
 */

package org.apache.ignite.testframework.junits.multijvm;

import java.util.ArrayList;
import java.util.Collection;
import java.util.Iterator;
import java.util.Map;
import java.util.Set;
import java.util.concurrent.locks.Lock;
import javax.cache.CacheException;
import javax.cache.CacheManager;
import javax.cache.configuration.CacheEntryListenerConfiguration;
import javax.cache.configuration.Configuration;
import javax.cache.expiry.ExpiryPolicy;
import javax.cache.integration.CompletionListener;
import javax.cache.processor.EntryProcessor;
import javax.cache.processor.EntryProcessorResult;
import org.apache.ignite.Ignite;
import org.apache.ignite.IgniteCache;
import org.apache.ignite.IgniteCompute;
import org.apache.ignite.cache.CacheEntry;
import org.apache.ignite.cache.CacheEntryProcessor;
import org.apache.ignite.cache.CacheMetrics;
import org.apache.ignite.cache.CachePeekMode;
import org.apache.ignite.cache.query.Query;
import org.apache.ignite.cache.query.QueryCursor;
import org.apache.ignite.cache.query.QueryDetailMetrics;
import org.apache.ignite.cache.query.QueryMetrics;
import org.apache.ignite.cluster.ClusterGroup;
import org.apache.ignite.internal.processors.cache.CacheEntryImpl;
import org.apache.ignite.internal.util.future.IgniteFinishedFutureImpl;
import org.apache.ignite.lang.IgniteBiPredicate;
import org.apache.ignite.lang.IgniteCallable;
import org.apache.ignite.lang.IgniteClosure;
import org.apache.ignite.lang.IgniteFuture;
import org.apache.ignite.mxbean.CacheMetricsMXBean;
import org.apache.ignite.resources.IgniteInstanceResource;
import org.jetbrains.annotations.Nullable;

/**
 * Ignite cache proxy for ignite instance at another JVM.
 */
@SuppressWarnings("TransientFieldInNonSerializableClass")
public class IgniteCacheProcessProxy<K, V> implements IgniteCache<K, V> {
    /** Compute. */
    private final transient IgniteCompute compute;

    /** Cache name. */
    private final String cacheName;

    /** With async. */
    private final boolean isAsync;

    /** Expiry policy. */
    private final ExpiryPolicy expiryPlc;

    /** Ignite proxy. */
    private final transient IgniteProcessProxy igniteProxy;

    /**
     * @param name Name.
     * @param proxy Ignite Process Proxy.
     */
    public IgniteCacheProcessProxy(String name, IgniteProcessProxy proxy) {
        this(name, false, null, proxy);
    }

    /**
     * @param name Name.
     * @param async Async flag.
     * @param plc Expiry policy.
     * @param proxy Ignite Process Proxy.
     */
    private IgniteCacheProcessProxy(String name, boolean async, ExpiryPolicy plc, IgniteProcessProxy proxy) {
        cacheName = name;
        isAsync = async;
        expiryPlc = plc;
        igniteProxy = proxy;
        compute = proxy.remoteCompute();
    }

    /** {@inheritDoc} */
    @Override public IgniteCache<K, V> withAsync() {
        return new IgniteCacheProcessProxy<>(cacheName, true, null, igniteProxy);
    }

    /** {@inheritDoc} */
    @Override public boolean isAsync() {
        return isAsync;
    }

    /** {@inheritDoc} */
    @Override public <R> IgniteFuture<R> future() {
        // Return fake future. Future should be called in the same place where operation done.
        return new IgniteFinishedFutureImpl<>();
    }

    /** {@inheritDoc} */
    @Override public <C extends Configuration<K, V>> C getConfiguration(Class<C> clazz) {
        return compute.call(new GetConfigurationTask<>(cacheName, isAsync, clazz));
    }

    /** {@inheritDoc} */
    @Override public Entry<K, V> randomEntry() {
        throw new UnsupportedOperationException("Method should be supported.");
    }

    /** {@inheritDoc} */
    @Override public IgniteCache<K, V> withExpiryPolicy(ExpiryPolicy plc) {
        return new IgniteCacheProcessProxy<>(cacheName, isAsync, plc, igniteProxy);
    }

    /** {@inheritDoc} */
    @Override public IgniteCache<K, V> withSkipStore() {
        throw new UnsupportedOperationException("Method should be supported.");
    }

    /** {@inheritDoc} */
    @Override public IgniteCache<K, V> withNoRetries() {
        throw new UnsupportedOperationException("Method should be supported.");
    }

    /** {@inheritDoc} */
    @Override public IgniteCache<K, V> withPartitionRecover() {
        throw new UnsupportedOperationException("Method should be supported.");
    }

    /** {@inheritDoc} */
    @Override public void loadCache(@Nullable IgniteBiPredicate<K, V> p, @Nullable Object... args)
        throws CacheException {
        throw new UnsupportedOperationException("Method should be supported.");
    }

    /** {@inheritDoc} */
    @Override public IgniteFuture<Void> loadCacheAsync(@Nullable IgniteBiPredicate<K, V> p,
        @Nullable Object... args) throws CacheException {
        throw new UnsupportedOperationException("Method should be supported.");
    }

    /** {@inheritDoc} */
    @Override public void localLoadCache(@Nullable IgniteBiPredicate<K, V> p, @Nullable Object... args)
        throws CacheException {
        compute.call(new LocalLoadCacheTask<>(cacheName, isAsync, p, args));
    }

    /** {@inheritDoc} */
    @Override public IgniteFuture<Void> localLoadCacheAsync(@Nullable IgniteBiPredicate<K, V> p,
        @Nullable Object... args) throws CacheException {
        throw new UnsupportedOperationException("Method should be supported.");
    }

    /** {@inheritDoc} */
    @Override public V getAndPutIfAbsent(K key, V val) throws CacheException {
        return compute.call(new GetAndPutIfAbsentTask<>(cacheName, isAsync, key, val));
    }

    /** {@inheritDoc} */
    @Override public IgniteFuture<V> getAndPutIfAbsentAsync(K key, V val) throws CacheException {
        return compute.callAsync(new GetAndPutIfAbsentTask<>(cacheName, isAsync, key, val));
    }

    /** {@inheritDoc} */
    @Override public Lock lock(K key) {
        throw new UnsupportedOperationException("Method should be supported.");
    }

    /** {@inheritDoc} */
    @Override public Lock lockAll(Collection<? extends K> keys) {
        throw new UnsupportedOperationException("Method should be supported.");
    }

    /** {@inheritDoc} */
    @Override public boolean isLocalLocked(K key, boolean byCurrThread) {
        return compute.call(new IsLocalLockedTask<>(cacheName, isAsync, key, byCurrThread));
    }

    /** {@inheritDoc} */
    @Override public <R> QueryCursor<R> query(Query<R> qry) {
        throw new UnsupportedOperationException("Method should be supported.");
    }

    /** {@inheritDoc} */
    @Override public <T, R> QueryCursor<R> query(Query<T> qry, IgniteClosure<T, R> transformer) {
        throw new UnsupportedOperationException("Method should be supported.");
    }

    /** {@inheritDoc} */
    @Override public Iterable<Entry<K, V>> localEntries(CachePeekMode... peekModes) throws CacheException {
        return compute.call(new LocalEntriesTask<K, V>(cacheName, isAsync, peekModes));
    }

    /** {@inheritDoc} */
    @Override public QueryMetrics queryMetrics() {
        throw new UnsupportedOperationException("Method should be supported.");
    }

    /** {@inheritDoc} */
    @Override public void resetQueryMetrics() {
        throw new UnsupportedOperationException("Method should be supported.");
    }

    /** {@inheritDoc} */
    @Override public Collection<? extends QueryDetailMetrics> queryDetailMetrics() {
        throw new UnsupportedOperationException("Method should be supported.");
    }

    /** {@inheritDoc} */
    @Override public void resetQueryDetailMetrics() {
        throw new UnsupportedOperationException("Method should be supported.");
    }

    /** {@inheritDoc} */
    @Override public void localEvict(Collection<? extends K> keys) {
        compute.call(new LocalEvictTask<>(cacheName, isAsync, keys));
    }

    /** {@inheritDoc} */
    @Override public V localPeek(K key, CachePeekMode... peekModes) {
        return compute.call(new LocalPeekTask<K, V>(cacheName, isAsync, key, peekModes));
    }

    /** {@inheritDoc} */
    @Override public void localPromote(Set<? extends K> keys) throws CacheException {
        throw new UnsupportedOperationException("Method should be supported.");
    }

    /** {@inheritDoc} */
    @Override public int size(CachePeekMode... peekModes) throws CacheException {
        return compute.call(new SizeTask(cacheName, isAsync, peekModes, false));
    }

    /** {@inheritDoc} */
    @Override public IgniteFuture<Integer> sizeAsync(CachePeekMode... peekModes) throws CacheException {
        return compute.callAsync(new SizeTask(cacheName, isAsync, peekModes, false));
    }

    /** {@inheritDoc} */
    @Override public long sizeLong(CachePeekMode... peekModes) throws CacheException {
        return compute.call(new SizeLongTask(cacheName, isAsync, peekModes, false));
    }

    @Override public IgniteFuture<Long> sizeLongAsync(CachePeekMode... peekModes) throws CacheException {
        return compute.callAsync(new SizeLongTask(cacheName, isAsync, peekModes, false));
    }

    /** {@inheritDoc} */
    @Override public long sizeLong(int partition, CachePeekMode... peekModes) throws CacheException {
        return compute.call(new PartitionSizeLongTask(cacheName, isAsync, peekModes, partition, false));
    }

    @Override public IgniteFuture<Long> sizeLongAsync(int partition, CachePeekMode... peekModes) throws CacheException {
        return compute.callAsync(new PartitionSizeLongTask(cacheName, isAsync, peekModes, partition, false));
    }

    /** {@inheritDoc} */
    @Override public int localSize(CachePeekMode... peekModes) {
        return compute.call(new SizeTask(cacheName, isAsync, peekModes, true));
    }

    /** {@inheritDoc} */
    @Override public long localSizeLong(CachePeekMode... peekModes) {
        return compute.call(new SizeLongTask(cacheName, isAsync, peekModes, true));
    }

    /** {@inheritDoc} */
    @Override public long localSizeLong(int partition, CachePeekMode... peekModes) {
        return compute.call(new PartitionSizeLongTask(cacheName, isAsync, peekModes, partition, true));
    }

    /** {@inheritDoc} */
    @Override public <T> Map<K, EntryProcessorResult<T>> invokeAll(
        Map<? extends K, ? extends EntryProcessor<K, V, T>> map,
        Object... args) {
        throw new UnsupportedOperationException("Method should be supported.");
    }

    /** {@inheritDoc} */
    @Override public <T> IgniteFuture<Map<K, EntryProcessorResult<T>>> invokeAllAsync(
        Map<? extends K, ? extends EntryProcessor<K, V, T>> map, Object... args) {
        throw new UnsupportedOperationException("Method should be supported.");
    }

    /** {@inheritDoc} */
    @Override public V get(K key) {
        return compute.call(new GetTask<K, V>(cacheName, isAsync, key));
    }

    /** {@inheritDoc} */
    @Override public IgniteFuture<V> getAsync(K key) {
        return compute.callAsync(new GetTask<K, V>(cacheName, isAsync, key));
    }

    /** {@inheritDoc} */
    @Override public CacheEntry<K, V> getEntry(K key) {
        return compute.call(new GetEntryTask<K, V>(cacheName, isAsync, key));
    }

    /** {@inheritDoc} */
    @Override public IgniteFuture<CacheEntry<K, V>> getEntryAsync(K key) {
        return compute.callAsync(new GetEntryTask<K, V>(cacheName, isAsync, key));
    }

    /** {@inheritDoc} */
    @Override public Map<K, V> getAll(Set<? extends K> keys) {
        return compute.call(new GetAllTask<K, V>(cacheName, isAsync, keys));
    }

    /** {@inheritDoc} */
    @Override public IgniteFuture<Map<K, V>> getAllAsync(Set<? extends K> keys) {
        return compute.callAsync(new GetAllTask<K, V>(cacheName, isAsync, keys));
    }

    /** {@inheritDoc} */
    @Override public Collection<CacheEntry<K, V>> getEntries(Set<? extends K> keys) {
        return compute.call(new GetEntriesTask<K, V>(cacheName, isAsync, keys));
    }

    /** {@inheritDoc} */
    @Override public IgniteFuture<Collection<CacheEntry<K, V>>> getEntriesAsync(Set<? extends K> keys) {
        return compute.callAsync(new GetEntriesTask<K, V>(cacheName, isAsync, keys));
    }

    /** {@inheritDoc} */
    @Override public Map<K, V> getAllOutTx(Set<? extends K> keys) {
        return compute.call(new GetAllOutTxTask<K, V>(cacheName, isAsync, keys));
    }

    /** {@inheritDoc} */
    @Override public IgniteFuture<Map<K, V>> getAllOutTxAsync(Set<? extends K> keys) {
        return compute.callAsync(new GetAllOutTxTask<K, V>(cacheName, isAsync, keys));
    }

    /** {@inheritDoc} */
    @Override public boolean containsKey(K key) {
        return compute.call(new ContainsKeyTask<>(cacheName, isAsync, key));
    }

    /** {@inheritDoc} */
<<<<<<< HEAD
    @Override public void loadAll(Set<? extends K> keys, boolean replaceExistVals, CompletionListener completionLsnr) {
        throw new UnsupportedOperationException("Operation can't be supported automatically.");
=======
    @Override public IgniteFuture<Boolean> containsKeyAsync(K key) {
        return compute.callAsync(new ContainsKeyTask<>(cacheName, isAsync, key));
    }

    /** {@inheritDoc} */
    @Override  public void loadAll(Set<? extends K> keys, boolean replaceExistVals, CompletionListener completionLsnr) {
        throw new UnsupportedOperationException("Oparetion can't be supported automatically.");
>>>>>>> 44cf1d21
    }

    /** {@inheritDoc} */
    @Override public boolean containsKeys(Set<? extends K> keys) {
        return compute.call(new ContainsKeysTask<>(cacheName, isAsync, keys));
    }

    /** {@inheritDoc} */
    @Override public IgniteFuture<Boolean> containsKeysAsync(Set<? extends K> keys) {
        return compute.callAsync(new ContainsKeysTask<>(cacheName, isAsync, keys));
    }

    /** {@inheritDoc} */
    @Override public void put(K key, V val) {
        compute.call(new PutTask<>(cacheName, isAsync, expiryPlc, key, val));
    }

    /** {@inheritDoc} */
    @Override public IgniteFuture<Void> putAsync(K key, V val) {
        return compute.callAsync(new PutTask<>(cacheName, isAsync, expiryPlc, key, val));
    }

    /** {@inheritDoc} */
    @Override public V getAndPut(K key, V val) {
        return compute.call(new GetAndPutTask<>(cacheName, isAsync, key, val));
    }

    /** {@inheritDoc} */
    @Override public IgniteFuture<V> getAndPutAsync(K key, V val) {
        return compute.callAsync(new GetAndPutTask<>(cacheName, isAsync, key, val));
    }

    /** {@inheritDoc} */
    @Override public void putAll(Map<? extends K, ? extends V> map) {
        compute.call(new PutAllTask<>(cacheName, isAsync, map));
    }

    /** {@inheritDoc} */
    @Override public IgniteFuture<Void> putAllAsync(Map<? extends K, ? extends V> map) {
        return compute.callAsync(new PutAllTask<>(cacheName, isAsync, map));
    }

    /** {@inheritDoc} */
    @Override public boolean putIfAbsent(K key, V val) {
        return compute.call(new PutIfAbsentTask<>(cacheName, isAsync, key, val));
    }

    /** {@inheritDoc} */
    @Override public IgniteFuture<Boolean> putIfAbsentAsync(K key, V val) {
        return compute.callAsync(new PutIfAbsentTask<>(cacheName, isAsync, key, val));
    }

    /** {@inheritDoc} */
    @Override public boolean remove(K key) {
        return compute.call(new RemoveTask<>(cacheName, isAsync, key));
    }

    /** {@inheritDoc} */
    @Override public IgniteFuture<Boolean> removeAsync(K key) {
        return compute.callAsync(new RemoveTask<>(cacheName, isAsync, key));
    }

    /** {@inheritDoc} */
    @Override public boolean remove(K key, V oldVal) {
        return compute.call(new RemoveIfExistsTask<>(cacheName, isAsync, key, oldVal));
    }

    /** {@inheritDoc} */
    @Override public IgniteFuture<Boolean> removeAsync(K key, V oldVal) {
        return compute.callAsync(new RemoveIfExistsTask<>(cacheName, isAsync, key, oldVal));
    }

    /** {@inheritDoc} */
    @Override public V getAndRemove(K key) {
        return compute.call(new GetAndRemoveTask<K, V>(cacheName, isAsync, key));
    }

    /** {@inheritDoc} */
    @Override public IgniteFuture<V> getAndRemoveAsync(K key) {
        return compute.callAsync(new GetAndRemoveTask<K, V>(cacheName, isAsync, key));
    }

    /** {@inheritDoc} */
    @Override public boolean replace(K key, V oldVal, V newVal) {
        return compute.call(new ReplaceIfExistsTask<>(cacheName, isAsync, key, oldVal, newVal));
    }

    /** {@inheritDoc} */
    @Override public IgniteFuture<Boolean> replaceAsync(K key, V oldVal, V newVal) {
        return compute.callAsync(new ReplaceIfExistsTask<>(cacheName, isAsync, key, oldVal, newVal));
    }

    /** {@inheritDoc} */
    @Override public boolean replace(K key, V val) {
        return compute.call(new ReplaceTask<>(cacheName, isAsync, key, val));
    }

    /** {@inheritDoc} */
    @Override public IgniteFuture<Boolean> replaceAsync(K key, V val) {
        return compute.callAsync(new ReplaceTask<>(cacheName, isAsync, key, val));
    }

    /** {@inheritDoc} */
    @Override public V getAndReplace(K key, V val) {
        return compute.call(new GetAndReplaceTask<>(cacheName, isAsync, key, val));
    }

    /** {@inheritDoc} */
    @Override public IgniteFuture<V> getAndReplaceAsync(K key, V val) {
        return compute.callAsync(new GetAndReplaceTask<>(cacheName, isAsync, key, val));
    }

    /** {@inheritDoc} */
    @Override public void removeAll(Set<? extends K> keys) {
        compute.call(new RemoveAllKeysTask<>(cacheName, isAsync, keys));
    }

    /** {@inheritDoc} */
    @Override public IgniteFuture<Void> removeAllAsync(Set<? extends K> keys) {
        return compute.callAsync(new RemoveAllKeysTask<>(cacheName, isAsync, keys));
    }

    /** {@inheritDoc} */
    @Override public void removeAll() {
        compute.call(new RemoveAllTask<K, V>(cacheName, isAsync));
    }

    /** {@inheritDoc} */
    @Override public IgniteFuture<Void> removeAllAsync() {
        return compute.callAsync(new RemoveAllTask<K, V>(cacheName, isAsync));
    }

    /** {@inheritDoc} */
    @Override public void clear() {
        compute.call(new ClearTask(cacheName, isAsync));
    }

    /** {@inheritDoc} */
    @Override public IgniteFuture<Void> clearAsync() {
        return compute.callAsync(new ClearTask(cacheName, isAsync));
    }

    /** {@inheritDoc} */
    @Override public void clear(K key) {
        compute.call(new ClearKeyTask<>(cacheName, isAsync, false, key));
    }

    /** {@inheritDoc} */
    @Override public IgniteFuture<Void> clearAsync(K key) {
        return compute.callAsync(new ClearKeyTask<>(cacheName, isAsync, false, key));
    }

    /** {@inheritDoc} */
    @Override public void clearAll(Set<? extends K> keys) {
        compute.call(new ClearAllKeys<>(cacheName, isAsync, false, keys));
    }

    /** {@inheritDoc} */
    @Override public IgniteFuture<Void> clearAllAsync(Set<? extends K> keys) {
        return compute.callAsync(new ClearAllKeys<>(cacheName, isAsync, false, keys));
    }

    /** {@inheritDoc} */
    @Override public void localClear(K key) {
        compute.call(new ClearKeyTask<>(cacheName, isAsync, true, key));
    }

    /** {@inheritDoc} */
    @Override public void localClearAll(Set<? extends K> keys) {
        compute.call(new ClearAllKeys<>(cacheName, isAsync, true, keys));
    }

    /** {@inheritDoc} */
    @Override public <T> T invoke(K key, EntryProcessor<K, V, T> processor, Object... args) {
        return compute.call(new InvokeTask<>(cacheName, isAsync, key, processor, args));
    }

    /** {@inheritDoc} */
    @Override public <T> IgniteFuture<T> invokeAsync(
        K key, EntryProcessor<K, V, T> processor, Object... args) {
        return compute.callAsync(new InvokeTask<>(cacheName, isAsync, key, processor, args));
    }

    /** {@inheritDoc} */
    @Override public <T> T invoke(K key, CacheEntryProcessor<K, V, T> processor, Object... args) {
        return compute.call(new InvokeTask<>(cacheName, isAsync, key, processor, args));
    }

    /** {@inheritDoc} */
<<<<<<< HEAD
    @Override public <T> Map<K, EntryProcessorResult<T>> invokeAll(
=======
    @Override public <T> IgniteFuture<T> invokeAsync(K key, CacheEntryProcessor<K, V, T> processor,
        Object... args) {
        return compute.callAsync(new InvokeTask<>(cacheName, isAsync, key, processor, args));
    }

    /** {@inheritDoc} */
    @Override  public <T> Map<K, EntryProcessorResult<T>> invokeAll(
>>>>>>> 44cf1d21
        Set<? extends K> keys,
        EntryProcessor<K, V, T> processor,
        Object... args) {
        return compute.call(new InvokeAllTask<>(cacheName, isAsync, keys, processor, args));
    }

    /** {@inheritDoc} */
    @Override public <T> IgniteFuture<Map<K, EntryProcessorResult<T>>> invokeAllAsync(Set<? extends K> keys,
        EntryProcessor<K, V, T> processor, Object... args) {
        return compute.callAsync(new InvokeAllTask<>(cacheName, isAsync, keys, processor, args));
    }

    /** {@inheritDoc} */
    @Override public String getName() {
        return compute.call(new GetNameTask(cacheName, isAsync));
    }

    /** {@inheritDoc} */
    @Override public CacheManager getCacheManager() {
        throw new UnsupportedOperationException("Method should be supported.");
    }

    /** {@inheritDoc} */
    @Override public void close() {
        compute.call(new CloseTask(cacheName, isAsync));
    }

    /** {@inheritDoc} */
    @Override public void destroy() {
        compute.call(new DestroyTask(cacheName, isAsync));
    }

    /** {@inheritDoc} */
    @Override public boolean isClosed() {
        return compute.call(new IsClosedTask(cacheName, isAsync));
    }

    /** {@inheritDoc} */
    @SuppressWarnings("unchecked")
    @Override public <T> T unwrap(Class<T> clazz) {
        if (Ignite.class.equals(clazz))
            return (T)igniteProxy;

        try {
            return compute.call(new UnwrapTask<>(cacheName, isAsync, clazz));
        }
        catch (Exception e) {
            throw new IllegalArgumentException("Looks like class " + clazz +
                " is unmarshallable. Exception type:" + e.getClass(), e);
        }
    }

    /** {@inheritDoc} */
    @Override public void registerCacheEntryListener(CacheEntryListenerConfiguration<K, V> lsnrCfg) {
        throw new UnsupportedOperationException("Method should be supported.");
    }

    /** {@inheritDoc} */
    @Override public void deregisterCacheEntryListener(CacheEntryListenerConfiguration<K, V> lsnrCfg) {
        throw new UnsupportedOperationException("Method should be supported.");
    }

    /** {@inheritDoc} */
    @Override public Iterator<Entry<K, V>> iterator() {
        return compute.call(new IteratorTask<K, V>(cacheName, isAsync)).iterator();
    }

    /** {@inheritDoc} */
    @Override public <T> Map<K, EntryProcessorResult<T>> invokeAll(Set<? extends K> keys,
        CacheEntryProcessor<K, V, T> entryProcessor, Object... args) {
        throw new UnsupportedOperationException("Method should be supported.");
    }

    /** {@inheritDoc} */
    @Override public <T> IgniteFuture<Map<K, EntryProcessorResult<T>>> invokeAllAsync(Set<? extends K> keys,
        CacheEntryProcessor<K, V, T> entryProcessor, Object... args) {
        throw new UnsupportedOperationException("Method should be supported.");
    }

    /** {@inheritDoc} */
    @Override public IgniteFuture<?> rebalance() {
        throw new UnsupportedOperationException("Method should be supported.");
    }

    /** {@inheritDoc} */
    @Override public IgniteFuture<?> indexReadyFuture() {
        throw new UnsupportedOperationException("Method should be supported.");
    }

    /** {@inheritDoc} */
    @Override public CacheMetrics metrics() {
        throw new UnsupportedOperationException("Method should be supported.");
    }

    /** {@inheritDoc} */
    @Override public CacheMetrics metrics(ClusterGroup grp) {
        throw new UnsupportedOperationException("Method should be supported.");
    }

    /** {@inheritDoc} */
    @Override public CacheMetrics localMetrics() {
        throw new UnsupportedOperationException("Method should be supported.");
    }

    /** {@inheritDoc} */
    @Override public CacheMetricsMXBean mxBean() {
        throw new UnsupportedOperationException("Method should be supported.");
    }

    /** {@inheritDoc} */
    @Override public CacheMetricsMXBean localMxBean() {
        throw new UnsupportedOperationException("Method should be supported.");
    }

    /** {@inheritDoc} */
    @Override public <K1, V1> IgniteCache<K1, V1> withKeepBinary() {
        throw new UnsupportedOperationException("Method should be supported.");
    }

    /** {@inheritDoc} */
    @Override public Collection<Integer> lostPartitions() {
        throw new UnsupportedOperationException("Method should be supported.");
    }

    /**
     *
     */
    private static class GetConfigurationTask<K, V, C extends Configuration<K, V>> extends CacheTaskAdapter<K, V, C> {
        /** Clazz. */
        private final Class<C> clazz;

        /**
         * @param cacheName Cache name.
         * @param async Async.
         * @param clazz Clazz.
         */
        public GetConfigurationTask(String cacheName, boolean async, Class<C> clazz) {
            super(cacheName, async, null);
            this.clazz = clazz;
        }

        /** {@inheritDoc} */
        @Override public C call() throws Exception {
            return cache().getConfiguration(clazz);
        }
    }

    /**
     *
     */
    private static class LocalLoadCacheTask<K, V> extends CacheTaskAdapter<K, V, Void> {
        /** Predicate. */
        private final IgniteBiPredicate<K, V> p;

        /** Args. */
        private final Object[] args;

        /**
         * @param cacheName Cache name.
         * @param async Async.
         * @param p P.
         * @param args Args.
         */
        public LocalLoadCacheTask(String cacheName, boolean async, IgniteBiPredicate<K, V> p, Object[] args) {
            super(cacheName, async, null);
            this.p = p;
            this.args = args;
        }

        /** {@inheritDoc} */
        @Override public Void call() {
            cache().localLoadCache(p, args);

            return null;
        }
    }

    /**
     *
     */
    private static class GetAndPutIfAbsentTask<K, V> extends CacheTaskAdapter<K, V, V> {
        /** Key. */
        private final K key;

        /** Value. */
        private final V val;

        /**
         * @param cacheName Cache name.
         * @param async Async.
         * @param key Key.
         * @param val Value.
         */
        public GetAndPutIfAbsentTask(String cacheName, boolean async, K key, V val) {
            super(cacheName, async, null);
            this.key = key;
            this.val = val;
        }

        /** {@inheritDoc} */
        @Override public V call() throws Exception {
            return cache().getAndPutIfAbsent(key, val);
        }
    }

    /**
     *
     */
    private static class IsLocalLockedTask<K> extends CacheTaskAdapter<K, Void, Boolean> {
        /** Key. */
        private final K key;

        /** By current thread. */
        private final boolean byCurrThread;

        /**
         * @param cacheName Cache name.
         * @param async Async.
         * @param key Key.
         * @param byCurrThread By current thread.
         */
        public IsLocalLockedTask(String cacheName, boolean async, K key, boolean byCurrThread) {
            super(cacheName, async, null);
            this.key = key;
            this.byCurrThread = byCurrThread;
        }

        /** {@inheritDoc} */
        @Override public Boolean call() throws Exception {
            return cache().isLocalLocked(key, byCurrThread);
        }
    }

    /**
     *
     */
    private static class LocalEntriesTask<K, V> extends CacheTaskAdapter<K, V, Iterable<Entry<K, V>>> {
        /** Peek modes. */
        private final CachePeekMode[] peekModes;

        /**
         * @param cacheName Cache name.
         * @param async Async.
         * @param peekModes Peek modes.
         */
        public LocalEntriesTask(String cacheName, boolean async, CachePeekMode[] peekModes) {
            super(cacheName, async, null);
            this.peekModes = peekModes;
        }

        /** {@inheritDoc} */
        @Override public Iterable<Entry<K, V>> call() throws Exception {
            Collection<Entry<K, V>> res = new ArrayList<>();

            for (Entry<K, V> e : cache().localEntries(peekModes))
                res.add(new CacheEntryImpl<>(e.getKey(), e.getValue()));

            return res;
        }
    }

    /**
     *
     */
    private static class LocalEvictTask<K> extends CacheTaskAdapter<K, Void, Void> {
        /** Keys. */
        private final Collection<? extends K> keys;

        /**
         * @param cacheName Cache name.
         * @param async Async.
         * @param keys Keys.
         */
        public LocalEvictTask(String cacheName, boolean async, Collection<? extends K> keys) {
            super(cacheName, async, null);
            this.keys = keys;
        }

        /** {@inheritDoc} */
        @Override public Void call() {
            cache().localEvict(keys);

            return null;
        }
    }

    /**
     *
     */
    private static class LocalPeekTask<K, V> extends CacheTaskAdapter<K, V, V> {
        /** Key. */
        private final K key;

        /** Peek modes. */
        private final CachePeekMode[] peekModes;

        /**
         * @param cacheName Cache name.
         * @param async Async.
         * @param key Key.
         * @param peekModes Peek modes.
         */
        public LocalPeekTask(String cacheName, boolean async, K key, CachePeekMode[] peekModes) {
            super(cacheName, async, null);
            this.key = key;
            this.peekModes = peekModes;
        }

        /** {@inheritDoc} */
        @Override public V call() throws Exception {
            return cache().localPeek(key, peekModes);
        }
    }

    /**
     *
     */
    private static class SizeTask extends CacheTaskAdapter<Void, Void, Integer> {
        /** Peek modes. */
        private final CachePeekMode[] peekModes;

        /** Local. */
        private final boolean loc;

        /**
         * @param cacheName Cache name.
         * @param async Async.
         * @param peekModes Peek modes.
         * @param loc Local.
         */
        public SizeTask(String cacheName, boolean async, CachePeekMode[] peekModes, boolean loc) {
            super(cacheName, async, null);
            this.loc = loc;
            this.peekModes = peekModes;
        }

        /** {@inheritDoc} */
        @Override public Integer call() throws Exception {
            return loc ? cache().localSize(peekModes) : cache().size(peekModes);
        }
    }

    /**
     *
     */
    private static class SizeLongTask extends CacheTaskAdapter<Void, Void, Long> {
        /** Peek modes. */
        private final CachePeekMode[] peekModes;

        /** Local. */
        private final boolean loc;

        /**
         * @param cacheName Cache name.
         * @param async Async.
         * @param peekModes Peek modes.
         * @param loc Local.
         */
        public SizeLongTask(String cacheName, boolean async, CachePeekMode[] peekModes, boolean loc) {
            super(cacheName, async, null);
            this.loc = loc;
            this.peekModes = peekModes;
        }

        /** {@inheritDoc} */
        @Override public Long call() throws Exception {
            return loc ? cache().localSizeLong(peekModes) : cache().sizeLong(peekModes);
        }
    }

    /**
     *
     */
    private static class PartitionSizeLongTask extends CacheTaskAdapter<Void, Void, Long> {
        /** Partition. */
        int partition;

        /** Peek modes. */
        private final CachePeekMode[] peekModes;

        /** Local. */
        private final boolean loc;

        /**
         * @param cacheName Cache name.
         * @param async Async.
         * @param peekModes Peek modes.
         * @param partition partition.
         * @param loc Local.
         */
        public PartitionSizeLongTask(String cacheName, boolean async, CachePeekMode[] peekModes, int partition, boolean loc) {
            super(cacheName, async, null);
            this.loc = loc;
            this.peekModes = peekModes;
            this.partition = partition;
        }

        /** {@inheritDoc} */
        @Override public Long call() throws Exception {
            return loc ? cache().localSizeLong(partition, peekModes) : cache().sizeLong(partition, peekModes);
        }
    }

    /**
     *
     */
    private static class GetTask<K, V> extends CacheTaskAdapter<K, V, V> {
        /** Key. */
        private final K key;

        /**
         * @param cacheName Cache name.
         * @param async Async.
         * @param key Key.
         */
        public GetTask(String cacheName, boolean async, K key) {
            super(cacheName, async, null);
            this.key = key;
        }

        /** {@inheritDoc} */
        @Override public V call() throws Exception {
            return cache().get(key);
        }
    }

    /**
     *
     */
    private static class GetEntryTask<K, V> extends CacheTaskAdapter<K, V, CacheEntry<K, V>> {
        /** Key. */
        private final K key;

        /**
         * @param cacheName Cache name.
         * @param async Async.
         * @param key Key.
         */
        public GetEntryTask(String cacheName, boolean async, K key) {
            super(cacheName, async, null);
            this.key = key;
        }

        /** {@inheritDoc} */
        @Override public CacheEntry<K, V> call() throws Exception {
            return cache().getEntry(key);
        }
    }

    /**
     *
     */
    private static class RemoveAllTask<K, V> extends CacheTaskAdapter<K, V, Void> {
        /**
         * @param cacheName Cache name.
         * @param async Async.
         */
        public RemoveAllTask(String cacheName, boolean async) {
            super(cacheName, async, null);
        }

        /** {@inheritDoc} */
        @Override public Void call() {
            IgniteCache<K, V> cache = cache();

            cache.removeAll();

            if (async)
                cache.future().get();

            return null;
        }
    }

    /**
     *
     */
    private static class PutTask<K, V> extends CacheTaskAdapter<K, V, Void> {
        /** Key. */
        private final K key;

        /** Value. */
        private final V val;

        /**
         * @param cacheName Cache name.
         * @param async Async.
         * @param expiryPlc Expiry policy.
         * @param key Key.
         * @param val Value.
         */
        public PutTask(String cacheName, boolean async, ExpiryPolicy expiryPlc, K key, V val) {
            super(cacheName, async, expiryPlc);
            this.key = key;
            this.val = val;
        }

        /** {@inheritDoc} */
        @Override public Void call() {
            cache().put(key, val);

            return null;
        }
    }

    /**
     *
     */
    private static class ContainsKeyTask<K> extends CacheTaskAdapter<K, Object, Boolean> {
        /** Key. */
        private final K key;

        /**
         * @param cacheName Cache name.
         * @param async Async.
         * @param key Key.
         */
        public ContainsKeyTask(String cacheName, boolean async, K key) {
            super(cacheName, async, null);
            this.key = key;
        }

        /** {@inheritDoc} */
        @Override public Boolean call() throws Exception {
            return cache().containsKey(key);
        }
    }

    /**
     *
     */
    private static class ClearTask extends CacheTaskAdapter<Object, Object, Void> {
        /**
         * @param cacheName Cache name.
         * @param async Async.
         */
        public ClearTask(String cacheName, boolean async) {
            super(cacheName, async, null);
        }

        /** {@inheritDoc} */
        @Override public Void call() {
            cache().clear();

            return null;
        }
    }

    /**
     *
     */
    private static class IteratorTask<K, V> extends CacheTaskAdapter<K, V, Collection<Entry<K, V>>> {
        /**
         * @param cacheName Cache name.
         * @param async Async.
         */
        public IteratorTask(String cacheName, boolean async) {
            super(cacheName, async, null);
        }

        /** {@inheritDoc} */
        @Override public Collection<Entry<K, V>> call() throws Exception {
            Collection<Entry<K, V>> res = new ArrayList<>();

            for (Entry<K, V> o : cache())
                res.add(o);

            return res;
        }
    }

    /**
     *
     */
    private static class ReplaceTask<K, V> extends CacheTaskAdapter<K, V, Boolean> {
        /** Key. */
        private final K key;

        /** Value. */
        private final V val;

        /**
         * @param cacheName Cache name.
         * @param async Async.
         * @param key Key.
         * @param val Value.
         */
        public ReplaceTask(String cacheName, boolean async, K key, V val) {
            super(cacheName, async, null);
            this.key = key;
            this.val = val;
        }

        /** {@inheritDoc} */
        @Override public Boolean call() throws Exception {
            return cache().replace(key, val);
        }
    }

    /**
     *
     */
    private static class GetNameTask extends CacheTaskAdapter<Void, Void, String> {
        /**
         * @param cacheName Cache name.
         * @param async Async.
         */
        public GetNameTask(String cacheName, boolean async) {
            super(cacheName, async, null);
        }

        /** {@inheritDoc} */
        @Override public String call() throws Exception {
            return cache().getName();
        }
    }

    /**
     *
     */
    private static class RemoveTask<K> extends CacheTaskAdapter<K, Void, Boolean> {
        /** Key. */
        private final K key;

        /**
         * @param cacheName Cache name.
         * @param async Async.
         * @param key Key.
         */
        public RemoveTask(String cacheName, boolean async, K key) {
            super(cacheName, async, null);
            this.key = key;
        }

        /** {@inheritDoc} */
        @Override public Boolean call() throws Exception {
            return cache().remove(key);
        }
    }

    /**
     *
     */
    private static class PutAllTask<K, V> extends CacheTaskAdapter<K, V, Void> {
        /** Map. */
        private final Map<? extends K, ? extends V> map;

        /**
         * @param cacheName Cache name.
         * @param async Async.
         * @param map Map.
         */
        public PutAllTask(String cacheName, boolean async, Map<? extends K, ? extends V> map) {
            super(cacheName, async, null);
            this.map = map;
        }

        /** {@inheritDoc} */
        @Override public Void call() {
            cache().putAll(map);

            return null;
        }
    }

    /**
     *
     */
    private static class RemoveAllKeysTask<K> extends CacheTaskAdapter<K, Void, Void> {
        /** Keys. */
        private final Set<? extends K> keys;

        /**
         * @param cacheName Cache name.
         * @param async Async.
         * @param keys Keys.
         */
        public RemoveAllKeysTask(String cacheName, boolean async, Set<? extends K> keys) {
            super(cacheName, async, null);
            this.keys = keys;
        }

        /** {@inheritDoc} */
        @Override public Void call() {
            cache().removeAll(keys);

            return null;
        }
    }

    /**
     *
     */
    private static class GetAllTask<K, V> extends CacheTaskAdapter<K, V, Map<K, V>> {
        /** Keys. */
        private final Set<? extends K> keys;

        /**
         * @param cacheName Cache name.
         * @param async Async.
         * @param keys Keys.
         */
        public GetAllTask(String cacheName, boolean async, Set<? extends K> keys) {
            super(cacheName, async, null);
            this.keys = keys;
        }

        /** {@inheritDoc} */
        @Override public Map<K, V> call() throws Exception {
            return cache().getAll(keys);
        }
    }

    /**
     *
     */
    private static class GetEntriesTask<K, V> extends CacheTaskAdapter<K, V, Collection<CacheEntry<K, V>>> {
        /** Keys. */
        private final Set<? extends K> keys;

        /**
         * @param cacheName Cache name.
         * @param async Async.
         * @param keys Keys.
         */
        public GetEntriesTask(String cacheName, boolean async, Set<? extends K> keys) {
            super(cacheName, async, null);
            this.keys = keys;
        }

        /** {@inheritDoc} */
        @Override public Collection<CacheEntry<K, V>> call() throws Exception {
            return cache().getEntries(keys);
        }
    }

    /**
     *
     */
    private static class GetAllOutTxTask<K, V> extends CacheTaskAdapter<K, V, Map<K, V>> {
        /** Keys. */
        private final Set<? extends K> keys;

        /**
         * @param cacheName Cache name.
         * @param async Async.
         * @param keys Keys.
         */
        public GetAllOutTxTask(String cacheName, boolean async, Set<? extends K> keys) {
            super(cacheName, async, null);
            this.keys = keys;
        }

        /** {@inheritDoc} */
        @Override public Map<K, V> call() throws Exception {
            return cache().getAllOutTx(keys);
        }
    }

    /**
     *
     */
    private static class ContainsKeysTask<K, V> extends CacheTaskAdapter<K, V, Boolean> {
        /** Keys. */
        private final Set<? extends K> keys;

        /**
         * @param cacheName Cache name.
         * @param async Async.
         * @param keys Keys.
         */
        public ContainsKeysTask(String cacheName, boolean async, Set<? extends K> keys) {
            super(cacheName, async, null);
            this.keys = keys;
        }

        /** {@inheritDoc} */
        @Override public Boolean call() throws Exception {
            return cache().containsKeys(keys);
        }
    }

    /**
     *
     */
    private static class GetAndPutTask<K, V> extends CacheTaskAdapter<K, V, V> {
        /** Key. */
        private final K key;

        /** Value. */
        private final V val;

        /**
         * @param cacheName Cache name.
         * @param async Async.
         * @param key Key.
         * @param val Value.
         */
        public GetAndPutTask(String cacheName, boolean async, K key, V val) {
            super(cacheName, async, null);
            this.key = key;
            this.val = val;
        }

        /** {@inheritDoc} */
        @Override public V call() throws Exception {
            return cache().getAndPut(key, val);
        }
    }

    /**
     *
     */
    private static class PutIfAbsentTask<K, V> extends CacheTaskAdapter<K, V, Boolean> {
        /** Key. */
        private final K key;

        /** Value. */
        private final V val;

        /**
         * @param cacheName Cache name.
         * @param async Async.
         * @param key Key.
         * @param val Value.
         */
        public PutIfAbsentTask(String cacheName, boolean async, K key, V val) {
            super(cacheName, async, null);
            this.key = key;
            this.val = val;
        }

        /** {@inheritDoc} */
        @Override public Boolean call() throws Exception {
            return cache().putIfAbsent(key, val);
        }
    }

    /**
     *
     */
    private static class RemoveIfExistsTask<K, V> extends CacheTaskAdapter<K, V, Boolean> {
        /** Key. */
        private final K key;

        /** Old value. */
        private final V oldVal;

        /**
         * @param cacheName Cache name.
         * @param async Async.
         * @param key Key.
         * @param oldVal Old value.
         */
        public RemoveIfExistsTask(String cacheName, boolean async, K key, V oldVal) {
            super(cacheName, async, null);
            this.key = key;
            this.oldVal = oldVal;
        }

        /** {@inheritDoc} */
        @Override public Boolean call() throws Exception {
            return cache().remove(key, oldVal);
        }
    }

    /**
     *
     */
    private static class GetAndRemoveTask<K, V> extends CacheTaskAdapter<K, V, V> {
        /** Key. */
        private final K key;

        /**
         * @param cacheName Cache name.
         * @param async Async.
         * @param key Key.
         */
        public GetAndRemoveTask(String cacheName, boolean async, K key) {
            super(cacheName, async, null);
            this.key = key;
        }

        /** {@inheritDoc} */
        @Override public V call() throws Exception {
            return cache().getAndRemove(key);
        }
    }

    /**
     *
     */
    private static class ReplaceIfExistsTask<K, V> extends CacheTaskAdapter<K, V, Boolean> {
        /** Key. */
        private final K key;

        /** Old value. */
        private final V oldVal;

        /** New value. */
        private final V newVal;

        /**
         * @param cacheName Cache name.
         * @param async Async.
         * @param key Key.
         * @param oldVal Old value.
         * @param newVal New value.
         */
        public ReplaceIfExistsTask(String cacheName, boolean async, K key, V oldVal, V newVal) {
            super(cacheName, async, null);
            this.key = key;
            this.oldVal = oldVal;
            this.newVal = newVal;
        }

        /** {@inheritDoc} */
        @Override public Boolean call() throws Exception {
            return cache().replace(key, oldVal, newVal);
        }
    }

    /**
     *
     */
    private static class GetAndReplaceTask<K, V> extends CacheTaskAdapter<K, V, V> {
        /** Key. */
        private final K key;

        /** Value. */
        private final V val;

        /**
         * @param cacheName Cache name.
         * @param async Async.
         * @param key Key.
         * @param val Value.
         */
        public GetAndReplaceTask(String cacheName, boolean async, K key, V val) {
            super(cacheName, async, null);
            this.key = key;
            this.val = val;
        }

        /** {@inheritDoc} */
        @Override public V call() throws Exception {
            return cache().getAndReplace(key, val);
        }
    }

    /**
     *
     */
    private static class ClearKeyTask<K> extends CacheTaskAdapter<K, Void, Void> {
        /** Key. */
        private final K key;

        /** Local. */
        private final boolean loc;

        /**
         * @param cacheName Cache name.
         * @param async Async.
         * @param loc Local flag.
         * @param key Key.
         */
        public ClearKeyTask(String cacheName, boolean async, boolean loc, K key) {
            super(cacheName, async, null);
            this.key = key;
            this.loc = loc;
        }

        /** {@inheritDoc} */
        @Override public Void call() {
            if (loc)
                cache().localClear(key);
            else
                cache().clear(key);

            return null;
        }
    }

    /**
     *
     */
    private static class ClearAllKeys<K> extends CacheTaskAdapter<K, Void, Void> {
        /** Keys. */
        private final Set<? extends K> keys;

        /** Local. */
        private final boolean loc;

        /**
         * @param cacheName Cache name.
         * @param async Async.
         * @param loc Local flag.
         * @param keys Keys.
         */
        public ClearAllKeys(String cacheName, boolean async, boolean loc, Set<? extends K> keys) {
            super(cacheName, async, null);
            this.keys = keys;
            this.loc = loc;
        }

        /** {@inheritDoc} */
        @Override public Void call() {
            if (loc)
                cache().localClearAll(keys);
            else
                cache().clearAll(keys);

            return null;
        }
    }

    /**
     *
     */
    private static class InvokeTask<K, V, R> extends CacheTaskAdapter<K, V, R> {
        /** Key. */
        private final K key;

        /** Processor. */
        private final EntryProcessor<K, V, R> processor;

        /** Args. */
        private final Object[] args;

        /**
         * @param cacheName Cache name.
         * @param async Async.
         * @param key Key.
         * @param processor Processor.
         * @param args Args.
         */
        public InvokeTask(String cacheName, boolean async, K key, EntryProcessor<K, V, R> processor,
            Object[] args) {
            super(cacheName, async, null);
            this.args = args;
            this.key = key;
            this.processor = processor;
        }

        /** {@inheritDoc} */
        @Override public R call() throws Exception {
            return cache().invoke(key, processor, args);
        }
    }

    /**
     *
     */
    private static class InvokeAllTask<K, V, T> extends CacheTaskAdapter<K, V, Map<K, EntryProcessorResult<T>>> {
        /** Keys. */
        private final Set<? extends K> keys;

        /** Processor. */
        private final EntryProcessor<K, V, T> processor;

        /** Args. */
        private final Object[] args;

        /**
         * @param cacheName Cache name.
         * @param async Async.
         * @param keys Keys.
         * @param processor Processor.
         * @param args Args.
         */
        public InvokeAllTask(String cacheName, boolean async, Set<? extends K> keys,
            EntryProcessor<K, V, T> processor, Object[] args) {
            super(cacheName, async, null);
            this.args = args;
            this.keys = keys;
            this.processor = processor;
        }

        /** {@inheritDoc} */
        @Override public Map<K, EntryProcessorResult<T>> call() throws Exception {
            return cache().invokeAll(keys, processor, args);
        }
    }

    /**
     *
     */
    private static class CloseTask extends CacheTaskAdapter<Void, Void, Void> {
        /**
         * @param cacheName Cache name.
         * @param async Async.
         */
        public CloseTask(String cacheName, boolean async) {
            super(cacheName, async, null);
        }

        /** {@inheritDoc} */
        @Override public Void call() {
            cache().close();

            return null;
        }
    }

    /**
     *
     */
    private static class DestroyTask extends CacheTaskAdapter<Void, Void, Void> {
        /**
         * @param cacheName Cache name.
         * @param async Async.
         */
        public DestroyTask(String cacheName, boolean async) {
            super(cacheName, async, null);
        }

        /** {@inheritDoc} */
        @Override public Void call() {
            cache().destroy();

            return null;
        }
    }

    /**
     *
     */
    private static class IsClosedTask extends CacheTaskAdapter<Void, Void, Boolean> {
        /**
         * @param cacheName Cache name.
         * @param async Async.
         */
        public IsClosedTask(String cacheName, boolean async) {
            super(cacheName, async, null);
        }

        /** {@inheritDoc} */
        @Override public Boolean call() throws Exception {
            return cache().isClosed();
        }
    }

    /**
     *
     */
    private static class UnwrapTask<R> extends CacheTaskAdapter<Void, Void, R> {
        /** Clazz. */
        private final Class<R> clazz;

        /**
         * @param cacheName Cache name.
         * @param async Async.
         * @param clazz Clazz.
         */
        public UnwrapTask(String cacheName, boolean async, Class<R> clazz) {
            super(cacheName, async, null);
            this.clazz = clazz;
        }

        /** {@inheritDoc} */
        @Override public R call() throws Exception {
            return cache().unwrap(clazz);
        }
    }

    /**
     *
     */
    private static abstract class CacheTaskAdapter<K, V, R> implements IgniteCallable<R> {
        /** Ignite. */
        @IgniteInstanceResource
        protected Ignite ignite;

        /** Cache name. */
        protected final String cacheName;

        /** Async. */
        protected final boolean async;

        /** Expiry policy. */
        protected final ExpiryPolicy expiryPlc;

        /**
         * @param cacheName Cache name.
         * @param async Async.
         * @param expiryPlc Optional expiry policy.
         */
        public CacheTaskAdapter(String cacheName, boolean async, ExpiryPolicy expiryPlc) {
            this.async = async;
            this.cacheName = cacheName;
            this.expiryPlc = expiryPlc;
        }

        /**
         * @return Cache instance.
         */
        protected IgniteCache<K, V> cache() {
            IgniteCache<K, V> cache = ignite.cache(cacheName);

            cache = expiryPlc != null ? cache.withExpiryPolicy(expiryPlc) : cache;

            return async ? cache.withAsync() : cache;
        }
    }
}<|MERGE_RESOLUTION|>--- conflicted
+++ resolved
@@ -352,18 +352,13 @@
     }
 
     /** {@inheritDoc} */
-<<<<<<< HEAD
+    @Override public IgniteFuture<Boolean> containsKeyAsync(K key) {
+        return compute.callAsync(new ContainsKeyTask<>(cacheName, isAsync, key));
+    }
+
+    /** {@inheritDoc} */
     @Override public void loadAll(Set<? extends K> keys, boolean replaceExistVals, CompletionListener completionLsnr) {
         throw new UnsupportedOperationException("Operation can't be supported automatically.");
-=======
-    @Override public IgniteFuture<Boolean> containsKeyAsync(K key) {
-        return compute.callAsync(new ContainsKeyTask<>(cacheName, isAsync, key));
-    }
-
-    /** {@inheritDoc} */
-    @Override  public void loadAll(Set<? extends K> keys, boolean replaceExistVals, CompletionListener completionLsnr) {
-        throw new UnsupportedOperationException("Oparetion can't be supported automatically.");
->>>>>>> 44cf1d21
     }
 
     /** {@inheritDoc} */
@@ -553,17 +548,13 @@
     }
 
     /** {@inheritDoc} */
-<<<<<<< HEAD
-    @Override public <T> Map<K, EntryProcessorResult<T>> invokeAll(
-=======
     @Override public <T> IgniteFuture<T> invokeAsync(K key, CacheEntryProcessor<K, V, T> processor,
         Object... args) {
         return compute.callAsync(new InvokeTask<>(cacheName, isAsync, key, processor, args));
     }
 
     /** {@inheritDoc} */
-    @Override  public <T> Map<K, EntryProcessorResult<T>> invokeAll(
->>>>>>> 44cf1d21
+    @Override public <T> Map<K, EntryProcessorResult<T>> invokeAll(
         Set<? extends K> keys,
         EntryProcessor<K, V, T> processor,
         Object... args) {
