--- conflicted
+++ resolved
@@ -477,16 +477,12 @@
     }
 
     /** {@inheritDoc} */
-<<<<<<< HEAD
-    @Override public String toString() {
-=======
     @Override public boolean mvccEnabled(GridCacheSharedContext cctx) {
         return Boolean.TRUE == mvccEnabled;
     }
 
     /** {@inheritDoc} */
-    public String toString() {
->>>>>>> 2108b3b8
+    @Override public String toString() {
         return S.toString(IgniteTxStateImpl.class, this, "txMap", allEntriesCopy());
     }
 }