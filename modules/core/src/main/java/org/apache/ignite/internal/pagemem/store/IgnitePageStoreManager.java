--- conflicted
+++ resolved
@@ -93,7 +93,6 @@
      * @throws IgniteCheckedException If failed to handle partition destroy callback.
      */
     public void truncate(int grpId, int partId, int tag) throws IgniteCheckedException;
-<<<<<<< HEAD
 
     /**
      * @param grpId Cache group id.
@@ -104,8 +103,6 @@
      * @throws IgniteCheckedException If fails.
      */
     public PageStore recreate(int grpId, int partId, int tag, Path src) throws IgniteCheckedException;
-=======
->>>>>>> 00988d20
 
     /**
      * Checks if partition store exists.
