--- conflicted
+++ resolved
@@ -383,12 +383,8 @@
 
                 byte[] nodeHashBytes = nodesHash.get(node);
 
-<<<<<<< HEAD
-                byte[] nodeHashBytes = U.marshal(ignite.configuration().getMarshaller(), nodeHash);
-=======
                 if (nodeHashBytes == null) {
                     Object nodeHash = resolveNodeHash(node);
->>>>>>> f7d89fdb
 
                     byte[] nodeHashBytes0 = U.marshal(ignite.configuration().getMarshaller(), nodeHash);
 
