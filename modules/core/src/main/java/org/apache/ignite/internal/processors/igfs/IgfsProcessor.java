/*
 * Licensed to the Apache Software Foundation (ASF) under one or more
 * contributor license agreements.  See the NOTICE file distributed with
 * this work for additional information regarding copyright ownership.
 * The ASF licenses this file to You under the Apache License, Version 2.0
 * (the "License"); you may not use this file except in compliance with
 * the License.  You may obtain a copy of the License at
 *
 *      http://www.apache.org/licenses/LICENSE-2.0
 *
 * Unless required by applicable law or agreed to in writing, software
 * distributed under the License is distributed on an "AS IS" BASIS,
 * WITHOUT WARRANTIES OR CONDITIONS OF ANY KIND, either express or implied.
 * See the License for the specific language governing permissions and
 * limitations under the License.
 */

package org.apache.ignite.internal.processors.igfs;

import java.util.ArrayList;
import java.util.Collection;
import java.util.Collections;
import java.util.HashMap;
import java.util.HashSet;
import java.util.List;
import java.util.ListIterator;
import java.util.Map;
import java.util.UUID;
import java.util.concurrent.ConcurrentMap;
import org.apache.ignite.IgniteCheckedException;
import org.apache.ignite.IgniteFileSystem;
import org.apache.ignite.cache.affinity.AffinityKeyMapper;
import org.apache.ignite.cluster.ClusterNode;
import org.apache.ignite.compute.ComputeJob;
import org.apache.ignite.configuration.CacheConfiguration;
import org.apache.ignite.configuration.FileSystemConfiguration;
import org.apache.ignite.configuration.IgniteConfiguration;
import org.apache.ignite.igfs.IgfsGroupDataBlocksKeyMapper;
import org.apache.ignite.igfs.IgfsIpcEndpointConfiguration;
import org.apache.ignite.igfs.IgfsMode;
import org.apache.ignite.igfs.IgfsPath;
import org.apache.ignite.igfs.mapreduce.IgfsJob;
import org.apache.ignite.igfs.mapreduce.IgfsRecordResolver;
import org.apache.ignite.internal.GridKernalContext;
import org.apache.ignite.internal.IgniteNodeAttributes;
import org.apache.ignite.internal.processors.query.GridQueryProcessor;
import org.apache.ignite.internal.util.ipc.IpcServerEndpoint;
import org.apache.ignite.internal.util.typedef.C1;
import org.apache.ignite.internal.util.typedef.F;
import org.apache.ignite.internal.util.typedef.X;
import org.apache.ignite.lang.IgniteClosure;
import org.jetbrains.annotations.Nullable;
import org.jsr166.ConcurrentHashMap8;

import static org.apache.ignite.IgniteSystemProperties.IGNITE_SKIP_CONFIGURATION_CONSISTENCY_CHECK;
import static org.apache.ignite.IgniteSystemProperties.getBoolean;
import static org.apache.ignite.cache.CacheAtomicityMode.TRANSACTIONAL;
import static org.apache.ignite.igfs.IgfsMode.PROXY;
import static org.apache.ignite.internal.IgniteNodeAttributes.ATTR_IGFS;

/**
 * Fully operational Ignite file system processor.
 */
public class IgfsProcessor extends IgfsProcessorAdapter {
    /** Null IGFS name. */
    private static final String NULL_NAME = UUID.randomUUID().toString();

    /** Min available TCP port. */
    private static final int MIN_TCP_PORT = 1;

    /** Max available TCP port. */
    private static final int MAX_TCP_PORT = 0xFFFF;

    /** Converts context to IGFS. */
    private static final IgniteClosure<IgfsContext,IgniteFileSystem> CTX_TO_IGFS = new C1<IgfsContext, IgniteFileSystem>() {
        @Override public IgniteFileSystem apply(IgfsContext igfsCtx) {
            return igfsCtx.igfs();
        }
    };

    /** */
    private final ConcurrentMap<String, IgfsContext> igfsCache =
        new ConcurrentHashMap8<>();

    /**
     * @param ctx Kernal context.
     */
    public IgfsProcessor(GridKernalContext ctx) {
        super(ctx);
    }

    /** {@inheritDoc} */
    @Override public void start() throws IgniteCheckedException {
        IgniteConfiguration igniteCfg = ctx.config();

        if (igniteCfg.isDaemon())
            return;

        FileSystemConfiguration[] cfgs = igniteCfg.getFileSystemConfiguration();

        assert cfgs != null && cfgs.length > 0;

        validateLocalIgfsConfigurations(cfgs);

        // Start IGFS instances.
        for (FileSystemConfiguration cfg : cfgs) {
            FileSystemConfiguration cfg0 = new FileSystemConfiguration(cfg);

            boolean metaClient = true;

            CacheConfiguration[] cacheCfgs = igniteCfg.getCacheConfiguration();

            if (cacheCfgs != null) {
                for (CacheConfiguration cacheCfg : cacheCfgs) {
                    if (F.eq(cacheCfg.getName(), cfg.getMetaCacheName())) {
                        metaClient = false;

                        break;
                    }
                }
            }

            if (igniteCfg.isClientMode() != null && igniteCfg.isClientMode())
                metaClient = true;

            IgfsContext igfsCtx = new IgfsContext(
                ctx,
                cfg0,
                new IgfsMetaManager(cfg0.isRelaxedConsistency(), metaClient),
                new IgfsDataManager(),
                new IgfsServerManager(),
                new IgfsFragmentizerManager());

            // Start managers first.
            for (IgfsManager mgr : igfsCtx.managers())
                mgr.start(igfsCtx);

            igfsCache.put(maskName(cfg0.getName()), igfsCtx);
        }

        if (log.isDebugEnabled())
            log.debug("IGFS processor started.");

        // Node doesn't have IGFS if it:
        // is daemon;
        // doesn't have configured IGFS;
        // doesn't have configured caches.
        if (igniteCfg.isDaemon() || F.isEmpty(igniteCfg.getFileSystemConfiguration()) ||
            F.isEmpty(igniteCfg.getCacheConfiguration()))
            return;

        final Map<String, CacheConfiguration> cacheCfgs = new HashMap<>();

        assert igniteCfg.getCacheConfiguration() != null;

        for (CacheConfiguration ccfg : igniteCfg.getCacheConfiguration())
            cacheCfgs.put(ccfg.getName(), ccfg);

        Collection<IgfsAttributes> attrVals = new ArrayList<>();

        assert igniteCfg.getFileSystemConfiguration() != null;

        for (FileSystemConfiguration igfsCfg : igniteCfg.getFileSystemConfiguration()) {
            CacheConfiguration cacheCfg = cacheCfgs.get(igfsCfg.getDataCacheName());

            if (cacheCfg == null)
                continue; // No cache for the given IGFS configuration.

            AffinityKeyMapper affMapper = cacheCfg.getAffinityMapper();

            if (!(affMapper instanceof IgfsGroupDataBlocksKeyMapper))
                // Do not create IGFS attributes for such a node nor throw error about invalid configuration.
                // Configuration will be validated later, while starting IgfsProcessor.
                continue;

            attrVals.add(new IgfsAttributes(
                igfsCfg.getName(),
                igfsCfg.getBlockSize(),
                ((IgfsGroupDataBlocksKeyMapper)affMapper).getGroupSize(),
                igfsCfg.getMetaCacheName(),
                igfsCfg.getDataCacheName(),
                igfsCfg.getDefaultMode(),
                igfsCfg.getPathModes(),
                igfsCfg.isFragmentizerEnabled()));
        }

        ctx.addNodeAttribute(ATTR_IGFS, attrVals.toArray(new IgfsAttributes[attrVals.size()]));
    }

    /** {@inheritDoc} */
    @Override public void onKernalStart() throws IgniteCheckedException {
        if (ctx.config().isDaemon())
            return;

        if (!getBoolean(IGNITE_SKIP_CONFIGURATION_CONSISTENCY_CHECK)) {
            for (ClusterNode n : ctx.discovery().remoteNodes())
                checkIgfsOnRemoteNode(n);
        }

        for (IgfsContext igfsCtx : igfsCache.values())
            for (IgfsManager mgr : igfsCtx.managers())
                mgr.onKernalStart();
    }

    /** {@inheritDoc} */
    @Override public void stop(boolean cancel) {
        // Stop IGFS instances.
        for (IgfsContext igfsCtx : igfsCache.values()) {
            if (log.isDebugEnabled())
                log.debug("Stopping igfs: " + igfsCtx.configuration().getName());

            List<IgfsManager> mgrs = igfsCtx.managers();

            for (ListIterator<IgfsManager> it = mgrs.listIterator(mgrs.size()); it.hasPrevious();) {
                IgfsManager mgr = it.previous();

                mgr.stop(cancel);
            }

            igfsCtx.igfs().stop(cancel);
        }

        igfsCache.clear();

        if (log.isDebugEnabled())
            log.debug("IGFS processor stopped.");
    }

    /** {@inheritDoc} */
    @Override public void onKernalStop(boolean cancel) {
        for (IgfsContext igfsCtx : igfsCache.values()) {
            if (log.isDebugEnabled())
                log.debug("Stopping igfs: " + igfsCtx.configuration().getName());

            List<IgfsManager> mgrs = igfsCtx.managers();

            for (ListIterator<IgfsManager> it = mgrs.listIterator(mgrs.size()); it.hasPrevious();) {
                IgfsManager mgr = it.previous();

                mgr.onKernalStop(cancel);
            }
        }

        if (log.isDebugEnabled())
            log.debug("Finished executing IGFS processor onKernalStop() callback.");
    }

    /** {@inheritDoc} */
    @Override public void printMemoryStats() {
        X.println(">>>");
        X.println(">>> IGFS processor memory stats [grid=" + ctx.gridName() + ']');
        X.println(">>>   igfsCacheSize: " + igfsCache.size());
    }

    /** {@inheritDoc} */
    @SuppressWarnings("unchecked")
    @Override public Collection<IgniteFileSystem> igfss() {
        return F.viewReadOnly(igfsCache.values(), CTX_TO_IGFS);
    }

    /** {@inheritDoc} */
    @Override @Nullable public IgniteFileSystem igfs(@Nullable String name) {
        IgfsContext igfsCtx = igfsCache.get(maskName(name));

        return igfsCtx == null ? null : igfsCtx.igfs();
    }

    /** {@inheritDoc} */
    @Override @Nullable public Collection<IpcServerEndpoint> endpoints(@Nullable String name) {
        IgfsContext igfsCtx = igfsCache.get(maskName(name));

        return igfsCtx == null ? Collections.<IpcServerEndpoint>emptyList() : igfsCtx.server().endpoints();
    }

    /** {@inheritDoc} */
    @Nullable @Override public ComputeJob createJob(IgfsJob job, @Nullable String igfsName, IgfsPath path,
        long start, long len, IgfsRecordResolver recRslv) {
        return new IgfsJobImpl(job, igfsName, path, start, len, recRslv);
    }

    /**
     * @param name Cache name.
     * @return Masked name accounting for {@code nulls}.
     */
    private String maskName(@Nullable String name) {
        return name == null ? NULL_NAME : name;
    }

    /**
     * Validates local IGFS configurations. Compares attributes only for IGFSes with same name.
     * @param cfgs IGFS configurations
     * @throws IgniteCheckedException If any of IGFS configurations is invalid.
     */
    private void validateLocalIgfsConfigurations(FileSystemConfiguration[] cfgs) throws IgniteCheckedException {
        Collection<String> cfgNames = new HashSet<>();

        for (FileSystemConfiguration cfg : cfgs) {
            String name = cfg.getName();

            if (cfgNames.contains(name))
                throw new IgniteCheckedException("Duplicate IGFS name found (check configuration and " +
                    "assign unique name to each): " + name);

            CacheConfiguration dataCacheCfg = config(cfg.getDataCacheName());
            CacheConfiguration metaCacheCfg = config(cfg.getMetaCacheName());

            if (dataCacheCfg == null)
                throw new IgniteCheckedException("Data cache is not configured locally for IGFS: " + cfg);

            if (GridQueryProcessor.isEnabled(dataCacheCfg))
                throw new IgniteCheckedException("IGFS data cache cannot start with enabled query indexing.");

            if (dataCacheCfg.getAtomicityMode() != TRANSACTIONAL)
                throw new IgniteCheckedException("Data cache should be transactional: " + cfg.getDataCacheName());

            if (metaCacheCfg == null)
                throw new IgniteCheckedException("Metadata cache is not configured locally for IGFS: " + cfg);

            if (GridQueryProcessor.isEnabled(metaCacheCfg))
                throw new IgniteCheckedException("IGFS metadata cache cannot start with enabled query indexing.");

            if (metaCacheCfg.getAtomicityMode() != TRANSACTIONAL)
                throw new IgniteCheckedException("Meta cache should be transactional: " + cfg.getMetaCacheName());

            if (F.eq(cfg.getDataCacheName(), cfg.getMetaCacheName()))
                throw new IgniteCheckedException("Cannot use same cache as both data and meta cache: " + cfg.getName());

            if (!(dataCacheCfg.getAffinityMapper() instanceof IgfsGroupDataBlocksKeyMapper))
                throw new IgniteCheckedException("Invalid IGFS data cache configuration (key affinity mapper class should be " +
                    IgfsGroupDataBlocksKeyMapper.class.getSimpleName() + "): " + cfg);

            IgfsIpcEndpointConfiguration ipcCfg = cfg.getIpcEndpointConfiguration();

            if (ipcCfg != null) {
                final int tcpPort = ipcCfg.getPort();

                if (!(tcpPort >= MIN_TCP_PORT && tcpPort <= MAX_TCP_PORT))
                    throw new IgniteCheckedException("IGFS endpoint TCP port is out of range [" + MIN_TCP_PORT +
                        ".." + MAX_TCP_PORT + "]: " + tcpPort);

                if (ipcCfg.getThreadCount() <= 0)
                    throw new IgniteCheckedException("IGFS endpoint thread count must be positive: " +
                        ipcCfg.getThreadCount());
            }

<<<<<<< HEAD
            long maxSpaceSize = cfg.getMaxSpaceSize();

            if (maxSpaceSize > 0) {
                // Max space validation.
                long maxHeapSize = Runtime.getRuntime().maxMemory();
                long offHeapSize = dataCacheCfg.getOffHeapMaxMemory();

                if (offHeapSize < 0 && maxSpaceSize > maxHeapSize)
                    // Offheap is disabled.
                    throw new IgniteCheckedException("Maximum IGFS space size cannot be greater that size of available heap " +
                        "memory [maxHeapSize=" + maxHeapSize + ", maxIgfsSpaceSize=" + maxSpaceSize + ']');
                else if (offHeapSize > 0 && maxSpaceSize > maxHeapSize + offHeapSize)
                    // Offheap is enabled, but limited.
                    throw new IgniteCheckedException("Maximum IGFS space size cannot be greater than size of available heap " +
                        "memory and offheap storage [maxHeapSize=" + maxHeapSize + ", offHeapSize=" + offHeapSize +
                        ", maxIgfsSpaceSize=" + maxSpaceSize + ']');
            }

=======
>>>>>>> b0450edc
            boolean secondary = cfg.getDefaultMode() == PROXY;

            if (cfg.getPathModes() != null) {
                for (Map.Entry<String, IgfsMode> mode : cfg.getPathModes().entrySet()) {
                    if (mode.getValue() == PROXY)
                        secondary = true;
                }
            }

            if (secondary) {
                // When working in any mode except of primary, secondary FS config must be provided.
                assertParameter(cfg.getSecondaryFileSystem() != null,
                    "secondaryFileSystem cannot be null when mode is not " + IgfsMode.PRIMARY);
            }

            cfgNames.add(name);
        }
    }

    /**
     * @param cacheName Cache name.
     * @return Configuration.
     */
    private CacheConfiguration config(String cacheName) {
        for (CacheConfiguration ccfg : ctx.config().getCacheConfiguration()) {
            if (F.eq(cacheName, ccfg.getName()))
                return ccfg;
        }

        return null;
    }

    /**
     * Check IGFS config on remote node.
     *
     * @param rmtNode Remote node.
     * @throws IgniteCheckedException If check failed.
     */
    private void checkIgfsOnRemoteNode(ClusterNode rmtNode) throws IgniteCheckedException {
        IgfsAttributes[] locAttrs = ctx.discovery().localNode().attribute(IgniteNodeAttributes.ATTR_IGFS);
        IgfsAttributes[] rmtAttrs = rmtNode.attribute(IgniteNodeAttributes.ATTR_IGFS);

        if (F.isEmpty(locAttrs) || F.isEmpty(rmtAttrs))
            return;

        assert rmtAttrs != null && locAttrs != null;

        for (IgfsAttributes rmtAttr : rmtAttrs)
            for (IgfsAttributes locAttr : locAttrs) {
                // Checking the use of different caches on the different IGFSes.
                if (!F.eq(rmtAttr.igfsName(), locAttr.igfsName())) {
                    if (F.eq(rmtAttr.metaCacheName(), locAttr.metaCacheName()))
                        throw new IgniteCheckedException("Meta cache names should be different for different IGFS instances " +
                            "configuration (fix configuration or set " +
                            "-D" + IGNITE_SKIP_CONFIGURATION_CONSISTENCY_CHECK + "=true system " +
                            "property) [metaCacheName=" + rmtAttr.metaCacheName() +
                            ", locNodeId=" + ctx.localNodeId() +
                            ", rmtNodeId=" + rmtNode.id() +
                            ", locIgfsName=" + locAttr.igfsName() +
                            ", rmtIgfsName=" + rmtAttr.igfsName() + ']');

                    if (F.eq(rmtAttr.dataCacheName(), locAttr.dataCacheName()))
                        throw new IgniteCheckedException("Data cache names should be different for different IGFS instances " +
                            "configuration (fix configuration or set " +
                            "-D" + IGNITE_SKIP_CONFIGURATION_CONSISTENCY_CHECK + "=true system " +
                            "property)[dataCacheName=" + rmtAttr.dataCacheName() +
                            ", locNodeId=" + ctx.localNodeId() +
                            ", rmtNodeId=" + rmtNode.id() +
                            ", locIgfsName=" + locAttr.igfsName() +
                            ", rmtIgfsName=" + rmtAttr.igfsName() + ']');

                    continue;
                }

                // Compare other attributes only for IGFSes with same name.
                checkSame("Data block size", "BlockSize", rmtNode.id(), rmtAttr.blockSize(),
                    locAttr.blockSize(), rmtAttr.igfsName());

                checkSame("Affinity mapper group size", "GrpSize", rmtNode.id(), rmtAttr.groupSize(),
                    locAttr.groupSize(), rmtAttr.igfsName());

                checkSame("Meta cache name", "MetaCacheName", rmtNode.id(), rmtAttr.metaCacheName(),
                    locAttr.metaCacheName(), rmtAttr.igfsName());

                checkSame("Data cache name", "DataCacheName", rmtNode.id(), rmtAttr.dataCacheName(),
                    locAttr.dataCacheName(), rmtAttr.igfsName());

                checkSame("Default mode", "DefaultMode", rmtNode.id(), rmtAttr.defaultMode(),
                    locAttr.defaultMode(), rmtAttr.igfsName());

                checkSame("Path modes", "PathModes", rmtNode.id(), rmtAttr.pathModes(),
                    locAttr.pathModes(), rmtAttr.igfsName());

                checkSame("Fragmentizer enabled", "FragmentizerEnabled", rmtNode.id(), rmtAttr.fragmentizerEnabled(),
                    locAttr.fragmentizerEnabled(), rmtAttr.igfsName());
            }
    }

    private void checkSame(String name, String propName, UUID rmtNodeId, Object rmtVal, Object locVal, String igfsName)
        throws IgniteCheckedException {
        if (!F.eq(rmtVal, locVal))
            throw new IgniteCheckedException(name + " should be the same on all nodes in grid for IGFS configuration " +
                "(fix configuration or set " +
                "-D" + IGNITE_SKIP_CONFIGURATION_CONSISTENCY_CHECK + "=true system " +
                "property ) [rmtNodeId=" + rmtNodeId +
                ", rmt" + propName + "=" + rmtVal +
                ", loc" + propName + "=" + locVal +
                ", ggfName=" + igfsName + ']');
    }
}<|MERGE_RESOLUTION|>--- conflicted
+++ resolved
@@ -343,27 +343,6 @@
                         ipcCfg.getThreadCount());
             }
 
-<<<<<<< HEAD
-            long maxSpaceSize = cfg.getMaxSpaceSize();
-
-            if (maxSpaceSize > 0) {
-                // Max space validation.
-                long maxHeapSize = Runtime.getRuntime().maxMemory();
-                long offHeapSize = dataCacheCfg.getOffHeapMaxMemory();
-
-                if (offHeapSize < 0 && maxSpaceSize > maxHeapSize)
-                    // Offheap is disabled.
-                    throw new IgniteCheckedException("Maximum IGFS space size cannot be greater that size of available heap " +
-                        "memory [maxHeapSize=" + maxHeapSize + ", maxIgfsSpaceSize=" + maxSpaceSize + ']');
-                else if (offHeapSize > 0 && maxSpaceSize > maxHeapSize + offHeapSize)
-                    // Offheap is enabled, but limited.
-                    throw new IgniteCheckedException("Maximum IGFS space size cannot be greater than size of available heap " +
-                        "memory and offheap storage [maxHeapSize=" + maxHeapSize + ", offHeapSize=" + offHeapSize +
-                        ", maxIgfsSpaceSize=" + maxSpaceSize + ']');
-            }
-
-=======
->>>>>>> b0450edc
             boolean secondary = cfg.getDefaultMode() == PROXY;
 
             if (cfg.getPathModes() != null) {
