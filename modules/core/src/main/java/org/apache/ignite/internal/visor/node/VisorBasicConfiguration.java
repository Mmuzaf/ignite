/*
 * Licensed to the Apache Software Foundation (ASF) under one or more
 * contributor license agreements.  See the NOTICE file distributed with
 * this work for additional information regarding copyright ownership.
 * The ASF licenses this file to You under the Apache License, Version 2.0
 * (the "License"); you may not use this file except in compliance with
 * the License.  You may obtain a copy of the License at
 *
 *      http://www.apache.org/licenses/LICENSE-2.0
 *
 * Unless required by applicable law or agreed to in writing, software
 * distributed under the License is distributed on an "AS IS" BASIS,
 * WITHOUT WARRANTIES OR CONDITIONS OF ANY KIND, either express or implied.
 * See the License for the specific language governing permissions and
 * limitations under the License.
 */

package org.apache.ignite.internal.visor.node;

import java.io.IOException;
import java.io.ObjectInput;
import java.io.ObjectOutput;
import org.apache.ignite.configuration.DeploymentMode;
import org.apache.ignite.configuration.IgniteConfiguration;
import org.apache.ignite.internal.IgniteEx;
import org.apache.ignite.internal.util.typedef.internal.S;
import org.apache.ignite.internal.util.typedef.internal.U;
import org.apache.ignite.internal.visor.VisorDataTransferObject;
import org.jetbrains.annotations.Nullable;

import static java.lang.System.getProperty;
import static org.apache.ignite.IgniteSystemProperties.IGNITE_DAEMON;
import static org.apache.ignite.IgniteSystemProperties.IGNITE_HOME;
import static org.apache.ignite.IgniteSystemProperties.IGNITE_LOCAL_HOST;
import static org.apache.ignite.IgniteSystemProperties.IGNITE_NO_ASCII;
import static org.apache.ignite.IgniteSystemProperties.IGNITE_NO_DISCO_ORDER;
import static org.apache.ignite.IgniteSystemProperties.IGNITE_NO_SHUTDOWN_HOOK;
import static org.apache.ignite.IgniteSystemProperties.IGNITE_PROG_NAME;
import static org.apache.ignite.IgniteSystemProperties.IGNITE_QUIET;
import static org.apache.ignite.IgniteSystemProperties.IGNITE_SUCCESS_FILE;
import static org.apache.ignite.IgniteSystemProperties.IGNITE_UPDATE_NOTIFIER;
import static org.apache.ignite.internal.visor.util.VisorTaskUtils.boolValue;
import static org.apache.ignite.internal.visor.util.VisorTaskUtils.compactClass;

/**
 * Data transfer object for node basic configuration properties.
 */
public class VisorBasicConfiguration extends VisorDataTransferObject {
    /** */
    private static final long serialVersionUID = 0L;

    /** Ignite instance name. */
    private String igniteInstanceName;

    /** IGNITE_HOME determined at startup. */
    private String ggHome;

    /** Local host value used. */
    private String locHost;

    /** Marshaller used. */
    private String marsh;

    /** Deployment Mode. */
    private DeploymentMode deployMode;

    /** Client mode flag. */
    private Boolean clientMode;

    /** Whether this node daemon or not. */
    private boolean daemon;

    /** Whether remote JMX is enabled. */
    private boolean jmxRemote;

    /** Is node restart enabled. */
    private boolean restart;

    /** Network timeout. */
    private long netTimeout;

    /** Logger used on node. */
    private String log;

    /** Discovery startup delay. */
    private long discoStartupDelay;

    /** MBean server name */
    private String mBeanSrv;

    /** Whether ASCII logo is disabled. */
    private boolean noAscii;

    /** Whether no discovery order is allowed. */
    private boolean noDiscoOrder;

    /** Whether shutdown hook is disabled. */
    private boolean noShutdownHook;

    /** Name of command line program. */
    private String progName;

    /** Whether node is in quiet mode. */
    private boolean quiet;

    /** Success file name. */
    private String successFile;

    /** Whether update checker is enabled. */
    private boolean updateNtf;

<<<<<<< HEAD
    /** Full metrics enabled flag. */
    private long metricsUpdateFreq;

=======
    /** Active on start flag. */
    private boolean activeOnStart;

    /** Address resolver. */
    private String addrRslvr;

    /** Flag indicating whether cache sanity check is enabled. */
    private boolean cacheSanityCheckEnabled;

    /** User's class loader. */
    private String clsLdr;

    /** Consistent globally unique node ID which survives node restarts. */
    private String consistentId;

    /** Failure detection timeout. */
    private Long failureDetectionTimeout;

    /** Ignite work folder. */
    private String igniteWorkDir;

    /** */
    private boolean lateAffAssignment;

    /** Marshal local jobs. */
    private boolean marshLocJobs;

    /** Full metrics enabled flag. */
    private long metricsUpdateFreq;

    /** Failure detection timeout for client nodes. */
    private Long clientFailureDetectionTimeout;

    /** Message send retries delay. */
    private int sndRetryCnt;

    /** Interval between message send retries. */
    private long sndRetryDelay;

    /** Base port number for time server. */
    private int timeSrvPortBase;

    /** Port number range for time server. */
    private int timeSrvPortRange;

    /** Utility cache pool keep alive time. */
    private long utilityCacheKeepAliveTime;

>>>>>>> f5db9749
    /**
     * Default constructor.
     */
    public VisorBasicConfiguration() {
        // No-op.
    }

    /**
     * Create data transfer object for node basic configuration properties.
     *
     * @param ignite Grid.
     * @param c Grid configuration.
     */
    public VisorBasicConfiguration(IgniteEx ignite, IgniteConfiguration c) {
        igniteInstanceName = c.getIgniteInstanceName();
        ggHome = getProperty(IGNITE_HOME, c.getIgniteHome());
        locHost = getProperty(IGNITE_LOCAL_HOST, c.getLocalHost());
        marsh = compactClass(c.getMarshaller());
        deployMode = c.getDeploymentMode();
        clientMode = c.isClientMode();
        daemon = boolValue(IGNITE_DAEMON, c.isDaemon());
        jmxRemote = ignite.isJmxRemoteEnabled();
        restart = ignite.isRestartEnabled();
        netTimeout = c.getNetworkTimeout();
        log = compactClass(c.getGridLogger());
        discoStartupDelay = c.getDiscoveryStartupDelay();
        mBeanSrv = compactClass(c.getMBeanServer());
        noAscii = boolValue(IGNITE_NO_ASCII, false);
        noDiscoOrder = boolValue(IGNITE_NO_DISCO_ORDER, false);
        noShutdownHook = boolValue(IGNITE_NO_SHUTDOWN_HOOK, false);
        progName = getProperty(IGNITE_PROG_NAME);
        quiet = boolValue(IGNITE_QUIET, true);
        successFile = getProperty(IGNITE_SUCCESS_FILE);
        updateNtf = boolValue(IGNITE_UPDATE_NOTIFIER, true);
<<<<<<< HEAD
        metricsUpdateFreq = c.getMetricsUpdateFrequency();
=======
        activeOnStart = c.isActiveOnStart();
        addrRslvr = compactClass(c.getAddressResolver());
        cacheSanityCheckEnabled = c.isCacheSanityCheckEnabled();
        clsLdr = compactClass(c.getClassLoader());
        consistentId = String.valueOf(c.getConsistentId());
        failureDetectionTimeout = c.getFailureDetectionTimeout();
        igniteWorkDir = c.getWorkDirectory();
        lateAffAssignment = c.isLateAffinityAssignment();
        marshLocJobs = c.isMarshalLocalJobs();
        metricsUpdateFreq = c.getMetricsUpdateFrequency();
        clientFailureDetectionTimeout = c.getClientFailureDetectionTimeout();
        sndRetryCnt = c.getNetworkSendRetryCount();
        sndRetryDelay = c.getNetworkSendRetryDelay();
        timeSrvPortBase = c.getTimeServerPortBase();
        timeSrvPortRange = c.getTimeServerPortRange();
        utilityCacheKeepAliveTime = c.getUtilityCacheKeepAliveTime();
>>>>>>> f5db9749
    }

    /**
     * @return Ignite instance name.
     */
    @Nullable public String getIgniteInstanceName() {
        return igniteInstanceName;
    }

    /**
     * @return IGNITE_HOME determined at startup.
     */
    @Nullable public String getGgHome() {
        return ggHome;
    }

    /**
     * @return Local host value used.
     */
    @Nullable public String getLocalHost() {
        return locHost;
    }

    /**
     * @return Marshaller used.
     */
    public String getMarshaller() {
        return marsh;
    }

    /**
     * @return Deployment Mode.
     */
    public Object getDeploymentMode() {
        return deployMode;
    }

    /**
     * @return Client mode flag.
     */
    public Boolean isClientMode() {
        return clientMode;
    }

    /**
     * @return Whether this node daemon or not.
     */
    public boolean isDaemon() {
        return daemon;
    }

    /**
     * @return Whether remote JMX is enabled.
     */
    public boolean isJmxRemote() {
        return jmxRemote;
    }

    /**
     * @return Is node restart enabled.
     */
    public boolean isRestart() {
        return restart;
    }

    /**
     * @return Network timeout.
     */
    public long getNetworkTimeout() {
        return netTimeout;
    }

    /**
     * @return Logger used on node.
     */
    public String getLogger() {
        return log;
    }

    /**
     * @return Discovery startup delay.
     */
    public long getDiscoStartupDelay() {
        return discoStartupDelay;
    }

    /**
     * @return MBean server name
     */
    @Nullable public String getMBeanServer() {
        return mBeanSrv;
    }

    /**
     * @return Whether ASCII logo is disabled.
     */
    public boolean isNoAscii() {
        return noAscii;
    }

    /**
     * @return Whether no discovery order is allowed.
     */
    public boolean isNoDiscoOrder() {
        return noDiscoOrder;
    }

    /**
     * @return Whether shutdown hook is disabled.
     */
    public boolean isNoShutdownHook() {
        return noShutdownHook;
    }

    /**
     * @return Name of command line program.
     */
    public String getProgramName() {
        return progName;
    }

    /**
     * @return Whether node is in quiet mode.
     */
    public boolean isQuiet() {
        return quiet;
    }

    /**
     * @return Success file name.
     */
    public String getSuccessFile() {
        return successFile;
    }

    /**
     * @return Whether update checker is enabled.
     */
    public boolean isUpdateNotifier() {
        return updateNtf;
    }

    /**
<<<<<<< HEAD
=======
     * @return Active on start flag.
     */
    public boolean isActiveOnStart() {
        return activeOnStart;
    }

    /**
     * @return Class name of address resolver instance.
     */
    public String getAddressResolver() {
        return addrRslvr;
    }

    /**
     * @return Flag indicating whether cache sanity check is enabled.
     */
    public boolean isCacheSanityCheckEnabled() {
        return cacheSanityCheckEnabled;
    }

    /**
     * @return User's class loader.
     */
    public String getClassLoader() {
        return clsLdr;
    }

    /**
     * Gets consistent globally unique node ID which survives node restarts.
     *
     * @return Node consistent ID.a
     */
    public String getConsistentId() {
        return consistentId;
    }

    /**
     * @return Failure detection timeout in milliseconds.
     */
    public Long getFailureDetectionTimeout() {
        return failureDetectionTimeout;
    }

    /**
     * @return Ignite work directory.
     */
    public String getWorkDirectory() {
        return igniteWorkDir;
    }

    /**
     * @return Late affinity assignment flag.
     */
    public boolean isLateAffinityAssignment() {
        return lateAffAssignment;
    }

    /**
     * @return {@code True} if local jobs should be marshalled.
     */
    public boolean isMarshalLocalJobs() {
        return marshLocJobs;
    }

    /**
>>>>>>> f5db9749
     * @return Job metrics update frequency in milliseconds.
     */
    public long getMetricsUpdateFrequency() {
        return metricsUpdateFreq;
    }

<<<<<<< HEAD
=======
    /**
     * @return Failure detection timeout for client nodes in milliseconds.
     */
    public Long getClientFailureDetectionTimeout() {
        return clientFailureDetectionTimeout;
    }

    /**
     * @return Message send retries count.
     */
    public int getNetworkSendRetryCount() {
        return sndRetryCnt;
    }

    /**
     * @return Interval between message send retries.
     */
    public long getNetworkSendRetryDelay() {
        return sndRetryDelay;
    }

    /**
     * @return Base UPD port number for grid time server.
     */
    public int getTimeServerPortBase() {
        return timeSrvPortBase;
    }

    /**
     * @return Number of ports to try before server initialization fails.
     */
    public int getTimeServerPortRange() {
        return timeSrvPortRange;
    }

    /**
     * @return Thread pool keep alive time (in milliseconds) to be used in grid for utility cache messages.
     */
    public long getUtilityCacheKeepAliveTime() {
        return utilityCacheKeepAliveTime;
    }

>>>>>>> f5db9749
    /** {@inheritDoc} */
    @Override protected void writeExternalData(ObjectOutput out) throws IOException {
        U.writeString(out, igniteInstanceName);
        U.writeString(out, ggHome);
        U.writeString(out, locHost);
        U.writeString(out, marsh);
        U.writeEnum(out, deployMode);
        out.writeObject(clientMode);
        out.writeBoolean(daemon);
        out.writeBoolean(jmxRemote);
        out.writeBoolean(restart);
        out.writeLong(netTimeout);
        U.writeString(out, log);
        out.writeLong(discoStartupDelay);
        U.writeString(out, mBeanSrv);
        out.writeBoolean(noAscii);
        out.writeBoolean(noDiscoOrder);
        out.writeBoolean(noShutdownHook);
        U.writeString(out, progName);
        out.writeBoolean(quiet);
        U.writeString(out, successFile);
        out.writeBoolean(updateNtf);
<<<<<<< HEAD
        out.writeLong(metricsUpdateFreq);
=======
        out.writeBoolean(activeOnStart);
        U.writeString(out, addrRslvr);
        out.writeBoolean(cacheSanityCheckEnabled);
        U.writeString(out, clsLdr);
        U.writeString(out, consistentId);
        out.writeObject(failureDetectionTimeout);
        U.writeString(out, igniteWorkDir);
        out.writeBoolean(lateAffAssignment);
        out.writeBoolean(marshLocJobs);
        out.writeLong(metricsUpdateFreq);
        out.writeObject(clientFailureDetectionTimeout);
        out.writeInt(sndRetryCnt);
        out.writeLong(sndRetryDelay);
        out.writeInt(timeSrvPortBase);
        out.writeInt(timeSrvPortRange);
        out.writeLong(utilityCacheKeepAliveTime);
>>>>>>> f5db9749
    }

    /** {@inheritDoc} */
    @Override protected void readExternalData(byte protoVer, ObjectInput in) throws IOException, ClassNotFoundException {
        igniteInstanceName = U.readString(in);
        ggHome = U.readString(in);
        locHost = U.readString(in);
        marsh = U.readString(in);
        deployMode = DeploymentMode.fromOrdinal(in.readByte());
        clientMode = (Boolean)in.readObject();
        daemon = in.readBoolean();
        jmxRemote = in.readBoolean();
        restart = in.readBoolean();
        netTimeout = in.readLong();
        log = U.readString(in);
        discoStartupDelay = in.readLong();
        mBeanSrv = U.readString(in);
        noAscii = in.readBoolean();
        noDiscoOrder = in.readBoolean();
        noShutdownHook = in.readBoolean();
        progName = U.readString(in);
        quiet = in.readBoolean();
        successFile = U.readString(in);
        updateNtf = in.readBoolean();
<<<<<<< HEAD
        metricsUpdateFreq = in.readLong();
=======
        activeOnStart = in.readBoolean();
        addrRslvr = U.readString(in);
        cacheSanityCheckEnabled = in.readBoolean();
        clsLdr = U.readString(in);
        consistentId = U.readString(in);
        failureDetectionTimeout = (Long)in.readObject();
        igniteWorkDir = U.readString(in);
        lateAffAssignment = in.readBoolean();
        marshLocJobs = in.readBoolean();
        metricsUpdateFreq = in.readLong();
        clientFailureDetectionTimeout = (Long)in.readObject();
        sndRetryCnt = in.readInt();
        sndRetryDelay = in.readLong();
        timeSrvPortBase = in.readInt();
        timeSrvPortRange = in.readInt();
        utilityCacheKeepAliveTime = in.readLong();
>>>>>>> f5db9749
    }

    /** {@inheritDoc} */
    @Override public String toString() {
        return S.toString(VisorBasicConfiguration.class, this);
    }
}<|MERGE_RESOLUTION|>--- conflicted
+++ resolved
@@ -109,41 +109,36 @@
     /** Whether update checker is enabled. */
     private boolean updateNtf;
 
-<<<<<<< HEAD
+    /** Active on start flag. */
+    private boolean activeOnStart;
+
+    /** Address resolver. */
+    private String addrRslvr;
+
+    /** Flag indicating whether cache sanity check is enabled. */
+    private boolean cacheSanityCheckEnabled;
+
+    /** User's class loader. */
+    private String clsLdr;
+
+    /** Consistent globally unique node ID which survives node restarts. */
+    private String consistentId;
+
+    /** Failure detection timeout. */
+    private Long failureDetectionTimeout;
+
+    /** Ignite work folder. */
+    private String igniteWorkDir;
+
+    /** */
+    private boolean lateAffAssignment;
+
+    /** Marshal local jobs. */
+    private boolean marshLocJobs;
+
     /** Full metrics enabled flag. */
     private long metricsUpdateFreq;
 
-=======
-    /** Active on start flag. */
-    private boolean activeOnStart;
-
-    /** Address resolver. */
-    private String addrRslvr;
-
-    /** Flag indicating whether cache sanity check is enabled. */
-    private boolean cacheSanityCheckEnabled;
-
-    /** User's class loader. */
-    private String clsLdr;
-
-    /** Consistent globally unique node ID which survives node restarts. */
-    private String consistentId;
-
-    /** Failure detection timeout. */
-    private Long failureDetectionTimeout;
-
-    /** Ignite work folder. */
-    private String igniteWorkDir;
-
-    /** */
-    private boolean lateAffAssignment;
-
-    /** Marshal local jobs. */
-    private boolean marshLocJobs;
-
-    /** Full metrics enabled flag. */
-    private long metricsUpdateFreq;
-
     /** Failure detection timeout for client nodes. */
     private Long clientFailureDetectionTimeout;
 
@@ -162,7 +157,6 @@
     /** Utility cache pool keep alive time. */
     private long utilityCacheKeepAliveTime;
 
->>>>>>> f5db9749
     /**
      * Default constructor.
      */
@@ -197,9 +191,6 @@
         quiet = boolValue(IGNITE_QUIET, true);
         successFile = getProperty(IGNITE_SUCCESS_FILE);
         updateNtf = boolValue(IGNITE_UPDATE_NOTIFIER, true);
-<<<<<<< HEAD
-        metricsUpdateFreq = c.getMetricsUpdateFrequency();
-=======
         activeOnStart = c.isActiveOnStart();
         addrRslvr = compactClass(c.getAddressResolver());
         cacheSanityCheckEnabled = c.isCacheSanityCheckEnabled();
@@ -216,7 +207,6 @@
         timeSrvPortBase = c.getTimeServerPortBase();
         timeSrvPortRange = c.getTimeServerPortRange();
         utilityCacheKeepAliveTime = c.getUtilityCacheKeepAliveTime();
->>>>>>> f5db9749
     }
 
     /**
@@ -360,8 +350,6 @@
     }
 
     /**
-<<<<<<< HEAD
-=======
      * @return Active on start flag.
      */
     public boolean isActiveOnStart() {
@@ -427,15 +415,12 @@
     }
 
     /**
->>>>>>> f5db9749
      * @return Job metrics update frequency in milliseconds.
      */
     public long getMetricsUpdateFrequency() {
         return metricsUpdateFreq;
     }
 
-<<<<<<< HEAD
-=======
     /**
      * @return Failure detection timeout for client nodes in milliseconds.
      */
@@ -478,7 +463,6 @@
         return utilityCacheKeepAliveTime;
     }
 
->>>>>>> f5db9749
     /** {@inheritDoc} */
     @Override protected void writeExternalData(ObjectOutput out) throws IOException {
         U.writeString(out, igniteInstanceName);
@@ -501,9 +485,6 @@
         out.writeBoolean(quiet);
         U.writeString(out, successFile);
         out.writeBoolean(updateNtf);
-<<<<<<< HEAD
-        out.writeLong(metricsUpdateFreq);
-=======
         out.writeBoolean(activeOnStart);
         U.writeString(out, addrRslvr);
         out.writeBoolean(cacheSanityCheckEnabled);
@@ -520,7 +501,6 @@
         out.writeInt(timeSrvPortBase);
         out.writeInt(timeSrvPortRange);
         out.writeLong(utilityCacheKeepAliveTime);
->>>>>>> f5db9749
     }
 
     /** {@inheritDoc} */
@@ -545,9 +525,6 @@
         quiet = in.readBoolean();
         successFile = U.readString(in);
         updateNtf = in.readBoolean();
-<<<<<<< HEAD
-        metricsUpdateFreq = in.readLong();
-=======
         activeOnStart = in.readBoolean();
         addrRslvr = U.readString(in);
         cacheSanityCheckEnabled = in.readBoolean();
@@ -564,7 +541,6 @@
         timeSrvPortBase = in.readInt();
         timeSrvPortRange = in.readInt();
         utilityCacheKeepAliveTime = in.readLong();
->>>>>>> f5db9749
     }
 
     /** {@inheritDoc} */
