/*
 * Licensed to the Apache Software Foundation (ASF) under one or more
 * contributor license agreements.  See the NOTICE file distributed with
 * this work for additional information regarding copyright ownership.
 * The ASF licenses this file to You under the Apache License, Version 2.0
 * (the "License"); you may not use this file except in compliance with
 * the License.  You may obtain a copy of the License at
 *
 *      http://www.apache.org/licenses/LICENSE-2.0
 *
 * Unless required by applicable law or agreed to in writing, software
 * distributed under the License is distributed on an "AS IS" BASIS,
 * WITHOUT WARRANTIES OR CONDITIONS OF ANY KIND, either express or implied.
 * See the License for the specific language governing permissions and
 * limitations under the License.
 */

package org.apache.ignite.internal.processors.cache.distributed.dht.atomic;

import org.apache.ignite.*;
import org.apache.ignite.cache.*;
import org.apache.ignite.cluster.*;
import org.apache.ignite.internal.cluster.*;
import org.apache.ignite.internal.processors.cache.*;
import org.apache.ignite.internal.processors.cache.distributed.dht.*;
import org.apache.ignite.internal.processors.cache.version.*;
import org.apache.ignite.internal.util.future.*;
import org.apache.ignite.internal.util.tostring.*;
import org.apache.ignite.internal.util.typedef.*;
import org.apache.ignite.internal.util.typedef.internal.*;
import org.apache.ignite.lang.*;
import org.jdk8.backport.*;
import org.jetbrains.annotations.*;

import javax.cache.processor.*;
import java.util.*;
import java.util.concurrent.*;
import java.util.concurrent.atomic.*;

import static org.apache.ignite.cache.CacheWriteSynchronizationMode.*;

/**
 * DHT atomic cache backup update future.
 */
<<<<<<< HEAD
public class GridDhtAtomicUpdateFuture extends GridFutureAdapter<Void> implements GridCacheAtomicFuture<Void> {
    /** */
    private static final long serialVersionUID = 0L;

=======
public class GridDhtAtomicUpdateFuture<K, V> extends GridFutureAdapter<Void>
    implements GridCacheAtomicFuture<K, Void> {
>>>>>>> 1ef545a5
    /** Logger reference. */
    private static final AtomicReference<IgniteLogger> logRef = new AtomicReference<>();

    /** Logger. */
    protected static IgniteLogger log;

    /** Cache context. */
    private GridCacheContext cctx;

    /** Future version. */
    private GridCacheVersion futVer;

    /** Write version. */
    private GridCacheVersion writeVer;

    /** Force transform backup flag. */
    private boolean forceTransformBackups;

    /** Completion callback. */
    @GridToStringExclude
    private CI2<GridNearAtomicUpdateRequest, GridNearAtomicUpdateResponse> completionCb;

    /** Mappings. */
    @GridToStringInclude
    private ConcurrentMap<UUID, GridDhtAtomicUpdateRequest> mappings = new ConcurrentHashMap8<>();

    /** Entries with readers. */
    private Map<KeyCacheObject, GridDhtCacheEntry> nearReadersEntries;

    /** Update request. */
    private GridNearAtomicUpdateRequest updateReq;

    /** Update response. */
    private GridNearAtomicUpdateResponse updateRes;

    /** Future keys. */
    private Collection<KeyCacheObject> keys;

    /** Future map time. */
    private volatile long mapTime;

    /**
     * @param cctx Cache context.
     * @param completionCb Callback to invoke when future is completed.
     * @param writeVer Write version.
     * @param updateReq Update request.
     * @param updateRes Update response.
     */
    public GridDhtAtomicUpdateFuture(
        GridCacheContext cctx,
        CI2<GridNearAtomicUpdateRequest,
        GridNearAtomicUpdateResponse> completionCb,
        GridCacheVersion writeVer,
        GridNearAtomicUpdateRequest updateReq,
        GridNearAtomicUpdateResponse updateRes
    ) {
        this.cctx = cctx;
        this.writeVer = writeVer;

        futVer = cctx.versions().next(updateReq.topologyVersion());
        this.updateReq = updateReq;
        this.completionCb = completionCb;
        this.updateRes = updateRes;

        forceTransformBackups = updateReq.forceTransformBackups();

        if (log == null)
            log = U.logger(cctx.kernalContext(), logRef, GridDhtAtomicUpdateFuture.class);

        keys = new ArrayList<>(updateReq.keys().size());
    }

    /** {@inheritDoc} */
    @Override public IgniteUuid futureId() {
        return futVer.asGridUuid();
    }

    /** {@inheritDoc} */
    @Override public GridCacheVersion version() {
        return futVer;
    }

    /** {@inheritDoc} */
    @Override public Collection<? extends ClusterNode> nodes() {
        return F.view(F.viewReadOnly(mappings.keySet(), U.id2Node(cctx.kernalContext())), F.notNull());
    }

    /** {@inheritDoc} */
    @Override public boolean onNodeLeft(UUID nodeId) {
        if (log.isDebugEnabled())
            log.debug("Processing node leave event [fut=" + this + ", nodeId=" + nodeId + ']');

        GridDhtAtomicUpdateRequest req = mappings.get(nodeId);

        if (req != null) {
            updateRes.addFailedKeys(req.keys(), new ClusterTopologyCheckedException("Failed to write keys on backup " +
                "(node left grid before response is received): " + nodeId));

            // Remove only after added keys to failed set.
            mappings.remove(nodeId);

            checkComplete();

            return true;
        }

        return false;
    }

    /** {@inheritDoc} */
    @Override public void checkTimeout(long timeout) {
        long mapTime0 = mapTime;

        if (mapTime0 > 0 && U.currentTimeMillis() > mapTime0 + timeout) {
            IgniteCheckedException ex = new CacheAtomicUpdateTimeoutCheckedException("Cache update timeout out " +
                "(consider increasing networkTimeout configuration property).");

            updateRes.addFailedKeys(keys, ex);

            onDone(ex);
        }
    }

    /** {@inheritDoc} */
    @Override public boolean trackable() {
        return true;
    }

    /** {@inheritDoc} */
    @Override public void markNotTrackable() {
        // No-op.
    }

    /** {@inheritDoc} */
    @Override public boolean waitForPartitionExchange() {
        // Wait dht update futures in PRIMARY mode.
        return cctx.config().getAtomicWriteOrderMode() == CacheAtomicWriteOrderMode.PRIMARY;
    }

    /** {@inheritDoc} */
    @Override public long topologyVersion() {
        return updateReq.topologyVersion();
    }

    /** {@inheritDoc} */
    @Override public Collection<KeyCacheObject> keys() {
        return keys;
    }

    /**
     * @param entry Entry to map.
     * @param val Value to write.
     * @param entryProcessor Entry processor.
     * @param ttl TTL (optional).
     * @param conflictExpireTime Conflict expire time (optional).
     * @param conflictVer Conflict version (optional).
     */
    public void addWriteEntry(GridDhtCacheEntry entry,
        @Nullable CacheObject val,
        EntryProcessor<Object, Object, Object> entryProcessor,
        long ttl,
        long conflictExpireTime,
        @Nullable GridCacheVersion conflictVer) {
        long topVer = updateReq.topologyVersion();

        Collection<ClusterNode> dhtNodes = cctx.dht().topology().nodes(entry.partition(), topVer);

        if (log.isDebugEnabled())
            log.debug("Mapping entry to DHT nodes [nodes=" + U.nodeIds(dhtNodes) + ", entry=" + entry + ']');

        CacheWriteSynchronizationMode syncMode = updateReq.writeSynchronizationMode();

        keys.add(entry.key());

        for (ClusterNode node : dhtNodes) {
            UUID nodeId = node.id();

<<<<<<< HEAD
            if (!nodeId.equals(ctx.localNodeId())) {
                GridDhtAtomicUpdateRequest updateReq = mappings.get(nodeId);
=======
            if (!nodeId.equals(cctx.localNodeId())) {
                GridDhtAtomicUpdateRequest<K, V> updateReq = mappings.get(nodeId);
>>>>>>> 1ef545a5

                if (updateReq == null) {
                    updateReq = new GridDhtAtomicUpdateRequest(
                        cctx.cacheId(),
                        nodeId,
                        futVer,
                        writeVer,
                        syncMode,
                        topVer,
                        forceTransformBackups,
                        this.updateReq.subjectId(),
                        this.updateReq.taskNameHash(),
                        forceTransformBackups ? this.updateReq.invokeArguments() : null);

                    mappings.put(nodeId, updateReq);
                }

                updateReq.addWriteValue(entry.key(),
                    val,
                    entryProcessor,
                    ttl,
                    conflictExpireTime,
                    conflictVer);
            }
        }
    }

    /**
     * @param readers Entry readers.
     * @param entry Entry.
     * @param val Value.
     * @param entryProcessor Entry processor..
     * @param ttl TTL for near cache update (optional).
     * @param expireTime Expire time for near cache update (optional).
     */
    public void addNearWriteEntries(Iterable<UUID> readers,
        GridDhtCacheEntry entry,
        @Nullable CacheObject val,
        EntryProcessor<Object, Object, Object> entryProcessor,
        long ttl,
        long expireTime) {
        CacheWriteSynchronizationMode syncMode = updateReq.writeSynchronizationMode();

        keys.add(entry.key());

        long topVer = updateReq.topologyVersion();

        for (UUID nodeId : readers) {
            GridDhtAtomicUpdateRequest updateReq = mappings.get(nodeId);

            if (updateReq == null) {
                ClusterNode node = cctx.discovery().node(nodeId);

                // Node left the grid.
                if (node == null)
                    continue;

                updateReq = new GridDhtAtomicUpdateRequest(
                    cctx.cacheId(),
                    nodeId,
                    futVer,
                    writeVer,
                    syncMode,
                    topVer,
                    forceTransformBackups,
                    this.updateReq.subjectId(),
                    this.updateReq.taskNameHash(),
                    forceTransformBackups ? this.updateReq.invokeArguments() : null);

                mappings.put(nodeId, updateReq);
            }

            if (nearReadersEntries == null)
                nearReadersEntries = new HashMap<>();

            nearReadersEntries.put(entry.key(), entry);

            updateReq.addNearWriteValue(entry.key(),
                val,
                entryProcessor,
                ttl,
                expireTime);
        }
    }

    /** {@inheritDoc} */
    @Override public boolean onDone(@Nullable Void res, @Nullable Throwable err) {
        if (super.onDone(res, err)) {
            cctx.mvcc().removeAtomicFuture(version());

            if (updateReq.writeSynchronizationMode() == FULL_SYNC)
                completionCb.apply(updateReq, updateRes);

            return true;
        }

        return false;
    }

    /**
     * Sends requests to remote nodes.
     */
    public void map() {
        mapTime = U.currentTimeMillis();

        if (!mappings.isEmpty()) {
            for (GridDhtAtomicUpdateRequest req : mappings.values()) {
                try {
                    if (log.isDebugEnabled())
                        log.debug("Sending DHT atomic update request [nodeId=" + req.nodeId() + ", req=" + req + ']');

                    cctx.io().send(req.nodeId(), req, cctx.ioPolicy());
                }
                catch (ClusterTopologyCheckedException ignored) {
                    U.warn(log, "Failed to send update request to backup node because it left grid: " +
                        req.nodeId());

                    mappings.remove(req.nodeId());
                }
                catch (IgniteCheckedException e) {
                    U.error(log, "Failed to send update request to backup node (did node leave the grid?): "
                        + req.nodeId(), e);

                    mappings.remove(req.nodeId());
                }
            }
        }

        checkComplete();

        // Send response right away if no ACKs from backup is required.
        // Backups will send ACKs anyway, future will be completed after all backups have replied.
        if (updateReq.writeSynchronizationMode() != FULL_SYNC)
            completionCb.apply(updateReq, updateRes);
    }

    /**
     * Callback for backup update response.
     *
     * @param nodeId Backup node ID.
     * @param updateRes Update response.
     */
    public void onResult(UUID nodeId, GridDhtAtomicUpdateResponse updateRes) {
        if (log.isDebugEnabled())
            log.debug("Received DHT atomic update future result [nodeId=" + nodeId + ", updateRes=" + updateRes + ']');

        if (updateRes.error() != null)
            this.updateRes.addFailedKeys(updateRes.failedKeys(), updateRes.error());

        if (!F.isEmpty(updateRes.nearEvicted())) {
            for (KeyCacheObject key : updateRes.nearEvicted()) {
                GridDhtCacheEntry entry = nearReadersEntries.get(key);

                try {
                    entry.removeReader(nodeId, updateRes.messageId());
                }
                catch (GridCacheEntryRemovedException e) {
                    if (log.isDebugEnabled())
                        log.debug("Entry with evicted reader was removed [entry=" + entry + ", err=" + e + ']');
                }
            }
        }

        mappings.remove(nodeId);

        checkComplete();
    }

    /**
     * Deferred update response.
     *
     * @param nodeId Backup node ID.
     */
    public void onResult(UUID nodeId) {
        if (log.isDebugEnabled())
            log.debug("Received deferred DHT atomic update future result [nodeId=" + nodeId + ']');

        mappings.remove(nodeId);

        checkComplete();
    }

    /**
     * Checks if all required responses are received.
     */
    private void checkComplete() {
        // Always wait for replies from all backups.
        if (mappings.isEmpty()) {
            if (log.isDebugEnabled())
                log.debug("Completing DHT atomic update future: " + this);

            onDone();
        }
    }

    /** {@inheritDoc} */
    @Override public String toString() {
        return S.toString(GridDhtAtomicUpdateFuture.class, this);
    }
}<|MERGE_RESOLUTION|>--- conflicted
+++ resolved
@@ -42,15 +42,8 @@
 /**
  * DHT atomic cache backup update future.
  */
-<<<<<<< HEAD
-public class GridDhtAtomicUpdateFuture extends GridFutureAdapter<Void> implements GridCacheAtomicFuture<Void> {
-    /** */
-    private static final long serialVersionUID = 0L;
-
-=======
-public class GridDhtAtomicUpdateFuture<K, V> extends GridFutureAdapter<Void>
-    implements GridCacheAtomicFuture<K, Void> {
->>>>>>> 1ef545a5
+public class GridDhtAtomicUpdateFuture extends GridFutureAdapter<Void>
+    implements GridCacheAtomicFuture<Void> {
     /** Logger reference. */
     private static final AtomicReference<IgniteLogger> logRef = new AtomicReference<>();
 
@@ -228,13 +221,8 @@
         for (ClusterNode node : dhtNodes) {
             UUID nodeId = node.id();
 
-<<<<<<< HEAD
-            if (!nodeId.equals(ctx.localNodeId())) {
+            if (!nodeId.equals(cctx.localNodeId())) {
                 GridDhtAtomicUpdateRequest updateReq = mappings.get(nodeId);
-=======
-            if (!nodeId.equals(cctx.localNodeId())) {
-                GridDhtAtomicUpdateRequest<K, V> updateReq = mappings.get(nodeId);
->>>>>>> 1ef545a5
 
                 if (updateReq == null) {
                     updateReq = new GridDhtAtomicUpdateRequest(
