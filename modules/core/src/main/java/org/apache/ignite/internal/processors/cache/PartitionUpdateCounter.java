--- conflicted
+++ resolved
@@ -103,15 +103,9 @@
     public void reset();
 
     /**
-<<<<<<< HEAD
-     * Reset the initial value to zero.
-     */
-    public void resetInitial();
-=======
      * Reset the initial counter value to zero.
      */
     public void resetInitialCounter();
->>>>>>> 100101cc
 
     /**
      * @param start Counter.
