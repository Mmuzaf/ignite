/*
 * Licensed to the Apache Software Foundation (ASF) under one or more
 * contributor license agreements.  See the NOTICE file distributed with
 * this work for additional information regarding copyright ownership.
 * The ASF licenses this file to You under the Apache License, Version 2.0
 * (the "License"); you may not use this file except in compliance with
 * the License.  You may obtain a copy of the License at
 *
 *      http://www.apache.org/licenses/LICENSE-2.0
 *
 * Unless required by applicable law or agreed to in writing, software
 * distributed under the License is distributed on an "AS IS" BASIS,
 * WITHOUT WARRANTIES OR CONDITIONS OF ANY KIND, either express or implied.
 * See the License for the specific language governing permissions and
 * limitations under the License.
 */

package org.apache.ignite.internal.processors.cache.persistence.tree;

import java.util.ArrayList;
import java.util.Arrays;
import java.util.Collections;
import java.util.Comparator;
import java.util.List;
import java.util.concurrent.atomic.AtomicBoolean;
import java.util.concurrent.atomic.AtomicLong;
import org.apache.ignite.IgniteCheckedException;
import org.apache.ignite.IgniteException;
import org.apache.ignite.IgniteSystemProperties;
import org.apache.ignite.failure.FailureContext;
import org.apache.ignite.failure.FailureType;
import org.apache.ignite.internal.IgniteInterruptedCheckedException;
import org.apache.ignite.internal.UnregisteredBinaryTypeException;
import org.apache.ignite.internal.UnregisteredClassException;
import org.apache.ignite.internal.pagemem.PageIdUtils;
import org.apache.ignite.internal.pagemem.PageMemory;
import org.apache.ignite.internal.pagemem.wal.IgniteWriteAheadLogManager;
import org.apache.ignite.internal.pagemem.wal.record.delta.FixCountRecord;
import org.apache.ignite.internal.pagemem.wal.record.delta.FixLeftmostChildRecord;
import org.apache.ignite.internal.pagemem.wal.record.delta.FixRemoveId;
import org.apache.ignite.internal.pagemem.wal.record.delta.InsertRecord;
import org.apache.ignite.internal.pagemem.wal.record.delta.MetaPageAddRootRecord;
import org.apache.ignite.internal.pagemem.wal.record.delta.MetaPageCutRootRecord;
import org.apache.ignite.internal.pagemem.wal.record.delta.MetaPageInitRootInlineRecord;
import org.apache.ignite.internal.pagemem.wal.record.delta.NewRootInitRecord;
import org.apache.ignite.internal.pagemem.wal.record.delta.RemoveRecord;
import org.apache.ignite.internal.pagemem.wal.record.delta.ReplaceRecord;
import org.apache.ignite.internal.pagemem.wal.record.delta.SplitExistingPageRecord;
import org.apache.ignite.internal.processors.cache.persistence.DataStructure;
import org.apache.ignite.internal.processors.cache.persistence.tree.io.BPlusIO;
import org.apache.ignite.internal.processors.cache.persistence.tree.io.BPlusInnerIO;
import org.apache.ignite.internal.processors.cache.persistence.tree.io.BPlusLeafIO;
import org.apache.ignite.internal.processors.cache.persistence.tree.io.BPlusMetaIO;
import org.apache.ignite.internal.processors.cache.persistence.tree.io.IOVersions;
import org.apache.ignite.internal.processors.cache.persistence.tree.io.PageIO;
import org.apache.ignite.internal.processors.cache.persistence.tree.reuse.LongListReuseBag;
import org.apache.ignite.internal.processors.cache.persistence.tree.reuse.ReuseBag;
import org.apache.ignite.internal.processors.cache.persistence.tree.reuse.ReuseList;
import org.apache.ignite.internal.processors.cache.persistence.tree.util.PageHandler;
import org.apache.ignite.internal.processors.cache.persistence.tree.util.PageHandlerWrapper;
import org.apache.ignite.internal.processors.failure.FailureProcessor;
import org.apache.ignite.internal.util.GridArrays;
import org.apache.ignite.internal.util.GridLongList;
import org.apache.ignite.internal.util.IgniteTree;
import org.apache.ignite.internal.util.lang.GridCursor;
import org.apache.ignite.internal.util.lang.GridTreePrinter;
import org.apache.ignite.internal.util.typedef.F;
import org.apache.ignite.internal.util.typedef.internal.S;
import org.apache.ignite.internal.util.typedef.internal.SB;
import org.apache.ignite.internal.util.typedef.internal.U;
import org.apache.ignite.lang.IgniteInClosure;
import org.jetbrains.annotations.Nullable;

import static org.apache.ignite.IgniteSystemProperties.IGNITE_BPLUS_TREE_LOCK_RETRIES;
import static org.apache.ignite.internal.processors.cache.persistence.tree.BPlusTree.Bool.DONE;
import static org.apache.ignite.internal.processors.cache.persistence.tree.BPlusTree.Bool.FALSE;
import static org.apache.ignite.internal.processors.cache.persistence.tree.BPlusTree.Bool.READY;
import static org.apache.ignite.internal.processors.cache.persistence.tree.BPlusTree.Bool.TRUE;
import static org.apache.ignite.internal.processors.cache.persistence.tree.BPlusTree.Result.FOUND;
import static org.apache.ignite.internal.processors.cache.persistence.tree.BPlusTree.Result.GO_DOWN;
import static org.apache.ignite.internal.processors.cache.persistence.tree.BPlusTree.Result.GO_DOWN_X;
import static org.apache.ignite.internal.processors.cache.persistence.tree.BPlusTree.Result.NOT_FOUND;
import static org.apache.ignite.internal.processors.cache.persistence.tree.BPlusTree.Result.RETRY;
import static org.apache.ignite.internal.processors.cache.persistence.tree.BPlusTree.Result.RETRY_ROOT;

/**
 * Abstract B+Tree.
 */
@SuppressWarnings({"RedundantThrowsDeclaration", "ConstantValueVariableUse"})
public abstract class BPlusTree<L, T extends L> extends DataStructure implements IgniteTree<L, T> {
    /** */
    private static final Object[] EMPTY = {};

    /** Wrapper for tree pages operations. Noop by default. Override for test purposes. */
    public static volatile PageHandlerWrapper<Result> pageHndWrapper = (tree, hnd) -> hnd;

    /** */
    private static volatile boolean interrupted;

    /** */
    private static final int IGNITE_BPLUS_TREE_LOCK_RETRIES_DEFAULT = 1000;

    /** */
    private static final int LOCK_RETRIES = IgniteSystemProperties.getInteger(
        IGNITE_BPLUS_TREE_LOCK_RETRIES, IGNITE_BPLUS_TREE_LOCK_RETRIES_DEFAULT);

    /** */
    private final AtomicBoolean destroyed = new AtomicBoolean(false);

    /** */
    private final String name;

    /** */
    private final float minFill;

    /** */
    private final float maxFill;

    /** */
    protected final long metaPageId;

    /** */
    private boolean canGetRowFromInner;

    /** */
    private IOVersions<? extends BPlusInnerIO<L>> innerIos;

    /** */
    private IOVersions<? extends BPlusLeafIO<L>> leafIos;

    /** */
    private final AtomicLong globalRmvId;

    /** */
    private volatile TreeMetaData treeMeta;

    /** Failure processor. */
    private final FailureProcessor failureProcessor;

    /** */
    private final GridTreePrinter<Long> treePrinter = new GridTreePrinter<Long>() {
        /** */
        private boolean keys = true;

        /** {@inheritDoc} */
        @Override protected List<Long> getChildren(final Long pageId) {
            if (pageId == null || pageId == 0L)
                return null;

            try {
                long page = acquirePage(pageId);

                try {
                    long pageAddr = readLock(pageId, page); // No correctness guaranties.

                    if (pageAddr == 0)
                        return null;

                    try {
                        BPlusIO io = io(pageAddr);

                        if (io.isLeaf())
                            return Collections.emptyList();

                        int cnt = io.getCount(pageAddr);

                        assert cnt >= 0 : cnt;

                        List<Long> res;

                        if (cnt > 0) {
                            res = new ArrayList<>(cnt + 1);

                            for (int i = 0; i < cnt; i++)
                                res.add(inner(io).getLeft(pageAddr, i));

                            res.add(inner(io).getRight(pageAddr, cnt - 1));
                        }
                        else {
                            long left = inner(io).getLeft(pageAddr, 0);

                            res = left == 0 ? Collections.<Long>emptyList() : Collections.singletonList(left);
                        }

                        return res;
                    }
                    finally {
                        readUnlock(pageId, page, pageAddr);
                    }
                }
                finally {
                    releasePage(pageId, page);
                }
            }
            catch (IgniteCheckedException ignored) {
                throw new AssertionError("Can not acquire page.");
            }
        }

        /** {@inheritDoc} */
        @Override protected String formatTreeNode(final Long pageId) {
            if (pageId == null)
                return ">NPE<";

            if (pageId == 0L)
                return "<Zero>";

            try {
                long page = acquirePage(pageId);
                try {
                    long pageAddr = readLock(pageId, page); // No correctness guaranties.
                    if (pageAddr == 0)
                        return "<Obsolete>";

                    try {
                        BPlusIO<L> io = io(pageAddr);

                        return printPage(io, pageAddr, keys);
                    }
                    finally {
                        readUnlock(pageId, page, pageAddr);
                    }
                }
                finally {
                    releasePage(pageId, page);
                }
            }
            catch (IgniteCheckedException e) {
                throw new IllegalStateException(e);
            }
        }
    };

    /** */
    private final PageHandler<Get, Result> askNeighbor;

    /**
     *
     */
    private class AskNeighbor extends GetPageHandler<Get> {
        /** {@inheritDoc} */
        @Override public Result run0(long pageId, long page, long pageAddr, BPlusIO<L> io, Get g, int isBack) {
            assert !io.isLeaf(); // Inner page.

            boolean back = isBack == TRUE.ordinal();

            long res = doAskNeighbor(io, pageAddr, back);

            if (back) {
                if (io.getForward(pageAddr) != g.backId) // See how g.backId is setup in removeDown for this check.
                    return RETRY;

                g.backId(res);
            }
            else {
                assert isBack == FALSE.ordinal() : isBack;

                g.fwdId(res);
            }

            return FOUND;
        }
    }

    /** */
    private final PageHandler<Get, Result> search;

    /**
     *
     */
    public class Search extends GetPageHandler<Get> {
        /** {@inheritDoc} */
        @Override public Result run0(long pageId, long page, long pageAddr, BPlusIO<L> io, Get g, int lvl)
            throws IgniteCheckedException {
            // Check the triangle invariant.
            if (io.getForward(pageAddr) != g.fwdId)
                return RETRY;

            boolean needBackIfRouting = g.backId != 0;

            g.backId(0L); // Usually we'll go left down and don't need it.

            int cnt = io.getCount(pageAddr);

            int idx;

            if (g.findLast)
                idx = io.isLeaf() ? cnt - 1 : -cnt - 1; // (-cnt - 1) mimics not_found result of findInsertionPoint
                // in case of cnt = 0 we end up in 'not found' branch below with idx being 0 after fix() adjustment
            else
                idx = findInsertionPoint(lvl, io, pageAddr, 0, cnt, g.row, g.shift);

            boolean found = idx >= 0;

            if (found) { // Found exact match.
                assert g.getClass() != GetCursor.class;

                if (g.found(io, pageAddr, idx, lvl))
                    return FOUND;

                // Else we need to reach leaf page, go left down.
            }
            else {
                idx = fix(idx);

                if (g.notFound(io, pageAddr, idx, lvl)) // No way down, stop here.
                    return NOT_FOUND;
            }

            assert !io.isLeaf() : io;

            // If idx == cnt then we go right down, else left down: getLeft(cnt) == getRight(cnt - 1).
            g.pageId(inner(io).getLeft(pageAddr, idx));

            // If we see the tree in consistent state, then our right down page must be forward for our left down page,
            // we need to setup fwdId and/or backId to be able to check this invariant on lower level.
            if (idx < cnt) {
                // Go left down here.
                g.fwdId(inner(io).getRight(pageAddr, idx));
            }
            else {
                // Go right down here or it is an empty branch.
                assert idx == cnt;

                // Here child's forward is unknown to us (we either go right or it is an empty "routing" page),
                // need to ask our forward about the child's forward (it must be leftmost child of our forward page).
                // This is ok from the locking standpoint because we take all locks in the forward direction.
                long fwdId = io.getForward(pageAddr);

                // Setup fwdId.
                if (fwdId == 0)
                    g.fwdId(0L);
                else {
                    // We can do askNeighbor on forward page here because we always take locks in forward direction.
                    Result res = askNeighbor(fwdId, g, false);

                    if (res != FOUND)
                        return res; // Retry.
                }

                // Setup backId.
                if (cnt != 0) // It is not a routing page and we are going to the right, can get backId here.
                    g.backId(inner(io).getLeft(pageAddr, cnt - 1));
                else if (needBackIfRouting) {
                    // Can't get backId here because of possible deadlock and it is only needed for remove operation.
                    return GO_DOWN_X;
                }
            }

            return GO_DOWN;
        }
    }

    /** */
    private final PageHandler<Put, Result> replace;

    /**
     *
     */
    public class Replace extends GetPageHandler<Put> {
        /** {@inheritDoc} */
        @SuppressWarnings("unchecked")
        @Override public Result run0(long pageId, long page, long pageAddr, BPlusIO<L> io, Put p, int lvl)
            throws IgniteCheckedException  {
            // Check the triangle invariant.
            if (io.getForward(pageAddr) != p.fwdId)
                return RETRY;

            assert p.btmLvl == 0 : "split is impossible with replace";

            final int cnt = io.getCount(pageAddr);
            final int idx = findInsertionPoint(lvl, io, pageAddr, 0, cnt, p.row, 0);

            if (idx < 0) // Not found, split or merge happened.
                return RETRY;

            // Replace link at idx with new one.
            // Need to read link here because `p.finish()` will clear row.
            L newRow = p.row;

            // Detach the old row if we are on a leaf page.
            if (lvl == 0) {
                assert p.oldRow == null; // The old row must be set only once.

                // Inner replace state must be consistent by the end of the operation.
                assert p.needReplaceInner == FALSE || p.needReplaceInner == DONE : p.needReplaceInner;

                // Need to replace inner key if now we are replacing the rightmost row and have a forward page.
                if (canGetRowFromInner && idx + 1 == cnt && p.fwdId != 0L && p.needReplaceInner == FALSE) {
                    // Can happen only for invoke, otherwise inner key must be replaced on the way down.
                    assert p.invoke != null;

                    // We need to restart the operation from root to perform inner replace.
                    // On the second pass we will not get here (will avoid infinite loop) because
                    // needReplaceInner will be DONE or our key will not be the rightmost anymore.
                    return RETRY_ROOT;
                }

                // Get old row in leaf page to reduce contention at upper level.
                p.oldRow = p.needOld ? getRow(io, pageAddr, idx) : (T)Boolean.TRUE;

                p.finish();
            }

            boolean needWal = needWalDeltaRecord(pageId, page, null);

            byte[] newRowBytes = io.store(pageAddr, idx, newRow, null, needWal);

            if (needWal)
                wal.log(new ReplaceRecord<>(grpId, pageId, io, newRowBytes, idx));

            return FOUND;
        }
    }

    /** */
    private final PageHandler<Put, Result> insert;

    /**
     *
     */
    public class Insert extends GetPageHandler<Put> {
        /** {@inheritDoc} */
        @Override public Result run0(long pageId, long page, long pageAddr, BPlusIO<L> io, Put p, int lvl)
            throws IgniteCheckedException {
            assert p.btmLvl == lvl : "we must always insert at the bottom level: " + p.btmLvl + " " + lvl;

            // Check triangle invariant.
            if (io.getForward(pageAddr) != p.fwdId)
                return RETRY;

            int cnt = io.getCount(pageAddr);
            int idx = findInsertionPoint(lvl, io, pageAddr, 0, cnt, p.row, 0);

            if (idx >= 0) // We do not support concurrent put of the same key.
                throw new IllegalStateException("Duplicate row in index.");

            idx = fix(idx);

            // Do insert.
            L moveUpRow = p.insert(pageId, page, pageAddr, io, idx, lvl);

            // Check if split happened.
            if (moveUpRow != null) {
                p.btmLvl++; // Get high.
                p.row = moveUpRow;

                if (p.invoke != null)
                    p.invoke.row = moveUpRow;

                // Here forward page can't be concurrently removed because we keep write lock on tail which is the only
                // page who knows about the forward page, because it was just produced by split.
                p.rightId = io.getForward(pageAddr);
                p.tail(pageId, page, pageAddr);

                assert p.rightId != 0;
            }
            else
                p.finish();

            return FOUND;
        }
    }

    /** */
    private final PageHandler<Remove, Result> rmvFromLeaf;

    /**
     *
     */
    private class RemoveFromLeaf extends GetPageHandler<Remove> {
        /** {@inheritDoc} */
        @Override public Result run0(long leafId, long leafPage, long leafAddr, BPlusIO<L> io, Remove r, int lvl)
            throws IgniteCheckedException {
            assert lvl == 0 : lvl; // Leaf.

            // Check the triangle invariant.
            if (io.getForward(leafAddr) != r.fwdId)
                return RETRY;

            final int cnt = io.getCount(leafAddr);

            assert cnt <= Short.MAX_VALUE: cnt;

            int idx = findInsertionPoint(lvl, io, leafAddr, 0, cnt, r.row, 0);

            if (idx < 0)
                return RETRY; // We've found exact match on search but now it's gone.

            assert idx >= 0 && idx < cnt: idx;

            // Need to do inner replace when we remove the rightmost element and the leaf have no forward page,
            // i.e. it is not the rightmost leaf of the tree.
            boolean needReplaceInner = canGetRowFromInner && idx == cnt - 1 && io.getForward(leafAddr) != 0;

            // !!! Before modifying state we have to make sure that we will not go for retry.

            // We may need to replace inner key or want to merge this leaf with sibling after the remove -> keep lock.
            if (needReplaceInner ||
                // We need to make sure that we have back or forward to be able to merge.
                ((r.fwdId != 0 || r.backId != 0) && mayMerge(cnt - 1, io.getMaxCount(leafAddr, pageSize())))) {
                // If we have backId then we've already locked back page, nothing to do here.
                if (r.fwdId != 0 && r.backId == 0) {
                    Result res = r.lockForward(0);

                    if (res != FOUND) {
                        assert r.tail == null;

                        return res; // Retry.
                    }

                    assert r.tail != null; // We've just locked forward page.
                }

                // Retry must reset these fields when we release the whole branch without remove.
                assert r.needReplaceInner == FALSE: "needReplaceInner";
                assert r.needMergeEmptyBranch == FALSE: "needMergeEmptyBranch";

                if (cnt == 1) // It was the last element on the leaf.
                    r.needMergeEmptyBranch = TRUE;

                if (needReplaceInner)
                    r.needReplaceInner = TRUE;

                Tail<L> t = r.addTail(leafId, leafPage, leafAddr, io, 0, Tail.EXACT);

                t.idx = (short)idx;

                // We will do the actual remove only when we made sure that
                // we've locked the whole needed branch correctly.
                return FOUND;
            }

            r.removeDataRowFromLeaf(leafId, leafPage, leafAddr, null, io, cnt, idx);

            return FOUND;
        }
    }

    /** */
    private final PageHandler<Remove, Result> lockBackAndRmvFromLeaf;

    /**
     *
     */
    private class LockBackAndRmvFromLeaf extends GetPageHandler<Remove> {
        /** {@inheritDoc} */
        @Override protected Result run0(long backId, long backPage, long backAddr, BPlusIO<L> io, Remove r, int lvl)
            throws IgniteCheckedException {
            // Check that we have consistent view of the world.
            if (io.getForward(backAddr) != r.pageId)
                return RETRY;

            // Correct locking order: from back to forward.
            Result res = r.doRemoveFromLeaf();

            // Keep locks on back and leaf pages for subsequent merges.
            if (res == FOUND && r.tail != null)
                r.addTail(backId, backPage, backAddr, io, lvl, Tail.BACK);

            return res;
        }
    }

    /** */
    private final PageHandler<Remove, Result> lockBackAndTail;

    /**
     *
     */
    private class LockBackAndTail extends GetPageHandler<Remove> {
        /** {@inheritDoc} */
        @Override public Result run0(long backId, long backPage, long backAddr, BPlusIO<L> io, Remove r, int lvl)
            throws IgniteCheckedException {
            // Check that we have consistent view of the world.
            if (io.getForward(backAddr) != r.pageId)
                return RETRY;

            // Correct locking order: from back to forward.
            Result res = r.doLockTail(lvl);

            if (res == FOUND)
                r.addTail(backId, backPage, backAddr, io, lvl, Tail.BACK);

            return res;
        }
    }

    /** */
    private final PageHandler<Remove, Result> lockTailForward;

    /**
     *
     */
    private class LockTailForward extends GetPageHandler<Remove> {
        /** {@inheritDoc} */
        @Override protected Result run0(long pageId, long page, long pageAddr, BPlusIO<L> io, Remove r, int lvl)
            throws IgniteCheckedException {
            r.addTail(pageId, page, pageAddr, io, lvl, Tail.FORWARD);

            return FOUND;
        }
    }

    /** */
    private final PageHandler<Remove, Result> lockTail;

    /**
     *
     */
    private class LockTail extends GetPageHandler<Remove> {
        /** {@inheritDoc} */
        @Override public Result run0(long pageId, long page, long pageAddr, BPlusIO<L> io, Remove r, int lvl)
            throws IgniteCheckedException {
            assert lvl > 0 : lvl; // We are not at the bottom.

            // Check that we have a correct view of the world.
            if (io.getForward(pageAddr) != r.fwdId)
                return RETRY;

            // We don't have a back page, need to lock our forward and become a back for it.
            if (r.fwdId != 0 && r.backId == 0) {
                Result res = r.lockForward(lvl);

                if (res != FOUND)
                    return res; // Retry.
            }

            r.addTail(pageId, page, pageAddr, io, lvl, Tail.EXACT);

            return FOUND;
        }
    }

    /** */
    private final PageHandler<Void, Bool> cutRoot = new CutRoot();

    /**
     *
     */
    private class CutRoot extends PageHandler<Void, Bool> {
        /** {@inheritDoc} */
        @Override public Bool run(int cacheId, long metaId, long metaPage, long metaAddr, PageIO iox, Boolean walPlc, Void ignore, int lvl)
            throws IgniteCheckedException {
            // Safe cast because we should never recycle meta page until the tree is destroyed.
            BPlusMetaIO io = (BPlusMetaIO)iox;

            assert lvl == io.getRootLevel(metaAddr); // Can drop only root.

            io.cutRoot(metaAddr, pageSize());

            if (needWalDeltaRecord(metaId, metaPage, walPlc))
                wal.log(new MetaPageCutRootRecord(cacheId, metaId));

            int newLvl = lvl - 1;

            assert io.getRootLevel(metaAddr) == newLvl;

            treeMeta = new TreeMetaData(newLvl, io.getFirstPageId(metaAddr, newLvl));

            return TRUE;
        }
    }

    /** */
    private final PageHandler<Long, Bool> addRoot = new AddRoot();

    /**
     *
     */
    private class AddRoot extends PageHandler<Long, Bool> {
        /** {@inheritDoc} */
        @Override public Bool run(int cacheId, long metaId, long metaPage, long pageAddr, PageIO iox, Boolean walPlc, Long rootPageId, int lvl)
            throws IgniteCheckedException {
            assert rootPageId != null;

            // Safe cast because we should never recycle meta page until the tree is destroyed.
            BPlusMetaIO io = (BPlusMetaIO)iox;

            assert lvl == io.getLevelsCount(pageAddr);

            io.addRoot(pageAddr, rootPageId, pageSize());

            if (needWalDeltaRecord(metaId, metaPage, walPlc))
                wal.log(new MetaPageAddRootRecord(cacheId, metaId, rootPageId));

            assert io.getRootLevel(pageAddr) == lvl;
            assert io.getFirstPageId(pageAddr, lvl) == rootPageId;

            treeMeta = new TreeMetaData(lvl, rootPageId);

            return TRUE;
        }
    }

    /** */
    private final PageHandler<Long, Bool> initRoot = new InitRoot();

    /**
     *
     */
    private class InitRoot extends PageHandler<Long, Bool> {
        /** {@inheritDoc} */
        @Override public Bool run(int cacheId, long metaId, long metaPage, long pageAddr, PageIO iox, Boolean walPlc, Long rootId, int inlineSize)
            throws IgniteCheckedException {
            assert rootId != null;

            // Safe cast because we should never recycle meta page until the tree is destroyed.
            BPlusMetaIO io = (BPlusMetaIO)iox;

            io.initRoot(pageAddr, rootId, pageSize());
            io.setInlineSize(pageAddr, inlineSize);

            if (needWalDeltaRecord(metaId, metaPage, walPlc))
                wal.log(new MetaPageInitRootInlineRecord(cacheId, metaId, rootId, inlineSize));

            assert io.getRootLevel(pageAddr) == 0;
            assert io.getFirstPageId(pageAddr, 0) == rootId;

            treeMeta = new TreeMetaData(0, rootId);

            return TRUE;
        }
    }

    /**
     * @param name Tree name.
     * @param cacheId Cache ID.
     * @param pageMem Page memory.
     * @param wal Write ahead log manager.
     * @param globalRmvId Remove ID.
     * @param metaPageId Meta page ID.
     * @param reuseList Reuse list.
     * @param innerIos Inner IO versions.
     * @param leafIos Leaf IO versions.
     * @param failureProcessor if the tree is corrupted.
     * @throws IgniteCheckedException If failed.
     */
    protected BPlusTree(
        String name,
        int cacheId,
        PageMemory pageMem,
        IgniteWriteAheadLogManager wal,
        AtomicLong globalRmvId,
        long metaPageId,
        ReuseList reuseList,
        IOVersions<? extends BPlusInnerIO<L>> innerIos,
        IOVersions<? extends BPlusLeafIO<L>> leafIos,
        @Nullable FailureProcessor failureProcessor
    ) throws IgniteCheckedException {
        this(name, cacheId, pageMem, wal, globalRmvId, metaPageId, reuseList, failureProcessor);
        setIos(innerIos, leafIos);
    }

    /**
     * @param name Tree name.
     * @param cacheId Cache ID.
     * @param pageMem Page memory.
     * @param wal Write ahead log manager.
     * @param globalRmvId Remove ID.
     * @param metaPageId Meta page ID.
     * @param reuseList Reuse list.
     * @param failureProcessor if the tree is corrupted.
     * @throws IgniteCheckedException If failed.
     */
    protected BPlusTree(
        String name,
        int cacheId,
        PageMemory pageMem,
        IgniteWriteAheadLogManager wal,
        AtomicLong globalRmvId,
        long metaPageId,
        ReuseList reuseList,
        @Nullable FailureProcessor failureProcessor
    ) throws IgniteCheckedException {
        super(cacheId, pageMem, wal);

        assert !F.isEmpty(name);

        // TODO make configurable: 0 <= minFill <= maxFill <= 1
        minFill = 0f; // Testing worst case when merge happens only on empty page.
        maxFill = 0f; // Avoiding random effects on testing.

        assert metaPageId != 0L;

        this.metaPageId = metaPageId;
        this.name = name;
        this.reuseList = reuseList;
        this.globalRmvId = globalRmvId;
        this.failureProcessor = failureProcessor;

        // Initialize page handlers.
        askNeighbor = (PageHandler<Get, Result>) pageHndWrapper.wrap(this, new AskNeighbor());
        search = (PageHandler<Get, Result>) pageHndWrapper.wrap(this, new Search());
        lockTail = (PageHandler<Remove, Result>) pageHndWrapper.wrap(this, new LockTail());
        lockTailForward = (PageHandler<Remove, Result>) pageHndWrapper.wrap(this, new LockTailForward());
        lockBackAndTail = (PageHandler<Remove, Result>) pageHndWrapper.wrap(this, new LockBackAndTail());
        lockBackAndRmvFromLeaf = (PageHandler<Remove, Result>) pageHndWrapper.wrap(this, new LockBackAndRmvFromLeaf());
        rmvFromLeaf = (PageHandler<Remove, Result>) pageHndWrapper.wrap(this, new RemoveFromLeaf());
        insert = (PageHandler<Put, Result>) pageHndWrapper.wrap(this, new Insert());
        replace = (PageHandler<Put, Result>) pageHndWrapper.wrap(this, new Replace());
    }

    /**
     * @param innerIos Inner IO versions.
     * @param leafIos Leaf IO versions.
     */
    protected void setIos(IOVersions<? extends BPlusInnerIO<L>> innerIos,
        IOVersions<? extends BPlusLeafIO<L>> leafIos) {
        assert innerIos != null;
        assert leafIos != null;

        this.canGetRowFromInner = innerIos.latest().canGetRow(); // TODO refactor
        this.innerIos = innerIos;
        this.leafIos = leafIos;
    }

    /**
     * @return Tree name.
     */
    public final String getName() {
        return name;
    }

    /**
     * Initialize new tree.
     *
     * @param initNew {@code True} if new tree should be created.
     * @throws IgniteCheckedException If failed.
     */
    protected final void initTree(boolean initNew) throws IgniteCheckedException {
        initTree(initNew, 0);
    }

    /**
     * Initialize new tree.
     *
     * @param initNew {@code True} if new tree should be created.
     * @param inlineSize Inline size.
     * @throws IgniteCheckedException If failed.
     */
    protected final void initTree(boolean initNew, int inlineSize) throws IgniteCheckedException {
        if (initNew) {
            // Allocate the first leaf page, it will be our root.
            long rootId = allocatePage(null);

            init(rootId, latestLeafIO());

            // Initialize meta page with new root page.
            Bool res = write(metaPageId, initRoot, BPlusMetaIO.VERSIONS.latest(), rootId, inlineSize, FALSE);

            assert res == TRUE: res;

            assert treeMeta != null;
        }
    }

    /**
     * @return Tree meta data.
     * @throws IgniteCheckedException If failed.
     */
    private TreeMetaData treeMeta() throws IgniteCheckedException {
        TreeMetaData meta0 = treeMeta;

        if (meta0 != null)
            return meta0;

        final long metaPage = acquirePage(metaPageId);
        try {
            long pageAddr = readLock(metaPageId, metaPage); // Meta can't be removed.

            assert pageAddr != 0 : "Failed to read lock meta page [metaPageId=" +
                U.hexLong(metaPageId) + ']';

            try {
                BPlusMetaIO io = BPlusMetaIO.VERSIONS.forPage(pageAddr);

                int rootLvl = io.getRootLevel(pageAddr);
                long rootId = io.getFirstPageId(pageAddr, rootLvl);

                treeMeta = meta0 = new TreeMetaData(rootLvl, rootId);
            }
            finally {
                readUnlock(metaPageId, metaPage, pageAddr);
            }
        }
        finally {
            releasePage(metaPageId, metaPage);
        }

        return meta0;
    }

    /**
     * @return Root level.
     * @throws IgniteCheckedException If failed.
     */
    private int getRootLevel() throws IgniteCheckedException {
        TreeMetaData meta0 = treeMeta();

        assert meta0 != null;

        return meta0.rootLvl;
    }

    /**
     * @param metaId Meta page ID.
     * @param metaPage Meta page pointer.
     * @param lvl Level, if {@code 0} then it is a bottom level, if negative then root.
     * @return Page ID.
     */
    private long getFirstPageId(long metaId, long metaPage, int lvl) {
        long pageAddr = readLock(metaId, metaPage); // Meta can't be removed.

        try {
            BPlusMetaIO io = BPlusMetaIO.VERSIONS.forPage(pageAddr);

            if (lvl < 0)
                lvl = io.getRootLevel(pageAddr);

            if (lvl >= io.getLevelsCount(pageAddr))
                return 0;

            return io.getFirstPageId(pageAddr, lvl);
        }
        finally {
            readUnlock(metaId, metaPage, pageAddr);
        }
    }

    /**
     * @param upper Upper bound.
     * @param c Filter closure.
     * @param x Implementation specific argument, {@code null} always means that we need to return full detached data row.
     * @return Cursor.
     * @throws IgniteCheckedException If failed.
     */
    private GridCursor<T> findLowerUnbounded(L upper, TreeRowClosure<L, T> c, Object x) throws IgniteCheckedException {
        ForwardCursor cursor = new ForwardCursor(null, upper, c, x);

        long firstPageId;

        long metaPage = acquirePage(metaPageId);
        try  {
            firstPageId = getFirstPageId(metaPageId, metaPage, 0); // Level 0 is always at the bottom.
        }
        finally {
            releasePage(metaPageId, metaPage);
        }

        long firstPage = acquirePage(firstPageId);

        try {
            long pageAddr = readLock(firstPageId, firstPage); // We always merge pages backwards, the first page is never removed.

            try {
                cursor.init(pageAddr, io(pageAddr), -1);
            }
            finally {
                readUnlock(firstPageId, firstPage, pageAddr);
            }
        }
        finally {
            releasePage(firstPageId, firstPage);
        }

        return cursor;
    }

    /**
     * Check if the tree is getting destroyed.
     */
    private void checkDestroyed() {
        if (destroyed.get())
            throw new IllegalStateException("Tree is being concurrently destroyed: " + getName());
    }

    /** {@inheritDoc} */
    @Override public GridCursor<T> find(L lower, L upper) throws IgniteCheckedException {
        return find(lower, upper, null);
    }

    /** {@inheritDoc} */
<<<<<<< HEAD
    @Override public final GridCursor<T> find(L lower, L upper, Object x) throws IgniteCheckedException {
=======
    public final GridCursor<T> find(L lower, L upper, Object x) throws IgniteCheckedException {
        return find(lower, upper, null, x);
    }

    /**
     * @param lower Lower bound inclusive or {@code null} if unbounded.
     * @param upper Upper bound inclusive or {@code null} if unbounded.
     * @param c Filter closure.
     * @param x Implementation specific argument, {@code null} always means that we need to return full detached data row.
     * @return Cursor.
     * @throws IgniteCheckedException If failed.
     */
    public final GridCursor<T> find(L lower, L upper, TreeRowClosure<L, T> c, Object x) throws IgniteCheckedException {
>>>>>>> 2108b3b8
        checkDestroyed();

        try {
            if (lower == null)
                return findLowerUnbounded(upper, c, x);

            ForwardCursor cursor = new ForwardCursor(lower, upper, c, x);

            cursor.find();

            return cursor;
        }
        catch (IgniteCheckedException e) {
            throw new IgniteCheckedException("Runtime failure on bounds: [lower=" + lower + ", upper=" + upper + "]", e);
        }
        catch (RuntimeException | AssertionError e) {
            throw new CorruptedTreeException("Runtime failure on bounds: [lower=" + lower + ", upper=" + upper + "]", e);
        }
        finally {
            checkDestroyed();
        }
    }

    /**
     * @param lower Lower bound inclusive.
     * @param upper Upper bound inclusive.
     * @param c Closure applied for all found items, iteration is stopped if closure returns {@code false}.
     * @throws IgniteCheckedException If failed.
     */
    public void iterate(L lower, L upper, TreeRowClosure<L, T> c) throws IgniteCheckedException {
        checkDestroyed();

        try {
            ClosureCursor cursor = new ClosureCursor(lower, upper, c);

            cursor.iterate();
        }
        catch (IgniteCheckedException e) {
            throw new IgniteCheckedException("Runtime failure on bounds: [lower=" + lower + ", upper=" + upper + "]", e);
        }
        catch (RuntimeException e) {
            throw new IgniteException("Runtime failure on bounds: [lower=" + lower + ", upper=" + upper + "]", e);
        }
        catch (AssertionError e) {
            throw new AssertionError("Assertion error on bounds: [lower=" + lower + ", upper=" + upper + "]", e);
        }
        finally {
            checkDestroyed();
        }
    }

    /**
     * @param lower Lower bound inclusive.
     * @param upper Upper bound inclusive.
     * @param c Closure applied for all found items.
     * @throws IgniteCheckedException If failed.
     */
    public void visit(L lower, L upper, TreeVisitorClosure<L, T> c) throws IgniteCheckedException {
        checkDestroyed();

        try {
           new TreeVisitor(lower, upper, c).visit();
        }
        catch (IgniteCheckedException e) {
            throw new IgniteCheckedException("Runtime failure on bounds: [lower=" + lower + ", upper=" + upper + "]", e);
        }
        catch (RuntimeException e) {
            throw new IgniteException("Runtime failure on bounds: [lower=" + lower + ", upper=" + upper + "]", e);
        }
        catch (AssertionError e) {
            throw new AssertionError("Assertion error on bounds: [lower=" + lower + ", upper=" + upper + "]", e);
        }
        finally {
            checkDestroyed();
        }
    }

    /** {@inheritDoc} */
    @Override public T findFirst() throws IgniteCheckedException {
        return findFirst(null);
    }

    /**
     * Returns a value mapped to the lowest key, or {@code null} if tree is empty or no entry matches the passed filter.
     * @param filter Filter closure.
     * @return Value.
     * @throws IgniteCheckedException If failed.
     */
    public T findFirst(TreeRowClosure<L, T> filter) throws IgniteCheckedException {
        checkDestroyed();

        try {
            for (;;) {
                long curPageId;

                long metaPage = acquirePage(metaPageId);

                try {
                    curPageId = getFirstPageId(metaPageId, metaPage, 0); // Level 0 is always at the bottom.
                }
                finally {
                    releasePage(metaPageId, metaPage);
                }

                long curPage = acquirePage(curPageId);
                try {
                    long curPageAddr = readLock(curPageId, curPage);

                    if (curPageAddr == 0)
                        continue; // The first page has gone: restart scan.

                    try {
                        BPlusIO<L> io = io(curPageAddr);

                        assert io.isLeaf();

                        for (;;) {
                            int cnt = io.getCount(curPageAddr);

                            for (int i = 0; i < cnt; ++i) {
                                if (filter == null || filter.apply(this, io, curPageAddr, i))
                                    return getRow(io, curPageAddr, i);
                            }

                            long nextPageId = io.getForward(curPageAddr);

                            if (nextPageId == 0)
                                return null;

                            long nextPage = acquirePage(nextPageId);

                            try {
                                long nextPageAddr = readLock(nextPageId, nextPage);

                                // In the current implementation the next page can't change when the current page is locked.
                                assert nextPageAddr != 0 : nextPageAddr;

                                try {
                                    long pa = curPageAddr;
                                    curPageAddr = 0; // Set to zero to avoid double unlocking in finalizer.

                                    readUnlock(curPageId, curPage, pa);

                                    long p = curPage;
                                    curPage = 0; // Set to zero to avoid double release in finalizer.

                                    releasePage(curPageId, p);

                                    curPageId = nextPageId;
                                    curPage = nextPage;
                                    curPageAddr = nextPageAddr;

                                    nextPage = 0;
                                    nextPageAddr = 0;
                                }
                                finally {
                                    if (nextPageAddr != 0)
                                        readUnlock(nextPageId, nextPage, nextPageAddr);
                                }
                            }
                            finally {
                                if (nextPage != 0)
                                    releasePage(nextPageId, nextPage);
                            }
                        }
                    }
                    finally {
                        if (curPageAddr != 0)
                            readUnlock(curPageId, curPage, curPageAddr);
                    }
                }
                finally {
                    if (curPage != 0)
                        releasePage(curPageId, curPage);
                }
            }
        }
        catch (IgniteCheckedException e) {
            throw new IgniteCheckedException("Runtime failure on first row lookup", e);
        }
        catch (RuntimeException | AssertionError e) {
            throw new CorruptedTreeException("Runtime failure on first row lookup", e);
        }
        finally {
            checkDestroyed();
        }
    }

    /** {@inheritDoc} */
    @SuppressWarnings("unchecked")
    @Override public T findLast() throws IgniteCheckedException {
        return findLast(null);
    }

    /**
     * Returns a value mapped to the greatest key, or {@code null} if tree is empty or no entry matches the passed filter.
     * @param c Filter closure.
     * @return Value.
     * @throws IgniteCheckedException If failed.
     */
    public T findLast(final TreeRowClosure<L, T> c) throws IgniteCheckedException {
        checkDestroyed();

        try {
            if (c == null) {
                GetOne g = new GetOne(null, null, null, true);
                doFind(g);

                return (T)g.row;
            } else
                return new GetLast(c).find();
        }
        catch (IgniteCheckedException e) {
            throw new IgniteCheckedException("Runtime failure on last row lookup", e);
        }
        catch (RuntimeException | AssertionError e) {
            throw new IgniteException("Runtime failure on last row lookup", e);
        }
        finally {
            checkDestroyed();
        }
    }

    /**
     * @param row Lookup row for exact match.
     * @param x Implementation specific argument, {@code null} always means that we need to return full detached data row.
     * @return Found result or {@code null}
     * @throws IgniteCheckedException If failed.
     */
    public final <R> R findOne(L row, Object x) throws IgniteCheckedException {
        return findOne(row, null, x);
    }

    /**
     * @param row Lookup row for exact match.
     * @param x Implementation specific argument, {@code null} always means that we need to return full detached data row.
     * @return Found result or {@code null}.
     * @throws IgniteCheckedException If failed.
     */
    @SuppressWarnings("unchecked")
    public final <R> R findOne(L row, TreeRowClosure<L, T> c, Object x) throws IgniteCheckedException {
        checkDestroyed();

        try {
            GetOne g = new GetOne(row, c, x, false);

            doFind(g);

            return (R)g.row;
        }
        catch (IgniteCheckedException e) {
            throw new IgniteCheckedException("Runtime failure on lookup row: " + row, e);
        }
        catch (RuntimeException | AssertionError e) {
            throw new CorruptedTreeException("Runtime failure on lookup row: " + row, e);
        }
        finally {
            checkDestroyed();
        }
    }

    /**
     * @param row Lookup row for exact match.
     * @return Found row.
     * @throws IgniteCheckedException If failed.
     */
    @SuppressWarnings("unchecked")
    @Override public final T findOne(L row) throws IgniteCheckedException {
        return findOne(row, null, null);
    }

    /**
     * @param g Get.
     * @throws IgniteCheckedException If failed.
     */
    private void doFind(Get g) throws IgniteCheckedException {
        for (;;) { // Go down with retries.
            g.init();

            switch (findDown(g, g.rootId, 0L, g.rootLvl)) {
                case RETRY:
                case RETRY_ROOT:
                    checkInterrupted();

                    continue;

                default:
                    return;
            }
        }
    }

    /**
     * @param g Get.
     * @param pageId Page ID.
     * @param fwdId Expected forward page ID.
     * @param lvl Level.
     * @return Result code.
     * @throws IgniteCheckedException If failed.
     */
    private Result findDown(final Get g, final long pageId, final long fwdId, final int lvl)
        throws IgniteCheckedException {
        long page = acquirePage(pageId);

        try {
            for (;;) {
                g.checkLockRetry();

                // Init args.
                g.pageId = pageId;
                g.fwdId = fwdId;

                Result res = read(pageId, page, search, g, lvl, RETRY);

                switch (res) {
                    case GO_DOWN:
                    case GO_DOWN_X:
                        assert g.pageId != pageId;
                        assert g.fwdId != fwdId || fwdId == 0;

                        // Go down recursively.
                        res = findDown(g, g.pageId, g.fwdId, lvl - 1);

                        switch (res) {
                            case RETRY:
                                checkInterrupted();

                                continue; // The child page got split, need to reread our page.

                            default:
                                return res;
                        }

                    case NOT_FOUND:
                        assert lvl == 0 : lvl;

                        g.row = null; // Mark not found result.

                        return res;

                    default:
                        return res;
                }
            }
        }
        finally {
            if (g.canRelease(pageId, lvl))
                releasePage(pageId, page);
        }
    }

    /**
     * @param instance Instance name.
     * @param type Tree type.
     * @return Tree name.
     */
    public static String treeName(String instance, String type) {
        return instance + "##" + type;
    }

    /**
     * For debug.
     *
     * @return Tree as {@link String}.
     * @throws IgniteCheckedException If failed.
     */
    @SuppressWarnings("unused")
    public final String printTree() throws IgniteCheckedException {
        long rootPageId;

        long metaPage = acquirePage(metaPageId);
        try {
            rootPageId = getFirstPageId(metaPageId, metaPage, -1);
        }
        finally {
            releasePage(metaPageId, metaPage);
        }

        return treePrinter.print(rootPageId);
    }

    /**
     * @throws IgniteCheckedException If failed.
     */
    public final void validateTree() throws IgniteCheckedException {
        long rootPageId;
        int rootLvl;

        long metaPage = acquirePage(metaPageId);
        try  {
            rootLvl = getRootLevel();

            if (rootLvl < 0)
                fail("Root level: " + rootLvl);

            validateFirstPages(metaPageId, metaPage, rootLvl);

            rootPageId = getFirstPageId(metaPageId, metaPage, rootLvl);

            validateDownPages(rootPageId, 0L, rootLvl);

            validateDownKeys(rootPageId, null, rootLvl);
        }
        finally {
            releasePage(metaPageId, metaPage);
        }
    }

    /**
     * @param pageId Page ID.
     * @param minRow Minimum row.
     * @throws IgniteCheckedException If failed.
     */
    private void validateDownKeys(long pageId, L minRow, int lvl) throws IgniteCheckedException {
        long page = acquirePage(pageId);
        try {
            long pageAddr = readLock(pageId, page); // No correctness guaranties.

            try {
                BPlusIO<L> io = io(pageAddr);

                int cnt = io.getCount(pageAddr);

                if (cnt < 0)
                    fail("Negative count: " + cnt);

                if (io.isLeaf()) {
                    for (int i = 0; i < cnt; i++) {
                        if (minRow != null && compare(lvl, io, pageAddr, i, minRow) <= 0)
                            fail("Wrong sort order: " + U.hexLong(pageId) + " , at " + i + " , minRow: " + minRow);

                        minRow = io.getLookupRow(this, pageAddr, i);
                    }

                    return;
                }

                // To find our inner key we have to go left and then always go to the right.
                for (int i = 0; i < cnt; i++) {
                    L row = io.getLookupRow(this, pageAddr, i);

                    if (minRow != null && compare(lvl, io, pageAddr, i, minRow) <= 0)
                        fail("Min row violated: " + row + " , minRow: " + minRow);

                    long leftId = inner(io).getLeft(pageAddr, i);

                    L leafRow = getGreatestRowInSubTree(leftId);

                    int cmp = compare(lvl, io, pageAddr, i, leafRow);

                    if (cmp < 0 || (cmp != 0 && canGetRowFromInner))
                        fail("Wrong inner row: " + U.hexLong(pageId) + " , at: " + i + " , leaf:  " + leafRow +
                            " , inner: " + row);

                    validateDownKeys(leftId, minRow, lvl - 1);

                    minRow = row;
                }

                // Need to handle the rightmost child subtree separately or handle empty routing page.
                long rightId = inner(io).getLeft(pageAddr, cnt); // The same as getRight(cnt - 1)

                validateDownKeys(rightId, minRow, lvl - 1);
            }
            finally {
                readUnlock(pageId, page, pageAddr);
            }
        }
        finally {
            releasePage(pageId, page);
        }
    }

    /**
     * @param pageId Page ID.
     * @return Search row.
     * @throws IgniteCheckedException If failed.
     */
    private L getGreatestRowInSubTree(long pageId) throws IgniteCheckedException {
        long page = acquirePage(pageId);
        try {
            long pageAddr = readLock(pageId, page); // No correctness guaranties.

            try {
                BPlusIO<L> io = io(pageAddr);

                int cnt = io.getCount(pageAddr);

                if (io.isLeaf()) {
                    if (cnt <= 0) // This code is called only if the tree is not empty, so we can't see empty leaf.
                        fail("Invalid leaf count: " + cnt + " " + U.hexLong(pageId));

                    return io.getLookupRow(this, pageAddr, cnt - 1);
                }

                long rightId = inner(io).getLeft(pageAddr, cnt);// The same as getRight(cnt - 1), but good for routing pages.

                return getGreatestRowInSubTree(rightId);
            }
            finally {
                readUnlock(pageId, page, pageAddr);
            }
        }
        finally {
            releasePage(pageId, page);
        }
    }

    /**
     * @param metaId Meta page ID.
     * @param metaPage Meta page pointer.
     * @param rootLvl Root level.
     * @throws IgniteCheckedException If failed.
     */
    private void validateFirstPages(long metaId, long metaPage, int rootLvl) throws IgniteCheckedException {
        for (int lvl = rootLvl; lvl > 0; lvl--)
            validateFirstPage(metaId, metaPage, lvl);
    }

    /**
     * @param msg Message.
     */
    private static void fail(Object msg) {
        throw new AssertionError(msg);
    }

    /**
     * @param metaId Meta page ID.
     * @param metaPage Meta page pointer.
     * @param lvl Level.
     * @throws IgniteCheckedException If failed.
     */
    private void validateFirstPage(long metaId, long metaPage, int lvl) throws IgniteCheckedException {
        if (lvl == 0)
            fail("Leaf level: " + lvl);

        long pageId = getFirstPageId(metaId, metaPage, lvl);

        long leftmostChildId;

        long page = acquirePage(pageId);
        try {
            long pageAddr = readLock(pageId, page); // No correctness guaranties.

            try {
                BPlusIO<L> io = io(pageAddr);

                if (io.isLeaf())
                    fail("Leaf.");

                leftmostChildId = inner(io).getLeft(pageAddr, 0);
            }
            finally {
                readUnlock(pageId, page, pageAddr);
            }
        }
        finally {
            releasePage(pageId, page);
        }

        long firstDownPageId = getFirstPageId(metaId, metaPage, lvl - 1);

        if (firstDownPageId != leftmostChildId)
            fail(new SB("First: meta ").appendHex(firstDownPageId).a(", child ").appendHex(leftmostChildId));
    }

    /**
     * @param pageId Page ID.
     * @param fwdId Forward ID.
     * @param lvl Level.
     * @throws IgniteCheckedException If failed.
     */
    private void validateDownPages(long pageId, long fwdId, int lvl) throws IgniteCheckedException {
        long page = acquirePage(pageId);
        try {
            long pageAddr = readLock(pageId, page); // No correctness guaranties.

            try {
                long realPageId = BPlusIO.getPageId(pageAddr);

                if (realPageId != pageId)
                    fail(new SB("ABA on page ID: ref ").appendHex(pageId).a(", buf ").appendHex(realPageId));

                BPlusIO<L> io = io(pageAddr);

                if (io.isLeaf() != (lvl == 0)) // Leaf pages only at the level 0.
                    fail("Leaf level mismatch: " + lvl);

                long actualFwdId = io.getForward(pageAddr);

                if (actualFwdId != fwdId)
                    fail(new SB("Triangle: expected fwd ").appendHex(fwdId).a(", actual fwd ").appendHex(actualFwdId));

                int cnt = io.getCount(pageAddr);

                if (cnt < 0)
                    fail("Negative count: " + cnt);

                if (io.isLeaf()) {
                    if (cnt == 0 && getRootLevel() != 0)
                        fail("Empty leaf page.");
                }
                else {
                    // Recursively go down if we are on inner level.
                    for (int i = 0; i < cnt; i++)
                        validateDownPages(inner(io).getLeft(pageAddr, i), inner(io).getRight(pageAddr, i), lvl - 1);

                    if (fwdId != 0) {
                        // For the rightmost child ask neighbor.
                        long fwdId0 = fwdId;
                        long fwdPage = acquirePage(fwdId0);
                        try {
                            long fwdPageAddr = readLock(fwdId0, fwdPage); // No correctness guaranties.

                            try {
                                if (io(fwdPageAddr) != io)
                                    fail("IO on the same level must be the same");

                                fwdId = inner(io).getLeft(fwdPageAddr, 0);
                            }
                            finally {
                                readUnlock(fwdId0, fwdPage, fwdPageAddr);
                            }
                        }
                        finally {
                            releasePage(fwdId0, fwdPage);
                        }
                    }

                    long leftId = inner(io).getLeft(pageAddr, cnt); // The same as io.getRight(cnt - 1) but works for routing pages.

                    validateDownPages(leftId, fwdId, lvl - 1);
                }
            }
            finally {
                readUnlock(pageId, page, pageAddr);
            }
        }
        finally {
            releasePage(pageId, page);
        }
    }

    /**
     * @param io IO.
     * @param pageAddr Page address.
     * @param keys Keys.
     * @return String.
     * @throws IgniteCheckedException If failed.
     */
    private String printPage(BPlusIO<L> io, long pageAddr, boolean keys) throws IgniteCheckedException {
        StringBuilder b = new StringBuilder();

        b.append(formatPageId(PageIO.getPageId(pageAddr)));

        b.append(" [ ");
        b.append(io.isLeaf() ? "L " : "I ");

        int cnt = io.getCount(pageAddr);
        long fwdId = io.getForward(pageAddr);

        b.append("cnt=").append(cnt).append(' ');
        b.append("fwd=").append(formatPageId(fwdId)).append(' ');

        if (!io.isLeaf()) {
            b.append("lm=").append(formatPageId(inner(io).getLeft(pageAddr, 0))).append(' ');

            if (cnt > 0)
                b.append("rm=").append(formatPageId(inner(io).getRight(pageAddr, cnt - 1))).append(' ');
        }

        if (keys)
            b.append("keys=").append(printPageKeys(io, pageAddr)).append(' ');

        b.append(']');

        return b.toString();
    }

    /**
     * @param io IO.
     * @param pageAddr Page address.
     * @return Keys as String.
     * @throws IgniteCheckedException If failed.
     */
    private String printPageKeys(BPlusIO<L> io, long pageAddr) throws IgniteCheckedException {
        int cnt = io.getCount(pageAddr);

        StringBuilder b = new StringBuilder();

        b.append('[');

        for (int i = 0; i < cnt; i++) {
            if (i != 0)
                b.append(',');

            b.append(io.isLeaf() || canGetRowFromInner ? getRow(io, pageAddr, i) : io.getLookupRow(this, pageAddr, i));
        }

        b.append(']');

        return b.toString();
    }

    /**
     * @param x Long.
     * @return String.
     */
    private static String formatPageId(long x) {
        return U.hexLong(x);
    }

    /**
     * @param idx Index after binary search, which can be negative.
     * @return Always positive index.
     */
    private static int fix(int idx) {
        assert checkIndex(idx): idx;

        if (idx < 0)
            idx = -idx - 1;

        return idx;
    }

    /**
     * @param idx Index.
     * @return {@code true} If correct.
     */
    private static boolean checkIndex(int idx) {
        return idx > -Short.MAX_VALUE && idx < Short.MAX_VALUE;
    }

    /**
     * Check if interrupted.
     * @throws IgniteInterruptedCheckedException If interrupted.
     */
    private static void checkInterrupted() throws IgniteInterruptedCheckedException {
        // We should not interrupt operations in the middle, because otherwise we'll end up in inconsistent state.
        // Because of that we do not check for Thread.interrupted()
        if (interrupted)
            throw new IgniteInterruptedCheckedException("Interrupted.");
    }

    /**
     * Interrupt all operations on all threads and all indexes.
     */
    @SuppressWarnings("unused")
    public static void interruptAll() {
        interrupted = true;
    }

    /**
     * @param row Lookup row.
     * @return Removed row.
     * @throws IgniteCheckedException If failed.
     */
    @Override public final T remove(L row) throws IgniteCheckedException {
        return doRemove(row, true);
    }

    /**
     * @param row Lookup row.
     * @throws IgniteCheckedException If failed.
     * @return {@code True} if removed row.
     */
    public final boolean removex(L row) throws IgniteCheckedException {
        Boolean res = (Boolean)doRemove(row, false);

        return res != null ? res : false;
    }

    /** {@inheritDoc} */
    @Override public void invoke(L row, Object z, InvokeClosure<T> c) throws IgniteCheckedException {
        checkDestroyed();

        Invoke x = new Invoke(row, z, c);

        try {
            for (;;) {
                x.init();

                Result res = invokeDown(x, x.rootId, 0L, 0L, x.rootLvl);

                switch (res) {
                    case RETRY:
                    case RETRY_ROOT:
                        checkInterrupted();

                        continue;

                    default:
                        if (!x.isFinished()) {
                            res = x.tryFinish();

                            if (res == RETRY || res == RETRY_ROOT) {
                                checkInterrupted();

                                continue;
                            }

                            assert x.isFinished(): res;
                        }

                        return;
                }
            }
        }
        catch (UnregisteredClassException | UnregisteredBinaryTypeException e) {
            throw e;
        }
        catch (IgniteCheckedException e) {
            throw new IgniteCheckedException("Runtime failure on search row: " + row, e);
        }
        catch (RuntimeException | AssertionError e) {
            throw new CorruptedTreeException("Runtime failure on search row: " + row, e);
        }
        finally {
            x.releaseAll();
            checkDestroyed();
        }
    }

    /**
     * @param x Invoke operation.
     * @param pageId Page ID.
     * @param backId Expected backward page ID if we are going to the right.
     * @param fwdId Expected forward page ID.
     * @param lvl Level.
     * @return Result code.
     * @throws IgniteCheckedException If failed.
     */
    private Result invokeDown(final Invoke x, final long pageId, final long backId, final long fwdId, final int lvl)
        throws IgniteCheckedException {
        assert lvl >= 0 : lvl;

        if (x.isTail(pageId, lvl))
            return FOUND; // We've already locked this page, so return that we are ok.

        long page = acquirePage(pageId);

        try {
            Result res = RETRY;

            for (;;) {
                if (res == RETRY)
                    x.checkLockRetry();

                // Init args.
                x.pageId(pageId);
                x.fwdId(fwdId);
                x.backId(backId);

                res = read(pageId, page, search, x, lvl, RETRY);

                switch (res) {
                    case GO_DOWN_X:
                        assert backId != 0;
                        assert x.backId == 0; // We did not setup it yet.

                        x.backId(pageId); // Dirty hack to setup a check inside of askNeighbor.

                        // We need to get backId here for our child page, it must be the last child of our back.
                        res = askNeighbor(backId, x, true);

                        if (res != FOUND)
                            return res; // Retry.

                        assert x.backId != pageId; // It must be updated in askNeighbor.

                        // Intentional fallthrough.
                    case GO_DOWN:
                        res = x.tryReplaceInner(pageId, page, fwdId, lvl);

                        if (res != RETRY)
                            res = invokeDown(x, x.pageId, x.backId, x.fwdId, lvl - 1);

                        if (res == RETRY_ROOT || x.isFinished())
                            return res;

                        if (res == RETRY) {
                            checkInterrupted();

                            continue;
                        }

                        // Unfinished Put does insertion on the same level.
                        if (x.isPut())
                            continue;

                        assert x.isRemove(); // Guarded by isFinished.

                        res = x.finishOrLockTail(pageId, page, backId, fwdId, lvl);

                        return res;

                    case NOT_FOUND:
                        if (lvl == 0)
                            x.invokeClosure();

                        return x.onNotFound(pageId, page, fwdId, lvl);

                    case FOUND:
                        if (lvl == 0)
                            x.invokeClosure();

                        return x.onFound(pageId, page, backId, fwdId, lvl);

                    default:
                        return res;
                }
            }
        }
        finally {
            x.levelExit();

            if (x.canRelease(pageId, lvl))
                releasePage(pageId, page);
        }
    }


    /**
     * @param row Lookup row.
     * @param needOld {@code True} if need return removed row.
     * @return Removed row.
     * @throws IgniteCheckedException If failed.
     */
    private T doRemove(L row, boolean needOld) throws IgniteCheckedException {
        checkDestroyed();

        Remove r = new Remove(row, needOld);

        try {
            for (;;) {
                r.init();

                Result res = removeDown(r, r.rootId, 0L, 0L, r.rootLvl);

                switch (res) {
                    case RETRY:
                    case RETRY_ROOT:
                        checkInterrupted();

                        continue;

                    default:
                        if (!r.isFinished()) {
                            res = r.finishTail();

                            // If not found, then the tree grew beyond our call stack -> retry from the actual root.
                            if (res == RETRY || res == NOT_FOUND) {
                                assert r.checkTailLevel(getRootLevel()) : "tail=" + r.tail + ", res=" + res;

                                checkInterrupted();

                                continue;
                            }

                            assert res == FOUND: res;
                        }

                        assert r.isFinished();

                        return r.rmvd;
                }
            }
        }
        catch (IgniteCheckedException e) {
            throw new IgniteCheckedException("Runtime failure on search row: " + row, e);
        }
        catch (RuntimeException | AssertionError e) {
            throw new CorruptedTreeException("Runtime failure on search row: " + row, e);
        }
        finally {
            r.releaseAll();
            checkDestroyed();
        }
    }

    /**
     * @param r Remove operation.
     * @param pageId Page ID.
     * @param backId Expected backward page ID if we are going to the right.
     * @param fwdId Expected forward page ID.
     * @param lvl Level.
     * @return Result code.
     * @throws IgniteCheckedException If failed.
     */
    private Result removeDown(final Remove r, final long pageId, final long backId, final long fwdId, final int lvl)
        throws IgniteCheckedException {
        assert lvl >= 0 : lvl;

        if (r.isTail(pageId, lvl))
            return FOUND; // We've already locked this page, so return that we are ok.

        long page = acquirePage(pageId);

        try {
            for (;;) {
                r.checkLockRetry();

                // Init args.
                r.pageId = pageId;
                r.fwdId = fwdId;
                r.backId = backId;

                Result res = read(pageId, page, search, r, lvl, RETRY);

                switch (res) {
                    case GO_DOWN_X:
                        assert backId != 0;
                        assert r.backId == 0; // We did not setup it yet.

                        r.backId = pageId; // Dirty hack to setup a check inside of askNeighbor.

                        // We need to get backId here for our child page, it must be the last child of our back.
                        res = askNeighbor(backId, r, true);

                        if (res != FOUND)
                            return res; // Retry.

                        assert r.backId != pageId; // It must be updated in askNeighbor.

                        // Intentional fallthrough.
                    case GO_DOWN:
                        res = removeDown(r, r.pageId, r.backId, r.fwdId, lvl - 1);

                        if (res == RETRY) {
                            checkInterrupted();

                            continue;
                        }

                        if (res == RETRY_ROOT || r.isFinished())
                            return res;

                        res = r.finishOrLockTail(pageId, page, backId, fwdId, lvl);

                        return res;

                    case NOT_FOUND:
                        // We are at the bottom.
                        assert lvl == 0 : lvl;

                        r.finish();

                        return res;

                    case FOUND:
                        return r.tryRemoveFromLeaf(pageId, page, backId, fwdId, lvl);

                    default:
                        return res;
                }
            }
        }
        finally {
            r.page = 0L;

            if (r.canRelease(pageId, lvl))
                releasePage(pageId, page);
        }
    }

    /**
     * @param cnt Count.
     * @param cap Capacity.
     * @return {@code true} If may merge.
     */
    private boolean mayMerge(int cnt, int cap) {
        int minCnt = (int)(minFill * cap);

        if (cnt <= minCnt) {
            assert cnt == 0; // TODO remove

            return true;
        }

        assert cnt > 0;

        int maxCnt = (int)(maxFill * cap);

        if (cnt > maxCnt)
            return false;

        assert false; // TODO remove

        // Randomization is for smoothing worst case scenarios. Probability of merge attempt
        // is proportional to free space in our page (discounted on fill factor).
        return randomInt(maxCnt - minCnt) >= cnt - minCnt;
    }

    /**
     * @return Root level.
     * @throws IgniteCheckedException If failed.
     */
    public final int rootLevel() throws IgniteCheckedException {
        checkDestroyed();

        return getRootLevel();
    }

    /**
     * Returns number of elements in the tree by scanning pages of the bottom (leaf) level.
     * Since a concurrent access is permitted, there is no guarantee about
     * momentary consistency: the method may miss updates made in already scanned pages.
     *
     * @return Number of elements in the tree.
     * @throws IgniteCheckedException If failed.
     */
    @Override public final long size() throws IgniteCheckedException {
        return size(null);
    }

    /**
     * Returns number of elements in the tree that match the filter by scanning through the pages of the leaf level.
     * Since a concurrent access to the tree is permitted, there is no guarantee about
     * momentary consistency: the method may not see updates made in already scanned pages.
     *
     * @param filter The filter to use or null to count all elements.
     * @return Number of either all elements in the tree or the elements that match the filter.
     * @throws IgniteCheckedException If failed.
     */
    public long size(@Nullable TreeRowClosure<L, T> filter) throws IgniteCheckedException {
        checkDestroyed();

        for (;;) {
            long curPageId;

            long metaPage = acquirePage(metaPageId);

            try {
                curPageId = getFirstPageId(metaPageId, metaPage, 0); // Level 0 is always at the bottom.
            }
            finally {
                releasePage(metaPageId, metaPage);
            }

            long cnt = 0;

            long curPage = acquirePage(curPageId);
            try {
                long curPageAddr = readLock(curPageId, curPage);

                if (curPageAddr == 0)
                    continue; // The first page has gone: restart scan.

                try {
                    BPlusIO<L> io = io(curPageAddr);

                    assert io.isLeaf();

                    for (;;) {
                        int curPageSize = io.getCount(curPageAddr);

                        if (filter == null)
                            cnt += curPageSize;
                        else {
                            for (int i = 0; i < curPageSize; ++i) {
                                if (filter.apply(this, io, curPageAddr, i))
                                    cnt++;
                            }
                        }

                        long nextPageId = io.getForward(curPageAddr);

                        if (nextPageId == 0) {
                            checkDestroyed();

                            return cnt;
                        }

                        long nextPage = acquirePage(nextPageId);

                        try {
                            long nextPageAddr = readLock(nextPageId, nextPage);

                            // In the current implementation the next page can't change when the current page is locked.
                            assert nextPageAddr != 0 : nextPageAddr;

                            try {
                                long pa = curPageAddr;
                                curPageAddr = 0; // Set to zero to avoid double unlocking in finalizer.

                                readUnlock(curPageId, curPage, pa);

                                long p = curPage;
                                curPage = 0; // Set to zero to avoid double release in finalizer.

                                releasePage(curPageId, p);

                                curPageId = nextPageId;
                                curPage = nextPage;
                                curPageAddr = nextPageAddr;

                                nextPage = 0;
                                nextPageAddr = 0;
                            }
                            finally {
                                if (nextPageAddr != 0)
                                    readUnlock(nextPageId, nextPage, nextPageAddr);
                            }
                        }
                        finally {
                            if (nextPage != 0)
                                releasePage(nextPageId, nextPage);
                        }
                    }
                }
                finally {
                    if (curPageAddr != 0)
                        readUnlock(curPageId, curPage, curPageAddr);
                }
            }
            finally {
                if (curPage != 0)
                    releasePage(curPageId, curPage);
            }
        }
    }

    /**
     * {@inheritDoc}
     */
    @Override public final T put(T row) throws IgniteCheckedException {
        return doPut(row, true);
    }

    /**
     * @param row New value.
     * @throws IgniteCheckedException If failed.
     * @return {@code True} if replaced existing row.
     */
    public boolean putx(T row) throws IgniteCheckedException {
        Boolean res = (Boolean)doPut(row, false);

        return res != null ? res : false;
    }

    /**
     * @param row New value.
     * @param needOld {@code True} If need return old value.
     * @return Old row.
     * @throws IgniteCheckedException If failed.
     */
    private T doPut(T row, boolean needOld) throws IgniteCheckedException {
        checkDestroyed();

        Put p = new Put(row, needOld);

        try {
            for (;;) { // Go down with retries.
                p.init();

                Result res = putDown(p, p.rootId, 0L, p.rootLvl);

                switch (res) {
                    case RETRY:
                    case RETRY_ROOT:
                        checkInterrupted();

                        continue;

                    case FOUND:
                        // We may need to insert split key into upper level here.
                        if (!p.isFinished()) {
                            // It must be impossible to have an insert higher than the current root,
                            // because we are making decision about creating new root while keeping
                            // write lock on current root, so it can't concurrently change.
                            assert p.btmLvl <= getRootLevel();

                            checkInterrupted();

                            continue;
                        }

                        return p.oldRow;

                    default:
                        throw new IllegalStateException("Result: " + res);
                }
            }
        }
        catch (IgniteCheckedException e) {
            throw new IgniteCheckedException("Runtime failure on row: " + row, e);
        }
        catch (RuntimeException | AssertionError e) {
            throw new CorruptedTreeException("Runtime failure on row: " + row, e);
        }
        finally {
            checkDestroyed();
        }
    }

    /**
     * Destroys tree. This method is allowed to be invoked only when the tree is out of use (no concurrent operations
     * are trying to read or update the tree after destroy beginning).
     *
     * @return Number of pages recycled from this tree. If the tree was destroyed by someone else concurrently returns
     *     {@code 0}, otherwise it should return at least {@code 2} (for meta page and root page), unless this tree is
     *     used as metadata storage, or {@code -1} if we don't have a reuse list and did not do recycling at all.
     * @throws IgniteCheckedException If failed.
     */
    public final long destroy() throws IgniteCheckedException {
        return destroy(null);
    }

    /**
     * Destroys tree. This method is allowed to be invoked only when the tree is out of use (no concurrent operations
     * are trying to read or update the tree after destroy beginning).
     *
     * @param c Visitor closure. Visits only leaf pages.
     * @return Number of pages recycled from this tree. If the tree was destroyed by someone else concurrently returns
     *     {@code 0}, otherwise it should return at least {@code 2} (for meta page and root page), unless this tree is
     *     used as metadata storage, or {@code -1} if we don't have a reuse list and did not do recycling at all.
     * @throws IgniteCheckedException If failed.
     */
    public final long destroy(IgniteInClosure<L> c) throws IgniteCheckedException {
        if (!markDestroyed())
            return 0;

        if (reuseList == null)
            return -1;

        LongListReuseBag bag = new LongListReuseBag();

        long pagesCnt = 0;

        long metaPage = acquirePage(metaPageId);
        try {
            long metaPageAddr = writeLock(metaPageId, metaPage); // No checks, we must be out of use.

            assert metaPageAddr != 0L;

            try {
                for (long pageId : getFirstPageIds(metaPageAddr)) {
                    assert pageId != 0;

                    do {
                        final long pId = pageId;

                        long page = acquirePage(pId);

                        try {
                            long pageAddr = writeLock(pId, page); // No checks, we must be out of use.

                            try {
                                BPlusIO<L> io = io(pageAddr);

                                if (c != null && io.isLeaf())
                                    io.visit(pageAddr, c);

                                long fwdPageId = io.getForward(pageAddr);

                                bag.addFreePage(recyclePage(pageId, page, pageAddr, null));
                                pagesCnt++;

                                pageId = fwdPageId;
                            }
                            finally {
                                writeUnlock(pId, page, pageAddr, true);
                            }
                        }
                        finally {
                            releasePage(pId, page);
                        }

                        if (bag.size() == 128) {
                            reuseList.addForRecycle(bag);

                            assert bag.isEmpty() : bag.size();
                        }
                    }
                    while (pageId != 0);
                }

                bag.addFreePage(recyclePage(metaPageId, metaPage, metaPageAddr, null));
                pagesCnt++;
            }
            finally {
                writeUnlock(metaPageId, metaPage, metaPageAddr, true);
            }
        }
        finally {
            releasePage(metaPageId, metaPage);
        }

        reuseList.addForRecycle(bag);

        assert bag.size() == 0 : bag.size();

        return pagesCnt;
    }

    /**
     * @return {@code True} if state was changed.
     */
    private boolean markDestroyed() {
        return destroyed.compareAndSet(false, true);
    }

    /**
     * @param pageAddr Meta page address.
     * @return First page IDs.
     */
    protected Iterable<Long> getFirstPageIds(long pageAddr) {
        List<Long> res = new ArrayList<>();

        BPlusMetaIO mio = BPlusMetaIO.VERSIONS.forPage(pageAddr);

        for (int lvl = mio.getRootLevel(pageAddr); lvl >= 0; lvl--)
            res.add(mio.getFirstPageId(pageAddr, lvl));

        return res;
    }

    /**
     * @param pageId Page ID.
     * @param page Page pointer.
     * @param pageAddr Page address
     * @param io IO.
     * @param fwdId Forward page ID.
     * @param fwdBuf Forward buffer.
     * @param idx Insertion index.
     * @return {@code true} The middle index was shifted to the right.
     * @throws IgniteCheckedException If failed.
     */
    private boolean splitPage(
        long pageId, long page, long pageAddr, BPlusIO io, long fwdId, long fwdBuf, int idx
    ) throws IgniteCheckedException {
        int cnt = io.getCount(pageAddr);
        int mid = cnt >>> 1;

        boolean res = false;

        if (idx > mid) { // If insertion is going to be to the forward page, keep more in the back page.
            mid++;

            res = true;
        }

        // Update forward page.
        io.splitForwardPage(pageAddr, fwdId, fwdBuf, mid, cnt, pageSize());

        // Update existing page.
        io.splitExistingPage(pageAddr, mid, fwdId);

        if (needWalDeltaRecord(pageId, page, null))
            wal.log(new SplitExistingPageRecord(grpId, pageId, mid, fwdId));

        return res;
    }

    /**
     * @param pageId Page ID.
     * @param page Page pointer.
     * @param pageAddr Page address
     * @param walPlc Full page WAL record policy.
     */
    private void writeUnlockAndClose(long pageId, long page, long pageAddr, Boolean walPlc) {
        try {
            writeUnlock(pageId, page, pageAddr, walPlc, true);
        }
        finally {
            releasePage(pageId, page);
        }
    }

    /**
     * @param pageId Inner page ID.
     * @param g Get.
     * @param back Get back (if {@code true}) or forward page (if {@code false}).
     * @return Operation result.
     * @throws IgniteCheckedException If failed.
     */
    private Result askNeighbor(long pageId, Get g, boolean back) throws IgniteCheckedException {
        return read(pageId, askNeighbor, g, back ? TRUE.ordinal() : FALSE.ordinal(), RETRY);
    }

    /**
     * @param p Put.
     * @param pageId Page ID.
     * @param fwdId Expected forward page ID.
     * @param lvl Level.
     * @return Result code.
     * @throws IgniteCheckedException If failed.
     */
    private Result putDown(final Put p, final long pageId, final long fwdId, final int lvl)
        throws IgniteCheckedException {
        assert lvl >= 0 : lvl;

        final long page = acquirePage(pageId);

        try {
            for (;;) {
                p.checkLockRetry();

                // Init args.
                p.pageId = pageId;
                p.fwdId = fwdId;

                Result res = read(pageId, page, search, p, lvl, RETRY);

                switch (res) {
                    case GO_DOWN:
                    case GO_DOWN_X:
                        assert lvl > 0 : lvl;
                        assert p.pageId != pageId;
                        assert p.fwdId != fwdId || fwdId == 0;

                        res = p.tryReplaceInner(pageId, page, fwdId, lvl);

                        if (res != RETRY) // Go down recursively.
                            res = putDown(p, p.pageId, p.fwdId, lvl - 1);

                        if (res == RETRY_ROOT || p.isFinished())
                            return res;

                        if (res == RETRY)
                            checkInterrupted();

                        continue; // We have to insert split row to this level or it is a retry.

                    case FOUND: // Do replace.
                        assert lvl == 0 : "This replace can happen only at the bottom level.";

                        return p.tryReplace(pageId, page, fwdId, lvl);

                    case NOT_FOUND: // Do insert.
                        assert lvl == p.btmLvl : "must insert at the bottom level";
                        assert p.needReplaceInner == FALSE : p.needReplaceInner + " " + lvl;

                        return p.tryInsert(pageId, page, fwdId, lvl);

                    default:
                        return res;
                }
            }
        }
        finally {
            if (p.canRelease(pageId, lvl))
                releasePage(pageId, page);
        }
    }


    /**
     * @param c Get.
     * @throws IgniteCheckedException If failed.
     */
    private void doVisit(TreeVisitor c) throws IgniteCheckedException {
        for (;;) { // Go down with retries.
            c.init();

            switch (visitDown(c, c.rootId, 0L, c.rootLvl)) {
                case RETRY:
                case RETRY_ROOT:
                    checkInterrupted();

                    continue;

                default:
                    return;
            }
        }
    }

    /**
     * @param v Tree visitor.
     * @param pageId Page ID.
     * @param fwdId Expected forward page ID.
     * @param lvl Level.
     * @return Result code.
     * @throws IgniteCheckedException If failed.
     */
    private Result visitDown(final TreeVisitor v, final long pageId, final long fwdId, final int lvl)
            throws IgniteCheckedException {
        long page = acquirePage(pageId);

        try {
            for (;;) {
                v.checkLockRetry();

                // Init args.
                v.pageId = pageId;
                v.fwdId = fwdId;

                Result res = read(pageId, page, search, v, lvl, RETRY);

                switch (res) {
                    case GO_DOWN:
                    case GO_DOWN_X:
                        assert v.pageId != pageId;
                        assert v.fwdId != fwdId || fwdId == 0;

                        // Go down recursively.
                        res = visitDown(v, v.pageId, v.fwdId, lvl - 1);

                        switch (res) {
                            case RETRY:
                                checkInterrupted();

                                continue; // The child page got split, need to reread our page.

                            default:
                                return res;
                        }

                    case NOT_FOUND:
                        assert lvl == 0 : lvl;

                        return v.init(pageId, page, fwdId);

                    case FOUND:
                        throw new IllegalStateException(); // Must never be called because we always have a shift.

                    default:
                        return res;
                }
            }
        }
        finally {
            if (v.canRelease(pageId, lvl))
                releasePage(pageId, page);
        }
    }

    /**
     * @param io IO.
     * @param pageAddr Page address.
     * @param back Backward page.
     * @return Page ID.
     */
    private long doAskNeighbor(BPlusIO<L> io, long pageAddr, boolean back) {
        long res;

        if (back) {
            // Count can be 0 here if it is a routing page, in this case we have a single child.
            int cnt = io.getCount(pageAddr);

            // We need to do get the rightmost child: io.getRight(cnt - 1),
            // here io.getLeft(cnt) is the same, but handles negative index if count is 0.
            res = inner(io).getLeft(pageAddr, cnt);
        }
        else // Leftmost child.
            res = inner(io).getLeft(pageAddr, 0);

        assert res != 0 : "inner page with no route down: " + U.hexLong(PageIO.getPageId(pageAddr));

        return res;
    }

    /** {@inheritDoc} */
    @Override public String toString() {
        return S.toString(BPlusTree.class, this);
    }

    /**
     * Get operation.
     */
    public abstract class Get {
        /** */
        long rmvId;

        /** Starting point root level. May be outdated. Must be modified only in {@link Get#init()}. */
        int rootLvl;

        /** Starting point root ID. May be outdated. Must be modified only in {@link Get#init()}. */
        long rootId;

        /** */
        L row;

        /** In/Out parameter: Page ID. */
        long pageId;

        /** In/Out parameter: expected forward page ID. */
        long fwdId;

        /** In/Out parameter: in case of right turn this field will contain backward page ID for the child. */
        long backId;

        /** */
        int shift;

        /** If this operation is a part of invoke. */
        Invoke invoke;

        /** Ignore row passed, find last row */
        boolean findLast;

        /** Number of repetitions to capture a lock in the B+Tree (countdown). */
        int lockRetriesCnt = getLockRetries();

        /**
         * @param row Row.
         * @param findLast find last row.
         */
        Get(L row, boolean findLast) {
            assert findLast ^ row != null;

            this.row = row;
            this.findLast = findLast;
        }

        /**
         * @param g Other operation to copy from.
         */
        final void copyFrom(Get g) {
            rmvId = g.rmvId;
            rootLvl = g.rootLvl;
            pageId = g.pageId;
            fwdId = g.fwdId;
            backId = g.backId;
            shift = g.shift;
            findLast = g.findLast;
        }

        /**
         * Initialize operation.
         *
         * @throws IgniteCheckedException If failed.
         */
        final void init() throws IgniteCheckedException {
            TreeMetaData meta0 = treeMeta();

            assert meta0 != null;

            restartFromRoot(meta0.rootId, meta0.rootLvl, globalRmvId.get());
        }

        /**
         * @param rootId Root page ID.
         * @param rootLvl Root level.
         * @param rmvId Remove ID to be afraid of.
         */
        void restartFromRoot(long rootId, int rootLvl, long rmvId) {
            this.rootId = rootId;
            this.rootLvl = rootLvl;
            this.rmvId = rmvId;
        }

        /**
         * @param io IO.
         * @param pageAddr Page address.
         * @param idx Index of found entry.
         * @param lvl Level.
         * @return {@code true} If we need to stop.
         * @throws IgniteCheckedException If failed.
         */
        boolean found(BPlusIO<L> io, long pageAddr, int idx, int lvl) throws IgniteCheckedException {
            assert lvl >= 0;

            return lvl == 0; // Stop if we are at the bottom.
        }

        /**
         * @param io IO.
         * @param pageAddr Page address.
         * @param idx Insertion point.
         * @param lvl Level.
         * @return {@code true} If we need to stop.
         * @throws IgniteCheckedException If failed.
         */
        boolean notFound(BPlusIO<L> io, long pageAddr, int idx, int lvl) throws IgniteCheckedException {
            assert lvl >= 0;

            return lvl == 0; // Stop if we are at the bottom.
        }

        /**
         * @param pageId Page.
         * @param lvl Level.
         * @return {@code true} If we can release the given page.
         */
        public boolean canRelease(long pageId, int lvl) {
            return pageId != 0L;
        }

        /**
         * @param backId Back page ID.
         */
        void backId(long backId) {
            this.backId = backId;
        }

        /**
         * @param pageId Page ID.
         */
        void pageId(long pageId) {
            this.pageId = pageId;
        }

        /**
         * @param fwdId Forward page ID.
         */
        void fwdId(long fwdId) {
            this.fwdId = fwdId;
        }

        /**
         * @return {@code true} If the operation is finished.
         */
        boolean isFinished() {
            throw new IllegalStateException();
        }

        /**
         * @throws IgniteCheckedException If the operation can not be retried.
         */
        void checkLockRetry() throws IgniteCheckedException {
            if (lockRetriesCnt == 0) {
                IgniteCheckedException e = new IgniteCheckedException("Maximum number of retries " +
                    getLockRetries() + " reached for " + getClass().getSimpleName() + " operation " +
                    "(the tree may be corrupted). Increase " + IGNITE_BPLUS_TREE_LOCK_RETRIES + " system property " +
                    "if you regularly see this message (current value is " + getLockRetries() + ").");

                if (failureProcessor != null)
                    failureProcessor.process(new FailureContext(FailureType.CRITICAL_ERROR, e));

                throw e;
            }

            lockRetriesCnt--;
        }

        /**
         * @return Operation row.
         */
        public L row() {
            return row;
        }
    }

    /**
     * Get a single entry.
     */
    private final class GetOne extends Get {
        /** */
        Object x;

        /** */
        TreeRowClosure<L, T> c;

        /**
         * @param row Row.
         * @param c Closure filter.
         * @param x Implementation specific argument.
         * @param findLast Ignore row passed, find last row
         */
        private GetOne(L row, TreeRowClosure<L,T> c, Object x, boolean findLast) {
            super(row, findLast);

            this.x = x;
            this.c = c;
        }

        /** {@inheritDoc} */
        @SuppressWarnings("unchecked")
        @Override boolean found(BPlusIO<L> io, long pageAddr, int idx, int lvl) throws IgniteCheckedException {
            // Check if we are on an inner page and can't get row from it.
            if (lvl != 0 && !canGetRowFromInner)
                return false;

            row = c == null || c.apply(BPlusTree.this, io,pageAddr, idx) ? getRow(io, pageAddr, idx, x) : null;

            return true;
        }
    }

    /**
     * Get a cursor for range.
     */
    private final class GetCursor extends Get {
        /** */
        AbstractForwardCursor cursor;

        /**
         * @param lower Lower bound.
         * @param shift Shift.
         * @param cursor Cursor.
         */
        GetCursor(L lower, int shift, AbstractForwardCursor cursor) {
            super(lower, false);

            assert shift != 0; // Either handle range of equal rows or find a greater row after concurrent merge.

            this.shift = shift;
            this.cursor = cursor;
        }

        /** {@inheritDoc} */
        @Override boolean found(BPlusIO<L> io, long pageAddr, int idx, int lvl) throws IgniteCheckedException {
            throw new IllegalStateException(); // Must never be called because we always have a shift.
        }

        /** {@inheritDoc} */
        @Override boolean notFound(BPlusIO<L> io, long pageAddr, int idx, int lvl) throws IgniteCheckedException {
            if (lvl != 0)
                return false;

            cursor.init(pageAddr, io, idx);

            return true;
        }
    }

    /**
     * Get a cursor for range.
     */
    private final class TreeVisitor extends Get {
        /** */
        long nextPageId;

        /** */
        L upper;

        /** */
        TreeVisitorClosure<L, T> p;

        /** */
        private boolean dirty;

        /** */
        private boolean writing;

        /**
         * @param lower Lower bound.
         */
        TreeVisitor(L lower, L upper, TreeVisitorClosure<L, T> p) {
            super(lower, false);

            this.shift = -1;
            this.upper = upper;
            this.p = p;
        }

        /** {@inheritDoc} */
        @Override boolean found(BPlusIO<L> io, long pageAddr, int idx, int lvl) throws IgniteCheckedException {
            throw new IllegalStateException(); // Must never be called because we always have a shift.
        }

        /** {@inheritDoc} */
        @Override boolean notFound(BPlusIO<L> io, long pageAddr, int idx, int lvl) throws IgniteCheckedException {
            if (lvl != 0)
                return false;

            if (!(writing = (p.state() & TreeVisitorClosure.CAN_WRITE) != 0))
                init(pageAddr, io, idx);

            return true;
        }

        Result init(long pageId, long page, long fwdId) throws IgniteCheckedException {
            // Init args.
            this.pageId = pageId;
            this.fwdId = fwdId;

            if (writing) {
                long pageAddr = writeLock(pageId, page);

                if (pageAddr == 0)
                    return RETRY;

                try {
                    BPlusIO<L> io = io(pageAddr);

                    // Check triangle invariant.
                    if (io.getForward(pageAddr) != fwdId)
                        return RETRY;

                    init(pageAddr, io, -1);
                } finally {
                    unlock(pageId, page, pageAddr);
                }
            }

            return NOT_FOUND;
        }

        /**
         * @param pageAddr Page address.
         * @param io IO.
         * @param startIdx Start index.
         * @throws IgniteCheckedException If failed.
         */
        private void init(long pageAddr, BPlusIO<L> io, int startIdx) throws IgniteCheckedException {
            nextPageId = 0;

            int cnt = io.getCount(pageAddr);

            if (cnt != 0)
                visit(pageAddr, io, startIdx, cnt);
        }

        /**
         * @param pageAddr Page address.
         * @param io IO.
         * @param startIdx Start index.
         * @param cnt Number of rows in the buffer.
         * @throws IgniteCheckedException If failed.
         */
        @SuppressWarnings("unchecked")
        private void visit(long pageAddr, BPlusIO<L> io, int startIdx, int cnt)
                throws IgniteCheckedException {
            assert io.isLeaf() : io;
            assert cnt != 0 : cnt; // We can not see empty pages (empty tree handled in init).
            assert startIdx >= -1 : startIdx;
            assert cnt >= startIdx;

            checkDestroyed();

            nextPageId = io.getForward(pageAddr);

            if (startIdx == -1)
                startIdx = findLowerBound(pageAddr, io, cnt);

            if (cnt == startIdx)
                return; // Go to the next page;

            cnt = findUpperBound(pageAddr, io, startIdx, cnt);

            for (int i = startIdx; i < cnt; i++) {
                int state = p.visit(BPlusTree.this, io, pageAddr, i, wal);

                boolean stop = (state & TreeVisitorClosure.STOP) != 0;

                if (writing)
                    dirty = dirty || (state & TreeVisitorClosure.DIRTY) != 0;

                if (stop) {
                    nextPageId = 0; // The End.

                    return;
                }
            }

            if (nextPageId != 0) {
                row = io.getLookupRow(BPlusTree.this, pageAddr, cnt - 1); // Need save last row.

                shift = 1;
            }
        }

        /**
         * @param pageAddr Page address.
         * @param io IO.
         * @param cnt Count.
         * @return Adjusted to lower bound start index.
         * @throws IgniteCheckedException If failed.
         */
        private int findLowerBound(long pageAddr, BPlusIO<L> io, int cnt) throws IgniteCheckedException {
            assert io.isLeaf();

            // Compare with the first row on the page.
            int cmp = compare(0, io, pageAddr, 0, row);

            if (cmp < 0 || (cmp == 0 && shift == 1)) {
                int idx = findInsertionPoint(0, io, pageAddr, 0, cnt, row, shift);

                assert idx < 0;

                return fix(idx);
            }

            return 0;
        }

        /**
         * @param pageAddr Page address.
         * @param io IO.
         * @param low Start index.
         * @param cnt Number of rows in the buffer.
         * @return Corrected number of rows with respect to upper bound.
         * @throws IgniteCheckedException If failed.
         */
        private int findUpperBound(long pageAddr, BPlusIO<L> io, int low, int cnt) throws IgniteCheckedException {
            assert io.isLeaf();

            // Compare with the last row on the page.
            int cmp = compare(0, io, pageAddr, cnt - 1, upper);

            if (cmp > 0) {
                int idx = findInsertionPoint(0, io, pageAddr, low, cnt, upper, 1);

                assert idx < 0;

                cnt = fix(idx);

                nextPageId = 0; // The End.
            }

            return cnt;
        }

        /**
         * @throws IgniteCheckedException If failed.
         */
        private void nextPage() throws IgniteCheckedException {
            for (;;) {
                if (nextPageId == 0)
                    return;

                long pageId = nextPageId;
                long page = acquirePage(pageId);
                try {
                    long pageAddr = lock(pageId, page); // Doing explicit null check.

                    // If concurrent merge occurred we have to reinitialize cursor from the last returned row.
                    if (pageAddr == 0L)
                        break;

                    try {
                        BPlusIO<L> io = io(pageAddr);

                        visit(pageAddr, io, -1, io.getCount(pageAddr));
                    }
                    finally {
                        unlock(pageId, page, pageAddr);
                    }
                }
                finally {
                    releasePage(pageId, page);
                }
            }

            doVisit(this); // restart from last read row
        }

        private void unlock(long pageId, long page, long pageAddr) {
            if (writing) {
                writeUnlock(pageId, page, pageAddr, dirty);

                dirty = false; // reset dirty flag
            }
            else
                readUnlock(pageId, page, pageAddr);
        }

        private long lock(long pageId, long page) {
            if (writing = ((p.state() & TreeVisitorClosure.CAN_WRITE) != 0))
                return writeLock(pageId, page);
            else
                return readLock(pageId, page);
        }

        /**
         * @throws IgniteCheckedException If failed.
         */
        private void visit() throws IgniteCheckedException {
            doVisit(this);

            while (nextPageId != 0)
                nextPage();
        }
    }

    /**
     * Get the last item in the tree which matches the passed filter.
     */
    private final class GetLast extends Get {
        private final TreeRowClosure<L, T> c;
        private boolean retry = true;
        private long lastPageId;
        private T row0;

        /**
         * @param c Filter closure.
         */
        public GetLast(TreeRowClosure<L, T> c) {
            super(null, true);

            assert c != null;

            this.c = c;
        }

        /** {@inheritDoc} */
        @Override boolean found(BPlusIO<L> io, long pageAddr, int idx, int lvl) throws IgniteCheckedException {
            if (lvl != 0)
                return false;

            for (int i = idx; i >= 0; i--) {
                if (c.apply(BPlusTree.this, io, pageAddr, i)) {
                    retry = false;
                    row0 = getRow(io, pageAddr, i);

                    return true;
                }
            }

            if(pageId == rootId)
                retry = false; // We are at the root page, there are no other leafs.

            if (retry) {
                findLast = false;

                // Restart from an item before the first item in the leaf (last item on the previous leaf).
                row0 = getRow(io, pageAddr, 0);
                shift = -1;

                lastPageId = pageId; // Track leafs to detect a loop over the first leaf in the tree.
            }

            return true;
        }

        /** {@inheritDoc} */
        @Override boolean notFound(BPlusIO<L> io, long pageAddr, int idx, int lvl) throws IgniteCheckedException {
            if (lvl != 0)
                return false;

            if(io.getCount(pageAddr) == 0) {
                // it's an empty tree
                retry = false;

                return true;
            }

            if (idx == 0 && lastPageId == pageId) {
                // not found
                retry = false;
                row0 = null;

                return true;
            }
            else {
                for (int i = idx; i >= 0; i--) {
                    if (c.apply(BPlusTree.this, io, pageAddr, i)) {
                        retry = false;
                        row0 = getRow(io, pageAddr, i);

                        break;
                    }
                }
            }

            if (retry) {
                // Restart from an item before the first item in the leaf (last item on the previous leaf).
                row0 = getRow(io, pageAddr, 0);

                lastPageId = pageId; // Track leafs to detect a loop over the first leaf in the tree.
            }

            return true;
        }

        /**
         * @return Last item in the tree.
         * @throws IgniteCheckedException If failure.
         */
        public T find() throws IgniteCheckedException {
            while (retry) {
                row = row0;

                doFind(this);
            }

            return row0;
        }
    }

    /**
     * Put operation.
     */
    public final class Put extends Get {
        /** Mark of NULL value of page id. It means valid value can't be equal this value. */
        private static final long NULL_PAGE_ID = 0L;

        /** Mark of NULL value of page. */
        private static final long NULL_PAGE = 0L;

        /** Mark of NULL value of page address. */
        private static final long NULL_PAGE_ADDRESS = 0L;

        /** Right child page ID for split row. */
        long rightId;

        /** Replaced row if any. */
        T oldRow;

        /**
         * This page is kept locked after split until insert to the upper level will not be finished. It is needed
         * because split row will be "in flight" and if we'll release tail, remove on split row may fail.
         */
        long tailId;

        /** */
        long tailPage;

        /** */
        long tailAddr;

        /**
         * Bottom level for insertion (insert can't go deeper). Will be incremented on split on each level.
         */
        short btmLvl;

        /** */
        Bool needReplaceInner = FALSE;

        /** */
        final boolean needOld;

        /**
         * @param row Row.
         * @param needOld {@code True} If need return old value.
         */
        private Put(T row, boolean needOld) {
            super(row, false);

            this.needOld = needOld;
        }

        /** {@inheritDoc} */
        @Override boolean found(BPlusIO<L> io, long pageAddr, int idx, int lvl) {
            if (lvl == 0) // Leaf: need to stop.
                return true;

            assert btmLvl == 0; // It can not be insert.

            // If we can get full row from the inner page, we have to replace it with the new one. On the way down
            // we can not miss inner key even in presence of concurrent operations because of `triangle` invariant +
            // concurrent inner replace handling by retrying from root.
            if (canGetRowFromInner && needReplaceInner == FALSE)
                needReplaceInner = TRUE;

            return false;
        }

        /** {@inheritDoc} */
        @Override boolean notFound(BPlusIO<L> io, long pageAddr, int idx, int lvl) {
            assert btmLvl >= 0 : btmLvl;
            assert lvl >= btmLvl : lvl;

            return lvl == btmLvl;
        }

        /**
         * @param tailId Tail page ID.
         * @param tailPage Tail page pointer.
         * @param tailPageAddr Tail page address
         */
        private void tail(long tailId, long tailPage, long tailPageAddr) {
            assert (tailId == NULL_PAGE_ID) == (tailPage == NULL_PAGE);
            assert (tailPage == NULL_PAGE) == (tailPageAddr == NULL_PAGE_ADDRESS);

            if (this.tailPage != NULL_PAGE)
                writeUnlockAndClose(this.tailId, this.tailPage, this.tailAddr, null);

            this.tailId = tailId;
            this.tailPage = tailPage;
            this.tailAddr = tailPageAddr;
        }

        /** {@inheritDoc} */
        @Override public boolean canRelease(long pageId, int lvl) {
            return pageId != NULL_PAGE_ID && tailId != pageId;
        }

        /**
         * Finish put.
         */
        private void finish() {
            row = null;
            rightId = 0;

            tail(NULL_PAGE_ID, NULL_PAGE, NULL_PAGE_ADDRESS);
        }

        /** {@inheritDoc} */
        @Override boolean isFinished() {
            return row == null;
        }

        /**
         * @param pageId Page ID.
         * @param page Page pointer.
         * @param pageAddr Page address.
         * @param io IO.
         * @param idx Index.
         * @param lvl Level.
         * @return Move up row.
         * @throws IgniteCheckedException If failed.
         */
        private L insert(long pageId, long page, long pageAddr, BPlusIO<L> io, int idx, int lvl)
            throws IgniteCheckedException {
            int maxCnt = io.getMaxCount(pageAddr, pageSize());
            int cnt = io.getCount(pageAddr);

            if (cnt == maxCnt) // Need to split page.
                return insertWithSplit(pageId, page, pageAddr, io, idx, lvl);

            insertSimple(pageId, page, pageAddr, io, idx, null);

            return null;
        }

        /**
         * @param pageId Page ID.
         * @param page Page pointer.
         * @param pageAddr Page address.
         * @param io IO.
         * @param idx Index.
         * @param walPlc Full page WAL record policy.
         * @throws IgniteCheckedException If failed.
         */
        private void insertSimple(long pageId, long page, long pageAddr, BPlusIO<L> io, int idx, Boolean walPlc)
            throws IgniteCheckedException {
            boolean needWal = needWalDeltaRecord(pageId, page, walPlc);

            byte[] rowBytes = io.insert(pageAddr, idx, row, null, rightId, needWal);

            if (needWal)
                wal.log(new InsertRecord<>(grpId, pageId, io, idx, rowBytes, rightId));
        }

        /**
         * @param pageId Page ID.
         * @param page Page pointer.
         * @param pageAddr Page address.
         * @param io IO.
         * @param idx Index.
         * @param lvl Level.
         * @return Move up row.
         * @throws IgniteCheckedException If failed.
         */
        private L insertWithSplit(long pageId, long page, long pageAddr, BPlusIO<L> io, int idx, int lvl)
            throws IgniteCheckedException {
            long fwdId = allocatePage(null);
            long fwdPage = acquirePage(fwdId);

            try {
                // Need to check this before the actual split, because after the split we will have new forward page here.
                boolean hadFwd = io.getForward(pageAddr) != 0;

                long fwdPageAddr = writeLock(fwdId, fwdPage); // Initial write, no need to check for concurrent modification.

                assert fwdPageAddr != NULL_PAGE_ADDRESS;

                // TODO GG-11640 log a correct forward page record.
                final Boolean fwdPageWalPlc = Boolean.TRUE;

                try {
                    boolean midShift = splitPage(pageId, page, pageAddr, io, fwdId, fwdPageAddr, idx);

                    // Do insert.
                    int cnt = io.getCount(pageAddr);

                    if (idx < cnt || (idx == cnt && !midShift)) { // Insert into back page.
                        insertSimple(pageId, page, pageAddr, io, idx, null);

                        // Fix leftmost child of forward page, because newly inserted row will go up.
                        if (idx == cnt && !io.isLeaf()) {
                            inner(io).setLeft(fwdPageAddr, 0, rightId);

                            if (needWalDeltaRecord(fwdId, fwdPage, fwdPageWalPlc)) // Rare case, we can afford separate WAL record to avoid complexity.
                                wal.log(new FixLeftmostChildRecord(grpId, fwdId, rightId));
                        }
                    }
                    else // Insert into newly allocated forward page.
                        insertSimple(fwdId, fwdPage, fwdPageAddr, io, idx - cnt, fwdPageWalPlc);

                    // Do move up.
                    cnt = io.getCount(pageAddr);

                    // Last item from backward row goes up.
                    L moveUpRow = io.getLookupRow(BPlusTree.this, pageAddr, cnt - 1);

                    if (!io.isLeaf()) { // Leaf pages must contain all the links, inner pages remove moveUpLink.
                        io.setCount(pageAddr, cnt - 1);

                        if (needWalDeltaRecord(pageId, page, null)) // Rare case, we can afford separate WAL record to avoid complexity.
                            wal.log(new FixCountRecord(grpId, pageId, cnt - 1));
                    }

                    if (!hadFwd && lvl == getRootLevel()) { // We are splitting root.
                        long newRootId = allocatePage(null);
                        long newRootPage = acquirePage(newRootId);

                        try {
                            if (io.isLeaf())
                                io = latestInnerIO();

                            long newRootAddr = writeLock(newRootId, newRootPage); // Initial write.

                            assert newRootAddr != NULL_PAGE_ADDRESS;

                            // Never write full new root page, because it is known to be new.
                            final Boolean newRootPageWalPlc = Boolean.FALSE;

                            try {
                                boolean needWal = needWalDeltaRecord(newRootId, newRootPage, newRootPageWalPlc);

                                byte[] moveUpRowBytes = inner(io).initNewRoot(newRootAddr,
                                    newRootId,
                                    pageId,
                                    moveUpRow,
                                    null,
                                    fwdId,
                                    pageSize(),
                                    needWal);

                                if (needWal)
                                    wal.log(new NewRootInitRecord<>(grpId, newRootId, newRootId,
                                        inner(io), pageId, moveUpRowBytes, fwdId));
                            }
                            finally {
                                writeUnlock(newRootId, newRootPage, newRootAddr, newRootPageWalPlc, true);
                            }
                        }
                        finally {
                            releasePage(newRootId, newRootPage);
                        }

                        Bool res = write(metaPageId, addRoot, newRootId, lvl + 1, FALSE);

                        assert res == TRUE : res;

                        return null; // We've just moved link up to root, nothing to return here.
                    }

                    // Regular split.
                    return moveUpRow;
                }
                finally {
                    writeUnlock(fwdId, fwdPage, fwdPageAddr, fwdPageWalPlc, true);
                }
            }
            finally {
                releasePage(fwdId, fwdPage);
            }
        }

        /**
         * @param pageId Page ID.
         * @param page Page pointer.
         * @param fwdId Forward ID.
         * @param lvl Level.
         * @return Result.
         * @throws IgniteCheckedException If failed.
         */
        private Result tryReplaceInner(long pageId, long page, long fwdId, int lvl)
            throws IgniteCheckedException {
            // Need to replace key in inner page. There is no race because we keep tail lock after split.
            if (needReplaceInner == TRUE) {
                needReplaceInner = FALSE; // Protect from retries.

                long oldFwdId = this.fwdId;
                long oldPageId = this.pageId;

                // Set old args.
                this.fwdId = fwdId;
                this.pageId = pageId;

                Result res = write(pageId, page, replace, this, lvl, RETRY);

                // Restore args.
                this.pageId = oldPageId;
                this.fwdId = oldFwdId;

                if (res == RETRY)
                    return RETRY;

                needReplaceInner = DONE; // We can have only a single matching inner key.

                return FOUND;
            }

            return NOT_FOUND;
        }

        /**
         * @param pageId Page ID.
         * @param page Page pointer.
         * @param fwdId Forward ID.
         * @param lvl Level.
         * @return Result.
         * @throws IgniteCheckedException If failed.
         */
        private Result tryInsert(long pageId, long page, long fwdId, int lvl) throws IgniteCheckedException {
            // Init args.
            this.pageId = pageId;
            this.fwdId = fwdId;

            return write(pageId, page, insert, this, lvl, RETRY);
        }

        /**
         * @param pageId Page ID.
         * @param page Page pointer.
         * @param fwdId Forward ID.
         * @param lvl Level.
         * @return Result.
         * @throws IgniteCheckedException If failed.
         */
        public Result tryReplace(long pageId, long page, long fwdId, int lvl) throws IgniteCheckedException {
            // Init args.
            this.pageId = pageId;
            this.fwdId = fwdId;

            return write(pageId, page, replace, this, lvl, RETRY);
        }

        /** {@inheritDoc} */
        @Override void checkLockRetry() throws IgniteCheckedException {
            //non null tailId means that lock on tail page still hold and we can't fail with exception.
            if (tailId == NULL_PAGE_ID)
                super.checkLockRetry();
        }
    }

    /**
     * Invoke operation.
     */
    public final class Invoke extends Get {
        /** */
        Object x;

        /** */
        InvokeClosure<T> clo;

        /** */
        Bool closureInvoked = FALSE;

        /** */
        T foundRow;

        /** */
        Get op;

        /**
         * @param row Row.
         * @param x Implementation specific argument.
         * @param clo Closure.
         */
        private Invoke(L row, Object x, final InvokeClosure<T> clo) {
            super(row, false);

            assert clo != null;

            this.clo = clo;
            this.x = x;
        }

        /** {@inheritDoc} */
        @Override void pageId(long pageId) {
            this.pageId = pageId;

            if (op != null)
                op.pageId = pageId;
        }

        /** {@inheritDoc} */
        @Override void fwdId(long fwdId) {
            this.fwdId = fwdId;

            if (op != null)
                op.fwdId = fwdId;
        }

        /** {@inheritDoc} */
        @Override void backId(long backId) {
            this.backId = backId;

            if (op != null)
                op.backId = backId;
        }

        /** {@inheritDoc} */
        @Override void restartFromRoot(long rootId, int rootLvl, long rmvId) {
            super.restartFromRoot(rootId, rootLvl, rmvId);

            if (op != null)
                op.restartFromRoot(rootId, rootLvl, rmvId);
        }

        /** {@inheritDoc} */
        @Override boolean found(BPlusIO<L> io, long pageAddr, int idx, int lvl) throws IgniteCheckedException {
            // If the operation is initialized, then the closure has been called already.
            if (op != null)
                return op.found(io, pageAddr, idx, lvl);

            if (lvl == 0) {
                if (closureInvoked == FALSE) {
                    closureInvoked = READY;

                    foundRow = getRow(io, pageAddr, idx, x);
                }

                return true;
            }

            return false;
        }

        /** {@inheritDoc} */
        @Override boolean notFound(BPlusIO<L> io, long pageAddr, int idx, int lvl) throws IgniteCheckedException {
            // If the operation is initialized, then the closure has been called already.
            if (op != null)
                return op.notFound(io, pageAddr, idx, lvl);

            if (lvl == 0) {
                if (closureInvoked == FALSE)
                    closureInvoked = READY;

                return true;
            }

            return false;
        }

        /**
         * @throws IgniteCheckedException If failed.
         */
        private void invokeClosure() throws IgniteCheckedException {
            if (closureInvoked != READY)
                return;

            closureInvoked = DONE;

            clo.call(foundRow);

            switch (clo.operationType()) {
                case PUT:
                    T newRow = clo.newRow();

                    assert newRow != null;

                    op = new Put(newRow, false);

                    break;

                case REMOVE:
                    assert foundRow != null;

                    op = new Remove(row, false);

                    break;

                case NOOP:
                    return;

                default:
                    throw new IllegalStateException();
            }

            op.copyFrom(this);

            op.invoke = this;
        }

        /** {@inheritDoc} */
        @Override public boolean canRelease(long pageId, int lvl) {
            if (pageId == 0L)
                return false;

            if (op == null)
                return true;

            return op.canRelease(pageId, lvl);
        }

        /**
         * @return {@code true} If it is a {@link Put} operation internally.
         */
        private boolean isPut() {
            return op != null && op.getClass() == Put.class;
        }

        /**
         * @return {@code true} If it is a {@link Remove} operation internally.
         */
        private boolean isRemove() {
            return op != null && op.getClass() == Remove.class;
        }

        /**
         * @param pageId Page ID.
         * @param lvl Level.
         * @return {@code true} If it is a {@link Remove} and the page is in tail.
         */
        private boolean isTail(long pageId, int lvl) {
            return isRemove() && ((Remove)op).isTail(pageId, lvl);
        }

        /**
         */
        private void levelExit() {
            if (isRemove())
                ((Remove)op).page = 0L;
        }

        /**
         * Release all the resources by the end of operation.
         * @throws IgniteCheckedException if failed.
         */
        private void releaseAll() throws IgniteCheckedException {
            if (isRemove())
                ((Remove)op).releaseAll();
        }

        /**
         * @param pageId Page ID.
         * @param page Page pointer.
         * @param fwdId Forward ID.
         * @param lvl Level.
         * @return Result.
         * @throws IgniteCheckedException If failed.
         */
        private Result onNotFound(long pageId, long page, long fwdId, int lvl)
            throws IgniteCheckedException {
            if (op == null)
                return NOT_FOUND;

            if (isRemove()) {
                assert lvl == 0;

                ((Remove)op).finish();

                return NOT_FOUND;
            }

            return ((Put)op).tryInsert(pageId, page, fwdId, lvl);
        }

        /**
         * @param pageId Page ID.
         * @param page Page pointer.
         * @param backId Back page ID.
         * @param fwdId Forward ID.
         * @param lvl Level.
         * @return Result.
         * @throws IgniteCheckedException If failed.
         */
        private Result onFound(long pageId, long page, long backId, long fwdId, int lvl)
            throws IgniteCheckedException {
            if (op == null)
                return FOUND;

            if (isRemove())
                return ((Remove)op).tryRemoveFromLeaf(pageId, page, backId, fwdId, lvl);

            return  ((Put)op).tryReplace(pageId, page, fwdId, lvl);
        }

        /**
         * @return Result.
         * @throws IgniteCheckedException If failed.
         */
        private Result tryFinish() throws IgniteCheckedException {
            assert op != null; // Must be guarded by isFinished.

            if (isPut())
                return RETRY;

            Result res = ((Remove)op).finishTail();

            if (res == NOT_FOUND)
                res = RETRY;

            assert res == FOUND || res == RETRY: res;

            return res;
        }

        /** {@inheritDoc} */
        @Override boolean isFinished() {
            if (closureInvoked != DONE)
                return false;

            if (op == null)
                return true;

            return op.isFinished();
        }

        /**
         * @param pageId Page ID.
         * @param page Page pointer.
         * @param fwdId Forward ID.
         * @param lvl Level.
         * @return Result.
         * @throws IgniteCheckedException If failed.
         */
        Result tryReplaceInner(long pageId, long page, long fwdId, int lvl) throws IgniteCheckedException {
            if (!isPut())
                return NOT_FOUND;

            return ((Put)op).tryReplaceInner(pageId, page, fwdId, lvl);
        }

        /**
         * @param pageId Page ID.
         * @param page Page pointer.
         * @param backId Back page ID.
         * @param fwdId Forward ID.
         * @param lvl Level.
         * @return Result.
         * @throws IgniteCheckedException If failed.
         */
        public Result finishOrLockTail(long pageId, long page, long backId, long fwdId, int lvl)
            throws IgniteCheckedException {
            return ((Remove)op).finishOrLockTail(pageId, page, backId, fwdId, lvl);
        }
    }

    /**
     * Remove operation.
     */
    private final class Remove extends Get implements ReuseBag {
        /** We may need to lock part of the tree branch from the bottom to up for multiple levels. */
        Tail<L> tail;

        /** */
        Bool needReplaceInner = FALSE;

        /** */
        Bool needMergeEmptyBranch = FALSE;

        /** Removed row. */
        T rmvd;

        /** Current page absolute pointer. */
        long page;

        /** */
        Object freePages;

        /** */
        final boolean needOld;

        /**
         * @param row Row.
         * @param needOld {@code True} If need return old value.
         */
        private Remove(L row, boolean needOld) {
            super(row, false);

            this.needOld = needOld;
        }

        /** {@inheritDoc} */
        @SuppressWarnings("unchecked")
        @Override public long pollFreePage() {
            if (freePages == null)
                return 0L;

            if (freePages.getClass() == GridLongList.class) {
                GridLongList list = ((GridLongList)freePages);

                return list.isEmpty() ? 0L : list.remove();
            }

            long res = (long)freePages;

            freePages = null;

            return res;
        }

        /** {@inheritDoc} */
        @SuppressWarnings("unchecked")
        @Override public void addFreePage(long pageId) {
            assert pageId != 0L;

            if (freePages == null)
                freePages = pageId;
            else {
                GridLongList list;

                if (freePages.getClass() == GridLongList.class)
                    list = (GridLongList)freePages;
                else {
                    list = new GridLongList(4);

                    list.add((Long)freePages);
                    freePages = list;
                }

                list.add(pageId);
            }
        }

        /** {@inheritDoc} */
        @Override public boolean isEmpty() {
            if (freePages == null)
                return true;

            if (freePages.getClass() == GridLongList.class) {
                GridLongList list = ((GridLongList)freePages);

                return list.isEmpty();
            }

            return false;
        }

        /** {@inheritDoc} */
        @Override boolean notFound(BPlusIO<L> io, long pageAddr, int idx, int lvl) {
            if (lvl == 0) {
                assert tail == null;

                return true;
            }

            return false;
        }

        /**
         * Finish the operation.
         */
        private void finish() {
            assert tail == null;

            row = null;
        }

        /**
         * @throws IgniteCheckedException If failed.
         * @return Tail to release if an empty branch was not merged.
         */
        private Tail<L> mergeEmptyBranch() throws IgniteCheckedException {
            assert needMergeEmptyBranch == TRUE: needMergeEmptyBranch;

            Tail<L> t = tail;

            // Find empty branch beginning.
            for (Tail<L> t0 = t.down; t0.lvl != 0; t0 = t0.down) {
                assert t0.type == Tail.EXACT : t0.type;

                if (t0.getCount() != 0)
                    t = t0; // Here we correctly handle empty windows in the middle of branch.
            }

            int cnt = t.getCount();
            int idx = fix(insertionPoint(t));

            assert cnt > 0: cnt;

            if (idx == cnt)
                idx--;

            // If at the join point we will not be able to merge, we need to retry.
            if (!checkChildren(t, t.getLeftChild(), t.getRightChild(), idx))
                return t;

            // Make the branch really empty before the merge.
            removeDataRowFromLeafTail(t);

            while (t.lvl != 0) { // If we've found empty branch, merge it top-down.
                boolean res = merge(t);

                // All the merges must succeed because we have only empty pages from one side.
                assert res : needMergeEmptyBranch + "\n" + printTail(true);

                if (needMergeEmptyBranch == TRUE)
                    needMergeEmptyBranch = READY; // Need to mark that we've already done the first (top) merge.

                t = t.down;
            }

            return null; // Succeeded.
        }

        /**
         * @param t Tail.
         * @throws IgniteCheckedException If failed.
         */
        private void mergeBottomUp(Tail<L> t) throws IgniteCheckedException {
            assert needMergeEmptyBranch == FALSE || needMergeEmptyBranch == DONE : needMergeEmptyBranch;

            if (t.down == null || t.down.sibling == null) {
                // Do remove if we did not yet.
                if (t.lvl == 0 && !isRemoved())
                    removeDataRowFromLeafTail(t);

                return; // Nothing to merge.
            }

            mergeBottomUp(t.down);
            merge(t);
        }

        /**
         * @return {@code true} If found.
         * @throws IgniteCheckedException If failed.
         */
        private boolean isInnerKeyInTail() throws IgniteCheckedException {
            assert tail.lvl > 0: tail.lvl;

            return insertionPoint(tail) >= 0;
        }

        /**
         * @return {@code true} If already removed from leaf.
         */
        private boolean isRemoved() {
            return rmvd != null;
        }

        /**
         * @param t Tail to release.
         * @return {@code true} If we need to retry or {@code false} to exit.
         */
        private boolean releaseForRetry(Tail<L> t) {
            // Try to simply release all first.
            if (t.lvl <= 1) {
                // We've just locked leaf and did not do the remove, can safely release all and retry.
                assert !isRemoved(): "removed";

                // These fields will be setup again on remove from leaf.
                needReplaceInner = FALSE;
                needMergeEmptyBranch = FALSE;

                releaseTail();

                return true;
            }

            // Release all up to the given tail with its direct children.
            if (t.down != null) {
                Tail<L> newTail = t.down.down;

                if (newTail != null) {
                    t.down.down = null;

                    releaseTail();

                    tail = newTail;

                    return true;
                }
            }

            // Here we wanted to do a regular merge after all the important operations,
            // so we can leave this invalid tail as is. We have no other choice here
            // because our tail is not long enough for retry. Exiting.
            assert isRemoved();
            assert needReplaceInner != TRUE && needMergeEmptyBranch != TRUE;

            return false;
        }

        /**
         * Process tail and finish.
         *
         * @return Result.
         * @throws IgniteCheckedException If failed.
         */
        private Result finishTail() throws IgniteCheckedException {
            assert !isFinished();
            assert tail.type == Tail.EXACT && tail.lvl >= 0: tail;

            if (tail.lvl == 0) {
                // At the bottom level we can't have a tail without a sibling, it means we have higher levels.
                assert tail.sibling != null : tail;

                return NOT_FOUND; // Lock upper level, we are at the bottom now.
            }
            else {
                // We may lock wrong triangle because of concurrent operations.
                if (!validateTail()) {
                    if (releaseForRetry(tail))
                        return RETRY;

                    // It was a regular merge, leave as is and exit.
                }
                else {
                    // Try to find inner key on inner level.
                    if (needReplaceInner == TRUE) {
                        // Since we setup needReplaceInner in leaf page write lock and do not release it,
                        // we should not be able to miss the inner key. Even if concurrent merge
                        // happened the inner key must still exist.
                        if (!isInnerKeyInTail())
                            return NOT_FOUND; // Lock the whole branch up to the inner key.

                        needReplaceInner = READY;
                    }

                    // Try to merge an empty branch.
                    if (needMergeEmptyBranch == TRUE) {
                        // We can't merge empty branch if tail is a routing page.
                        if (tail.getCount() == 0)
                            return NOT_FOUND; // Lock the whole branch up to the first non-empty.

                        // Top-down merge for empty branch. The actual row remove will happen here if everything is ok.
                        Tail<L> t = mergeEmptyBranch();

                        if (t != null) {
                            // We were not able to merge empty branch, need to release and retry.
                            boolean ok = releaseForRetry(t);

                            assert ok; // Here we must always retry because it is not a regular merge.

                            return RETRY;
                        }

                        needMergeEmptyBranch = DONE;
                    }

                    // The actual row remove may happen here as well.
                    mergeBottomUp(tail);

                    if (needReplaceInner == READY) {
                        replaceInner(); // Replace inner key with new max key for the left subtree.

                        needReplaceInner = DONE;
                    }

                    assert needReplaceInner != TRUE;

                    if (tail.getCount() == 0 && tail.lvl != 0 && getRootLevel() == tail.lvl) {
                        // Free root if it became empty after merge.
                        cutRoot(tail.lvl);
                        freePage(tail.pageId, tail.page, tail.buf, tail.walPlc, false);

                        // Exit: we are done.
                    }
                    else if (tail.sibling != null &&
                        tail.getCount() + tail.sibling.getCount() < tail.io.getMaxCount(tail.buf, pageSize())) {
                        // Release everything lower than tail, we've already merged this path.
                        doReleaseTail(tail.down);
                        tail.down = null;

                        return NOT_FOUND; // Lock and merge one level more.
                    }

                    // We don't want to merge anything more, exiting.
                }
            }

            // If we've found nothing in the tree, we should not do any modifications or take tail locks.
            assert isRemoved();

            releaseTail();
            finish();

            return FOUND;
        }

        /**
         * @param t Tail.
         * @throws IgniteCheckedException If failed.
         */
        private void removeDataRowFromLeafTail(Tail<L> t) throws IgniteCheckedException {
            assert !isRemoved();

            Tail<L> leaf = getTail(t, 0);

            removeDataRowFromLeaf(leaf.pageId, leaf.page, leaf.buf, leaf.walPlc, leaf.io, leaf.getCount(), insertionPoint(leaf));
        }

        /**
         * @param leafId Leaf page ID.
         * @param leafPage Leaf page pointer.
         * @param backId Back page ID.
         * @param fwdId Forward ID.
         * @return Result code.
         * @throws IgniteCheckedException If failed.
         */
        private Result removeFromLeaf(long leafId, long leafPage, long backId, long fwdId) throws IgniteCheckedException {
            // Init parameters.
            pageId = leafId;
            page = leafPage;
            this.backId = backId;
            this.fwdId = fwdId;

            // Usually this will be true, so in most cases we should not lock any extra pages.
            if (backId == 0)
                return doRemoveFromLeaf();

            // Lock back page before the remove, we'll need it for merges.
            long backPage = acquirePage(backId);

            try {
                return write(backId, backPage, lockBackAndRmvFromLeaf, this, 0, RETRY);
            }
            finally {
                if (canRelease(backId, 0))
                    releasePage(backId, backPage);
            }
        }

        /**
         * @return Result code.
         * @throws IgniteCheckedException If failed.
         */
        private Result doRemoveFromLeaf() throws IgniteCheckedException {
            assert page != 0L;

            return write(pageId, page, rmvFromLeaf, this, 0, RETRY);
        }

        /**
         * @param lvl Level.
         * @return Result code.
         * @throws IgniteCheckedException If failed.
         */
        private Result doLockTail(int lvl) throws IgniteCheckedException {
            assert page != 0L;

            return write(pageId, page, lockTail, this, lvl, RETRY);
        }

        /**
         * @param pageId Page ID.
         * @param page Page pointer.
         * @param backId Back page ID.
         * @param fwdId Expected forward page ID.
         * @param lvl Level.
         * @return Result code.
         * @throws IgniteCheckedException If failed.
         */
        private Result lockTail(long pageId, long page, long backId, long fwdId, int lvl)
            throws IgniteCheckedException {
            assert tail != null;

            // Init parameters for the handlers.
            this.pageId = pageId;
            this.page = page;
            this.fwdId = fwdId;
            this.backId = backId;

            if (backId == 0) // Back page ID is provided only when the last move was to the right.
                return doLockTail(lvl);

            long backPage = acquirePage(backId);

            try {
                return write(backId, backPage, lockBackAndTail, this, lvl, RETRY);
            }
            finally {
                if (canRelease(backId, lvl))
                    releasePage(backId, backPage);
            }
        }

        /**
         * @param lvl Level.
         * @return Result code.
         * @throws IgniteCheckedException If failed.
         */
        private Result lockForward(int lvl) throws IgniteCheckedException {
            assert fwdId != 0: fwdId;
            assert backId == 0: backId;

            long fwdId = this.fwdId;
            long fwdPage = acquirePage(fwdId);

            try {
                return write(fwdId, fwdPage, lockTailForward, this, lvl, RETRY);
            }
            finally {
                // If we were not able to lock forward page as tail, release the page.
                if (canRelease(fwdId, lvl))
                    releasePage(fwdId, fwdPage);
            }
        }

        /**
         * @param pageId Page ID.
         * @param page Page pointer.
         * @param pageAddr Page address.
         * @param walPlc Full page WAL record policy.
         * @param io IO.
         * @param cnt Count.
         * @param idx Index to remove.
         * @throws IgniteCheckedException If failed.
         */
        @SuppressWarnings("unchecked")
        private void removeDataRowFromLeaf(long pageId, long page, long pageAddr, Boolean walPlc, BPlusIO<L> io, int cnt,
            int idx)
            throws IgniteCheckedException {
            assert idx >= 0 && idx < cnt: idx;
            assert io.isLeaf(): "inner";
            assert !isRemoved(): "already removed";

            // Detach the row.
            rmvd = needOld ? getRow(io, pageAddr, idx) : (T)Boolean.TRUE;

            doRemove(pageId, page, pageAddr, walPlc, io, cnt, idx);

            assert isRemoved();
        }

        /**
         *
         * @param pageId Page ID.
         * @param page Page pointer.
         * @param pageAddr Page address.
         * @param walPlc Full page WAL record policy.
         * @param io IO.
         *
         * @param cnt Count.
         * @param idx Index to remove.
         * @throws IgniteCheckedException If failed.
         */
        private void doRemove(long pageId, long page, long pageAddr, Boolean walPlc, BPlusIO<L> io, int cnt,
            int idx)
            throws IgniteCheckedException {
            assert cnt > 0 : cnt;
            assert idx >= 0 && idx < cnt : idx + " " + cnt;

            io.remove(pageAddr, idx, cnt);

            if (needWalDeltaRecord(pageId, page, walPlc))
                wal.log(new RemoveRecord(grpId, pageId, idx, cnt));
        }

        /**
         * @param tail Tail.
         * @return Insertion point. May be negative.
         * @throws IgniteCheckedException If failed.
         */
        private int insertionPoint(Tail<L> tail) throws IgniteCheckedException {
            assert tail.type == Tail.EXACT: tail.type;

            if (tail.idx == Short.MIN_VALUE) {
                int idx = findInsertionPoint(tail.lvl, tail.io, tail.buf, 0, tail.getCount(), row, 0);

                assert checkIndex(idx): idx;

                tail.idx = (short)idx;
            }

            return tail.idx;
        }

        /**
         * @return {@code true} If the currently locked tail is valid.
         * @throws IgniteCheckedException If failed.
         */
        private boolean validateTail() throws IgniteCheckedException {
            Tail<L> t = tail;

            if (t.down == null) {
                // It is just a regular merge in progress.
                assert needMergeEmptyBranch != TRUE;
                assert needReplaceInner != TRUE;

                return true;
            }

            Tail<L> left = t.getLeftChild();
            Tail<L> right = t.getRightChild();

            assert left.pageId != right.pageId;

            int cnt = t.getCount();

            if (cnt != 0) {
                int idx = fix(insertionPoint(t));

                if (idx == cnt)
                    idx--;

                // The locked left and right pages allowed to be children of the tail.
                if (isChild(t, left, idx, cnt, false) && isChild(t, right, idx, cnt, true))
                    return true;
            }

            // Otherwise they must correctly reside with respect to tail sibling.
            Tail<L> s = t.sibling;

            if (s == null)
                return false;

            // It must be the rightmost element.
            int idx = cnt == 0 ? 0 : cnt - 1;

            if (s.type == Tail.FORWARD)
                return isChild(t, left, idx, cnt, true) &&
                    isChild(s, right, 0, 0, false);

            assert s.type == Tail.BACK;

            if (!isChild(t, right, 0, 0, false))
                return false;

            cnt = s.getCount();
            idx = cnt == 0 ? 0 : cnt - 1;

            return isChild(s, left, idx, cnt, true);
        }

        /**
         * @param prnt Parent.
         * @param child Child.
         * @param idx Index.
         * @param cnt Count.
         * @param right Right or left.
         * @return {@code true} If they are really parent and child.
         */
        private boolean isChild(Tail<L> prnt, Tail<L> child, int idx, int cnt, boolean right) {
            if (right && cnt != 0)
                idx++;

            return inner(prnt.io).getLeft(prnt.buf, idx) == child.pageId;
        }

        /**
         * @param prnt Parent.
         * @param left Left.
         * @param right Right.
         * @param idx Index.
         * @return {@code true} If children are correct.
         */
        private boolean checkChildren(Tail<L> prnt, Tail<L> left, Tail<L> right, int idx) {
            assert idx >= 0 && idx < prnt.getCount(): idx;

            return inner(prnt.io).getLeft(prnt.buf, idx) == left.pageId &&
                inner(prnt.io).getRight(prnt.buf, idx) == right.pageId;
        }

        /**
         * @param prnt Parent tail.
         * @param left Left child tail.
         * @param right Right child tail.
         * @return {@code true} If merged successfully.
         * @throws IgniteCheckedException If failed.
         */
        private boolean doMerge(Tail<L> prnt, Tail<L> left, Tail<L> right)
            throws IgniteCheckedException {
            assert right.io == left.io; // Otherwise incompatible.
            assert left.io.getForward(left.buf) == right.pageId;

            int prntCnt = prnt.getCount();
            int prntIdx = fix(insertionPoint(prnt));

            // Fix index for the right move: remove the last item.
            if (prntIdx == prntCnt)
                prntIdx--;

            // The only case when the siblings can have different parents is when we are merging
            // top-down an empty branch and we already merged the join point with non-empty branch.
            // This happens because when merging empty page we do not update parent link to a lower
            // empty page in the branch since it will be dropped anyways.
            if (needMergeEmptyBranch == READY)
                assert left.getCount() == 0 || right.getCount() == 0; // Empty branch check.
            else if (!checkChildren(prnt, left, right, prntIdx))
                return false;

            boolean emptyBranch = needMergeEmptyBranch == TRUE || needMergeEmptyBranch == READY;

            if (!left.io.merge(prnt.io, prnt.buf, prntIdx, left.buf, right.buf, emptyBranch, pageSize()))
                return false;

            // Invalidate indexes after successful merge.
            prnt.idx = Short.MIN_VALUE;
            left.idx = Short.MIN_VALUE;

            // TODO GG-11640 log a correct merge record.
            left.walPlc = Boolean.TRUE;

            // Remove split key from parent. If we are merging empty branch then remove only on the top iteration.
            if (needMergeEmptyBranch != READY)
                doRemove(prnt.pageId, prnt.page, prnt.buf, prnt.walPlc, prnt.io, prntCnt, prntIdx);

            // Forward page is now empty and has no links, can free and release it right away.
            freePage(right.pageId, right.page, right.buf, right.walPlc, true);

            return true;
        }

        /**
         * @param pageId Page ID.
         * @param page Page pointer.
         * @param pageAddr Page address.
         * @param walPlc Full page WAL record policy.
         * @param release Release write lock and release page.
         * @throws IgniteCheckedException If failed.
         */
        private void freePage(long pageId, long page, long pageAddr, Boolean walPlc, boolean release)
            throws IgniteCheckedException {

            long effectivePageId = PageIdUtils.effectivePageId(pageId);

            long recycled = recyclePage(pageId, page, pageAddr, walPlc);

            if (effectivePageId != PageIdUtils.effectivePageId(pageId))
                throw new IllegalStateException("Effective page ID must stay the same.");

            if (release)
                writeUnlockAndClose(pageId, page, pageAddr, walPlc);

            addFreePage(recycled);
        }

        /**
         * @param lvl Expected root level.
         * @throws IgniteCheckedException If failed.
         */
        private void cutRoot(int lvl) throws IgniteCheckedException {
            Bool res = write(metaPageId, cutRoot, lvl, FALSE);

            assert res == TRUE : res;
        }

        /**
         * @throws IgniteCheckedException If failed.
         */
        @SuppressWarnings("unchecked")
        private void reuseFreePages() throws IgniteCheckedException {
            // If we have a bag, then it will be processed at the upper level.
            if (reuseList != null && freePages != null)
                reuseList.addForRecycle(this);
        }

        /**
         * @throws IgniteCheckedException If failed.
         */
        private void replaceInner() throws IgniteCheckedException {
            assert needReplaceInner == READY : needReplaceInner;

            int innerIdx;

            Tail<L> inner = tail;

            for (;;) { // Find inner key to replace.
                assert inner.type == Tail.EXACT : inner.type;
                assert inner.lvl > 0 : "leaf " + tail.lvl;

                innerIdx = insertionPoint(inner);

                if (innerIdx >= 0)
                    break; // Successfully found the inner key.

                // We did not find the inner key to replace.
                if (inner.lvl == 1)
                    return; // After leaf merge inner page lost inner key, nothing to do here.

                // Go level down.
                inner = inner.down;
            }

            Tail<L> leaf = getTail(inner, 0);

            int leafCnt = leaf.getCount();

            assert leafCnt > 0 : leafCnt; // Leaf must be merged at this point already if it was empty.

            int leafIdx = leafCnt - 1; // Last leaf item.

            // We increment remove ID in write lock on inner page, thus it is guaranteed that
            // any successor, who already passed the inner page, will get greater value at leaf
            // than he had read at the beginning of the operation and will retry operation from root.
            long rmvId = globalRmvId.incrementAndGet();

            // Update inner key with the new biggest key of left subtree.
            inner.io.store(inner.buf, innerIdx, leaf.io, leaf.buf, leafIdx);
            inner.io.setRemoveId(inner.buf, rmvId);

            // TODO GG-11640 log a correct inner replace record.
            inner.walPlc = Boolean.TRUE;

            // Update remove ID for the leaf page.
            leaf.io.setRemoveId(leaf.buf, rmvId);

            if (needWalDeltaRecord(leaf.pageId, leaf.page, leaf.walPlc))
                wal.log(new FixRemoveId(grpId, leaf.pageId, rmvId));
        }

        /**
         * @param prnt Parent for merge.
         * @return {@code true} If merged, {@code false} if not (because of insufficient space or empty parent).
         * @throws IgniteCheckedException If failed.
         */
        private boolean merge(Tail<L> prnt) throws IgniteCheckedException {
            // If we are merging empty branch this is acceptable because even if we merge
            // two routing pages, one of them is effectively dropped in this merge, so just
            // keep a single routing page.
            if (prnt.getCount() == 0 && needMergeEmptyBranch != READY)
                return false; // Parent is an empty routing page, child forward page will have another parent.

            Tail<L> left = prnt.getLeftChild();
            Tail<L> right = prnt.getRightChild();

            if (!doMerge(prnt, left, right))
                return false;

            // left from BACK becomes EXACT.
            if (left.type == Tail.BACK) {
                assert left.sibling == null;

                left.down = right.down;
                left.type = Tail.EXACT;
                prnt.down = left;
            }
            else { // left is already EXACT.
                assert left.type == Tail.EXACT : left.type;
                assert left.sibling != null;

                left.sibling = null;
            }

            return true;
        }

        /** {@inheritDoc} */
        @Override boolean isFinished() {
            return row == null;
        }

        /**
         * Release pages for all locked levels at the tail.
         */
        private void releaseTail() {
            doReleaseTail(tail);

            tail = null;
        }

        /**
         * @param t Tail.
         */
        private void doReleaseTail(Tail<L> t) {
            while (t != null) {
                writeUnlockAndClose(t.pageId, t.page, t.buf, t.walPlc);

                Tail<L> s = t.sibling;

                if (s != null)
                    writeUnlockAndClose(s.pageId, s.page, s.buf, s.walPlc);

                t = t.down;
            }
        }

        /** {@inheritDoc} */
        @Override public boolean canRelease(long pageId, int lvl) {
            return pageId != 0L && !isTail(pageId, lvl);
        }

        /**
         * @param pageId Page ID.
         * @param lvl Level.
         * @return {@code true} If the given page is in tail.
         */
        private boolean isTail(long pageId, int lvl) {
            Tail t = tail;

            while (t != null) {
                if (t.lvl < lvl)
                    return false;

                if (t.lvl == lvl) {
                    if (t.pageId == pageId)
                        return true;

                    t = t.sibling;

                    return t != null && t.pageId == pageId;
                }

                t = t.down;
            }

            return false;
        }

        /**
         * @param pageId Page ID.
         * @param page Page pointer.
         * @param pageAddr Page address.
         * @param io IO.
         * @param lvl Level.
         * @param type Type.
         * @return Added tail.
         */
        private Tail<L> addTail(long pageId, long page, long pageAddr, BPlusIO<L> io, int lvl, byte type) {
            final Tail<L> t = new Tail<>(pageId, page, pageAddr, io, type, lvl);

            if (tail == null)
                tail = t;
            else if (tail.lvl == lvl) { // Add on the same level.
                assert tail.sibling == null; // Only two siblings on a single level.

                if (type == Tail.EXACT) {
                    assert tail.type != Tail.EXACT;

                    if (tail.down != null) { // Take down from sibling, EXACT must own down link.
                        t.down = tail.down;
                        tail.down = null;
                    }

                    t.sibling = tail;
                    tail = t;
                }
                else {
                    assert tail.type == Tail.EXACT : tail.type;

                    tail.sibling = t;
                }
            }
            else if (tail.lvl == lvl - 1) { // Add on top of existing level.
                t.down = tail;
                tail = t;
            }
            else
                throw new IllegalStateException();

            return t;
        }

        /**
         * @param tail Tail to start with.
         * @param lvl Level.
         * @return Tail of {@link Tail#EXACT} type at the given level.
         */
        private Tail<L> getTail(Tail<L> tail, int lvl) {
            assert tail != null;
            assert lvl >= 0 && lvl <= tail.lvl : lvl;

            Tail<L> t = tail;

            while (t.lvl != lvl)
                t = t.down;

            assert t.type == Tail.EXACT : t.type; // All the down links must be of EXACT type.

            return t;
        }

        /**
         * @param keys If we have to show keys.
         * @return Tail as a String.
         * @throws IgniteCheckedException If failed.
         */
        private String printTail(boolean keys) throws IgniteCheckedException {
            SB sb = new SB("");

            Tail<L> t = tail;

            while (t != null) {
                sb.a(t.lvl).a(": ").a(printPage(t.io, t.buf, keys));

                Tail<L> d = t.down;

                t = t.sibling;

                if (t != null)
                    sb.a(" -> ").a(t.type == Tail.FORWARD ? "F" : "B").a(' ').a(printPage(t.io, t.buf, keys));

                sb.a('\n');

                t = d;
            }

            return sb.toString();
        }

        /**
         * @param rootLvl Actual root level.
         * @return {@code true} If tail level is correct.
         */
        private boolean checkTailLevel(int rootLvl) {
            return tail == null || tail.lvl < rootLvl;
        }

        /**
         * @throws IgniteCheckedException If failed.
         */
        private void releaseAll() throws IgniteCheckedException {
            releaseTail();
            reuseFreePages();
        }

        /**
         * @param pageId Page ID.
         * @param page Page pointer.
         * @param backId Back page ID.
         * @param fwdId Forward ID.
         * @param lvl Level.
         * @return Result.
         * @throws IgniteCheckedException If failed.
         */
        private Result finishOrLockTail(long pageId, long page, long backId, long fwdId, int lvl)
            throws IgniteCheckedException {
            Result res = finishTail();

            if (res == NOT_FOUND)
                res = lockTail(pageId, page, backId, fwdId, lvl);

            return res;
        }

        /**
         * @param pageId Page ID.
         * @param page Page pointer.
         * @param backId Back page ID.
         * @param fwdId Forward ID.
         * @param lvl Level.
         * @return Result.
         * @throws IgniteCheckedException If failed.
         */
        private Result tryRemoveFromLeaf(long pageId, long page, long backId, long fwdId, int lvl)
            throws IgniteCheckedException {
            // We must be at the bottom here, just need to remove row from the current page.
            assert lvl == 0 : lvl;

            Result res = removeFromLeaf(pageId, page, backId, fwdId);

            if (res == FOUND && tail == null) // Finish if we don't need to do any merges.
                finish();

            return res;
        }
    }

    /**
     * Tail for remove.
     */
    private static final class Tail<L> {
        /** */
        static final byte BACK = 0;

        /** */
        static final byte EXACT = 1;

        /** */
        static final byte FORWARD = 2;

        /** */
        private final long pageId;

        /** */
        private final long page;

        /** */
        private final long buf;

        /** */
        private Boolean walPlc;

        /** */
        private final BPlusIO<L> io;

        /** */
        private byte type;

        /** */
        private final int lvl;

        /** */
        private short idx = Short.MIN_VALUE;

        /** Only {@link #EXACT} tail can have either {@link #BACK} or {@link #FORWARD} sibling.*/
        private Tail<L> sibling;

        /** Only {@link #EXACT} tail can point to {@link #EXACT} tail of lower level. */
        private Tail<L> down;

        /**
         * @param pageId Page ID.
         * @param page Page absolute pointer.
         * @param buf Buffer.
         * @param io IO.
         * @param type Type.
         * @param lvl Level.
         */
        private Tail(long pageId, long page, long buf, BPlusIO<L> io, byte type, int lvl) {
            assert type == BACK || type == EXACT || type == FORWARD : type;
            assert lvl >= 0 && lvl <= Byte.MAX_VALUE : lvl;
            assert pageId != 0L;
            assert page != 0L;
            assert buf != 0L;

            this.pageId = pageId;
            this.page = page;
            this.buf = buf;
            this.io = io;
            this.type = type;
            this.lvl = (byte)lvl;
        }

        /**
         * @return Count.
         */
        private int getCount() {
            return io.getCount(buf);
        }

        /** {@inheritDoc} */
        @Override public String toString() {
            return new SB("Tail[").a("pageId=").appendHex(pageId).a(", cnt= ").a(getCount())
                .a(", lvl=" + lvl).a(", sibling=").a(sibling).a("]").toString();
        }

        /**
         * @return Left child.
         */
        private Tail<L> getLeftChild() {
            Tail<L> s = down.sibling;

            return s.type == Tail.BACK ? s : down;
        }

        /**
         * @return Right child.
         */
        private Tail<L> getRightChild() {
            Tail<L> s = down.sibling;

            return s.type == Tail.FORWARD ? s : down;
        }
    }

    /**
     * @param io IO.
     * @param buf Buffer.
     * @param low Start index.
     * @param cnt Row count.
     * @param row Lookup row.
     * @param shift Shift if equal.
     * @return Insertion point as in {@link Arrays#binarySearch(Object[], Object, Comparator)}.
     * @throws IgniteCheckedException If failed.
     */
    private int findInsertionPoint(int lvl, BPlusIO<L> io, long buf, int low, int cnt, L row, int shift)
        throws IgniteCheckedException {
        assert row != null;

        int high = cnt - 1;

        while (low <= high) {
            int mid = (low + high) >>> 1;

            int cmp = compare(lvl, io, buf, mid, row);

            if (cmp == 0)
                cmp = -shift; // We need to fix the case when search row matches multiple data rows.

            //noinspection Duplicates
            if (cmp < 0)
                low = mid + 1;
            else if (cmp > 0)
                high = mid - 1;
            else
                return mid; // Found.
        }

        return -(low + 1);  // Not found.
    }

    /**
     * @param pageAddr Page address.
     * @return IO.
     */
    private BPlusIO<L> io(long pageAddr) {
        assert pageAddr != 0;

        int type = PageIO.getType(pageAddr);
        int ver = PageIO.getVersion(pageAddr);

        if (innerIos.getType() == type)
            return innerIos.forVersion(ver);

        if (leafIos.getType() == type)
            return leafIos.forVersion(ver);

        throw new IllegalStateException("Unknown page type: " + type + " pageId: " + U.hexLong(PageIO.getPageId(pageAddr)));
    }

    /**
     * @param io IO.
     * @return Inner page IO.
     */
    private static <L> BPlusInnerIO<L> inner(BPlusIO<L> io) {
        assert !io.isLeaf();

        return (BPlusInnerIO<L>)io;
    }

    /**
     * @return Latest version of inner page IO.
     */
    protected final BPlusInnerIO<L> latestInnerIO() {
        return innerIos.latest();
    }

    /**
     * @return Latest version of leaf page IO.
     */
    protected final BPlusLeafIO<L> latestLeafIO() {
        return leafIos.latest();
    }

    /**
     * @param io IO.
     * @param pageAddr Page address.
     * @param idx Index of row in the given buffer.
     * @param row Lookup row.
     * @return Comparison result as in {@link Comparator#compare(Object, Object)}.
     * @throws IgniteCheckedException If failed.
     */
    protected abstract int compare(BPlusIO<L> io, long pageAddr, int idx, L row) throws IgniteCheckedException;

    /**
     * @param lvl Level.
     * @param io IO.
     * @param pageAddr Page address.
     * @param idx Index of row in the given buffer.
     * @param row Lookup row.
     * @return Comparison result as in {@link Comparator#compare(Object, Object)}.
     * @throws IgniteCheckedException If failed.
     */
    protected int compare(int lvl, BPlusIO<L> io, long pageAddr, int idx, L row) throws IgniteCheckedException {
        return compare(io, pageAddr, idx, row);
    }

    /**
     * Get a full detached data row.
     *
     * @param io IO.
     * @param pageAddr Page address.
     * @param idx Index.
     * @return Full detached data row.
     * @throws IgniteCheckedException If failed.
     */
    public final T getRow(BPlusIO<L> io, long pageAddr, int idx) throws IgniteCheckedException {
        return getRow(io, pageAddr, idx, null);
    }

    /**
     * Get data row. Can be called on inner page only if {@link #canGetRowFromInner} is {@code true}.
     *
     * @param io IO.
     * @param pageAddr Page address.
     * @param idx Index.
     * @param x Implementation specific argument, {@code null} always means that we need to return full detached data row.
     * @return Data row.
     * @throws IgniteCheckedException If failed.
     */
    public abstract T getRow(BPlusIO<L> io, long pageAddr, int idx, Object x) throws IgniteCheckedException;

    /**
     *
     */
    @SuppressWarnings("unchecked")
    private abstract class AbstractForwardCursor {
        /** */
        long nextPageId;

        /** */
        L lowerBound;

        /** */
        private int lowerShift = -1; // Initially it is -1 to handle multiple equal rows.

        /** */
        final L upperBound;

        /**
         * @param lowerBound Lower bound.
         * @param upperBound Upper bound.
         */
        AbstractForwardCursor(L lowerBound, L upperBound) {
            this.lowerBound = lowerBound;
            this.upperBound = upperBound;
        }

        /**
         *
         */
        abstract void init0();

        /**
         * @param pageAddr Page address.
         * @param io IO.
         * @param startIdx Start index.
         * @param cnt Number of rows in the buffer.
         * @return {@code true} If we were able to fetch rows from this page.
         * @throws IgniteCheckedException If failed.
         */
        abstract boolean fillFromBuffer0(long pageAddr, BPlusIO<L> io, int startIdx, int cnt)
            throws IgniteCheckedException;

        /**
         * @return {@code True} If we have rows to return after reading the next page.
         * @throws IgniteCheckedException If failed.
         */
        abstract boolean reinitialize0() throws IgniteCheckedException;

        /**
         * @param readDone {@code True} if traversed all rows.
         */
        abstract void onNotFound(boolean readDone);

        /**
         * @param pageAddr Page address.
         * @param io IO.
         * @param startIdx Start index.
         * @throws IgniteCheckedException If failed.
         */
        final void init(long pageAddr, BPlusIO<L> io, int startIdx) throws IgniteCheckedException {
            nextPageId = 0;

            init0();

            int cnt = io.getCount(pageAddr);

            // If we see an empty page here, it means that it is an empty tree.
            if (cnt == 0) {
                assert io.getForward(pageAddr) == 0L;

                onNotFound(true);
            }
            else if (!fillFromBuffer(pageAddr, io, startIdx, cnt))
                onNotFound(false);
        }

        /**
         * @param pageAddr Page address.
         * @param io IO.
         * @param cnt Count.
         * @return Adjusted to lower bound start index.
         * @throws IgniteCheckedException If failed.
         */
        final int findLowerBound(long pageAddr, BPlusIO<L> io, int cnt) throws IgniteCheckedException {
            assert io.isLeaf();

            // Compare with the first row on the page.
            int cmp = compare(0, io, pageAddr, 0, lowerBound);

            if (cmp < 0 || (cmp == 0 && lowerShift == 1)) {
                int idx = findInsertionPoint(0, io, pageAddr, 0, cnt, lowerBound, lowerShift);

                assert idx < 0;

                return fix(idx);
            }

            return 0;
        }

        /**
         * @param pageAddr Page address.
         * @param io IO.
         * @param low Start index.
         * @param cnt Number of rows in the buffer.
         * @return Corrected number of rows with respect to upper bound.
         * @throws IgniteCheckedException If failed.
         */
        final int findUpperBound(long pageAddr, BPlusIO<L> io, int low, int cnt) throws IgniteCheckedException {
            assert io.isLeaf();

            // Compare with the last row on the page.
            int cmp = compare(0, io, pageAddr, cnt - 1, upperBound);

            if (cmp > 0) {
                int idx = findInsertionPoint(0, io, pageAddr, low, cnt, upperBound, 1);

                assert idx < 0;

                cnt = fix(idx);

                nextPageId = 0; // The End.
            }

            return cnt;
        }

        /**
         * @param pageAddr Page address.
         * @param io IO.
         * @param startIdx Start index.
         * @param cnt Number of rows in the buffer.
         * @return {@code true} If we were able to fetch rows from this page.
         * @throws IgniteCheckedException If failed.
         */
        @SuppressWarnings("unchecked")
        private boolean fillFromBuffer(long pageAddr, BPlusIO<L> io, int startIdx, int cnt)
            throws IgniteCheckedException {
            assert io.isLeaf() : io;
            assert cnt != 0 : cnt; // We can not see empty pages (empty tree handled in init).
            assert startIdx >= 0 || startIdx == -1: startIdx;
            assert cnt >= startIdx;

            checkDestroyed();

            nextPageId = io.getForward(pageAddr);

            return fillFromBuffer0(pageAddr, io, startIdx, cnt);
        }

        /**
         * @throws IgniteCheckedException If failed.
         */
        final void find() throws IgniteCheckedException {
            assert lowerBound != null;

            doFind(new GetCursor(lowerBound, lowerShift, this));
        }

        /**
         * @throws IgniteCheckedException If failed.
         * @return {@code True} If we have rows to return after reading the next page.
         */
        private boolean reinitialize() throws IgniteCheckedException {
            // If initially we had no lower bound, then we have to have non-null lastRow argument here
            // (if the tree is empty we never call this method), otherwise we always fallback
            // to the previous lower bound.
            find();

            return reinitialize0();
        }

        /**
         * @param lastRow Last read row (to be used as new lower bound).
         * @return {@code true} If we have rows to return after reading the next page.
         * @throws IgniteCheckedException If failed.
         */
        final boolean nextPage(L lastRow) throws IgniteCheckedException {
            updateLowerBound(lastRow);

            for (;;) {
                if (nextPageId == 0) {
                    onNotFound(true);

                    return false; // Done.
                }

                long pageId = nextPageId;
                long page = acquirePage(pageId);
                try {
                    long pageAddr = readLock(pageId, page); // Doing explicit null check.

                    // If concurrent merge occurred we have to reinitialize cursor from the last returned row.
                    if (pageAddr == 0L)
                        break;

                    try {
                        BPlusIO<L> io = io(pageAddr);

                        if (fillFromBuffer(pageAddr, io, -1, io.getCount(pageAddr)))
                            return true;

                        // Continue fetching forward.
                    }
                    finally {
                        readUnlock(pageId, page, pageAddr);
                    }
                }
                finally {
                    releasePage(pageId, page);
                }
            }

            // Reinitialize when `next` is released.
            return reinitialize();
        }

        /**
         * @param lower New exact lower bound.
         */
        private void updateLowerBound(L lower) {
            if (lower != null) {
                lowerShift = 1; // Now we have the full row an need to avoid duplicates.
                lowerBound = lower; // Move the lower bound forward for further concurrent merge retries.
            }
        }
    }

    /**
     * Closure cursor.
     */
    @SuppressWarnings("unchecked")
    private final class ClosureCursor extends AbstractForwardCursor {
        /** */
        private final TreeRowClosure<L, T> p;

        /** */
        private L lastRow;

        /**
         * @param lowerBound Lower bound.
         * @param upperBound Upper bound.
         * @param p Row predicate.
         */
        ClosureCursor(L lowerBound, L upperBound, TreeRowClosure<L, T> p) {
            super(lowerBound, upperBound);

            assert lowerBound != null;
            assert upperBound != null;
            assert p != null;

            this.p = p;
        }

        /** {@inheritDoc} */
        @Override void init0() {
            // No-op.
        }

        /** {@inheritDoc} */
        @Override boolean fillFromBuffer0(long pageAddr, BPlusIO<L> io, int startIdx, int cnt)
            throws IgniteCheckedException {
            if (startIdx == -1)
                startIdx = findLowerBound(pageAddr, io, cnt);

            if (cnt == startIdx)
                return false;

            for (int i = startIdx; i < cnt; i++) {
                int cmp = compare(0, io, pageAddr, i, upperBound);

                if (cmp > 0) {
                    nextPageId = 0; // The End.

                    return false;
                }

                boolean stop = !p.apply(BPlusTree.this, io, pageAddr, i);

                if (stop) {
                    nextPageId = 0; // The End.

                    return true;
                }
            }

            if (nextPageId != 0)
                lastRow = io.getLookupRow(BPlusTree.this, pageAddr, cnt - 1); // Need save last row.

            return true;
        }

        /** {@inheritDoc} */
        @Override boolean reinitialize0() throws IgniteCheckedException {
            return true;
        }

        /** {@inheritDoc} */
        @Override void onNotFound(boolean readDone) {
            nextPageId = 0;
        }

        /**
         * @throws IgniteCheckedException If failed.
         */
        private void iterate() throws IgniteCheckedException {
            find();

            if (nextPageId == 0) {
                return;
            }

            for (;;) {
                L lastRow0 = lastRow;

                lastRow = null;

                nextPage(lastRow0);

                if (nextPageId == 0)
                    return;
            }
        }
    }

    /**
     * Forward cursor.
     */
    @SuppressWarnings("unchecked")
    private final class ForwardCursor extends AbstractForwardCursor implements GridCursor<T> {
        /** */
        final Object x;

        /** */
        private T[] rows = (T[])EMPTY;

        /** */
        private int row = -1;

        /** */
        private final TreeRowClosure<L, T> c;

        /**
         * @param lowerBound Lower bound.
         * @param upperBound Upper bound.
         * @param c Filter closure.
         * @param x Implementation specific argument, {@code null} always means that we need to return full detached data row.
         */
        ForwardCursor(L lowerBound, L upperBound, TreeRowClosure<L, T> c, Object x) {
            super(lowerBound, upperBound);

            this.c = c;
            this.x = x;
        }

        /** {@inheritDoc} */
        @Override boolean fillFromBuffer0(long pageAddr, BPlusIO<L> io, int startIdx, int cnt) throws IgniteCheckedException {
            if (startIdx == -1) {
                if (lowerBound != null)
                    startIdx = findLowerBound(pageAddr, io, cnt);
                else
                    startIdx = 0;
            }

            if (upperBound != null && cnt != startIdx)
                cnt = findUpperBound(pageAddr, io, startIdx, cnt);

            int cnt0 = cnt - startIdx;

            if (cnt0 == 0)
                return false;

            if (rows == EMPTY)
                rows = (T[])new Object[cnt0];

            int resCnt = 0;

            for (int idx = startIdx; idx < cnt; idx++) {
                if (c == null || c.apply(BPlusTree.this, io, pageAddr, idx))
                    rows = GridArrays.set(rows, resCnt++, getRow(io, pageAddr, idx, x));
            }

            if (resCnt == 0) {
                rows = (T[])EMPTY;

                return false;
            }

            GridArrays.clearTail(rows, resCnt);

            return true;
        }

        /** {@inheritDoc} */
        @Override boolean reinitialize0() throws IgniteCheckedException {
            return next();
        }

        /** {@inheritDoc} */
        @Override void onNotFound(boolean readDone) {
            if (readDone)
                rows = null;
            else {
                if (rows != EMPTY) {
                    assert rows.length > 0; // Otherwise it makes no sense to create an array.

                    // Fake clear.
                    rows[0] = null;
                }
            }
        }

        /** {@inheritDoc} */
        @Override void init0() {
            row = -1;
        }

        /** {@inheritDoc} */
        @SuppressWarnings("SimplifiableIfStatement")
        @Override public boolean next() throws IgniteCheckedException {
            if (rows == null)
                return false;

            if (++row < rows.length && rows[row] != null) {
                clearLastRow(); // Allow to GC the last returned row.

                return true;
            }

            T lastRow = clearLastRow();

            row = 0;

            return nextPage(lastRow);
        }

        /**
         * @return Cleared last row.
         */
        private T clearLastRow() {
            if (row == 0)
                return null;

            int last = row - 1;

            T r = rows[last];

            assert r != null;

            rows[last] = null;

            return r;
        }

        /** {@inheritDoc} */
        @Override public T get() {
            T r = rows[row];

            assert r != null;

            return r;
        }
    }

    /**
     * Page handler for basic {@link Get} operation.
     */
    private abstract class GetPageHandler<G extends Get> extends PageHandler<G, Result> {
        /** {@inheritDoc} */
        @SuppressWarnings("unchecked")
        @Override public Result run(int cacheId, long pageId, long page, long pageAddr, PageIO iox, Boolean walPlc,
            G g, int lvl) throws IgniteCheckedException {
            assert PageIO.getPageId(pageAddr) == pageId;

            // If we've passed the check for correct page ID, we can safely cast.
            BPlusIO<L> io = (BPlusIO<L>)iox;

            // In case of intersection with inner replace in remove operation
            // we need to restart our operation from the tree root.
            if (lvl == 0 && g.rmvId < io.getRemoveId(pageAddr))
                return RETRY_ROOT;

            return run0(pageId, page, pageAddr, io, g, lvl);
        }

        /**
         * @param pageId Page ID.
         * @param page Page pointer.
         * @param pageAddr Page address.
         * @param io IO.
         * @param g Operation.
         * @param lvl Level.
         * @return Result code.
         * @throws IgniteCheckedException If failed.
         */
        protected abstract Result run0(long pageId, long page, long pageAddr, BPlusIO<L> io, G g, int lvl)
            throws IgniteCheckedException;

        /** {@inheritDoc} */
        @Override public boolean releaseAfterWrite(int cacheId, long pageId, long page, long pageAddr, G g, int lvl) {
            return g.canRelease(pageId, lvl);
        }
    }

    /**
     *
     */
    private static class TreeMetaData {
        /** */
        final int rootLvl;

        /** */
        final long rootId;

        /**
         * @param rootLvl Root level.
         * @param rootId Root page ID.
         */
        TreeMetaData(int rootLvl, long rootId) {
            this.rootLvl = rootLvl;
            this.rootId = rootId;
        }

        /** {@inheritDoc} */
        @Override public String toString() {
            return S.toString(TreeMetaData.class, this);
        }
    }

    /**
     * Operation result.
     */
    public enum Result {
        /** */
        GO_DOWN,

        /** */
        GO_DOWN_X,

        /** */
        FOUND,

        /** */
        NOT_FOUND,

        /** */
        RETRY,

        /** */
        RETRY_ROOT
    }

    /**
     * Four state boolean.
     */
    enum Bool {
        /** */
        FALSE,

        /** */
        TRUE,

        /** */
        READY,

        /** */
        DONE
    }

    /**
     * A generic visitor-style interface for performing filtering/modifications/miscellaneous operations on the tree.
     */
    public interface TreeRowClosure<L, T extends L> {
        /**
         * Performs inspection or operation on a specified row and returns true if this row is
         * required or matches or /operation successful (depending on the context).
         *
         * @param tree The tree.
         * @param io Th tree IO object.
         * @param pageAddr The page address.
         * @param idx The item index.
         * @return {@code True} if the item passes the predicate.
         * @throws IgniteCheckedException If failed.
         */
        public boolean apply(BPlusTree<L, T> tree, BPlusIO<L> io, long pageAddr, int idx)
            throws IgniteCheckedException;
    }

    /**
     * A generic visitor-style interface for performing inspection/modification operations on the tree.
     */
    public interface TreeVisitorClosure<L, T extends L> {
        /** */
        int STOP = 0x01;
        /** */
        int CAN_WRITE = STOP << 1;
        /** */
        int DIRTY = CAN_WRITE << 1;

        /**
         * Performs inspection or operation on a specified row.
         *
         * @param tree The tree.
         * @param io Th tree IO object.
         * @param pageAddr The page address.
         * @param idx The item index.
         * @return state bitset.
         * @throws IgniteCheckedException If failed.
         */
        public int visit(BPlusTree<L, T> tree, BPlusIO<L> io, long pageAddr, int idx, IgniteWriteAheadLogManager wal)
            throws IgniteCheckedException;

        /**
         * @return state bitset.
         */
        public int state();
    }

    /**
     * @return Return number of retries.
     */
    protected int getLockRetries() {
        return LOCK_RETRIES;
    }
}<|MERGE_RESOLUTION|>--- conflicted
+++ resolved
@@ -981,9 +981,6 @@
     }
 
     /** {@inheritDoc} */
-<<<<<<< HEAD
-    @Override public final GridCursor<T> find(L lower, L upper, Object x) throws IgniteCheckedException {
-=======
     public final GridCursor<T> find(L lower, L upper, Object x) throws IgniteCheckedException {
         return find(lower, upper, null, x);
     }
@@ -997,7 +994,6 @@
      * @throws IgniteCheckedException If failed.
      */
     public final GridCursor<T> find(L lower, L upper, TreeRowClosure<L, T> c, Object x) throws IgniteCheckedException {
->>>>>>> 2108b3b8
         checkDestroyed();
 
         try {
