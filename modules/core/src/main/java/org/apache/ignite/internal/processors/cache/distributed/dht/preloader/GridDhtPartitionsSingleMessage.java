--- conflicted
+++ resolved
@@ -92,11 +92,7 @@
 
     /** */
     @GridDirectCollection(Integer.class)
-<<<<<<< HEAD
-    private Collection<Integer> cacheGrpsOnJoin;
-=======
     private Collection<Integer> grpsAffRequest;
->>>>>>> 545c76ed
 
     /**
      * Required by {@link Externalizable}.
@@ -121,14 +117,6 @@
         this.compress = compress;
     }
 
-<<<<<<< HEAD
-    public void cacheGroupsOnJoin(Collection<Integer> cacheGrpsOnJoin) {
-        this.cacheGrpsOnJoin = cacheGrpsOnJoin;
-    }
-
-    @Nullable public Collection<Integer> cacheGroupsOnJoin() {
-        return cacheGrpsOnJoin;
-=======
     /**
      * @param grpsAffRequest
      */
@@ -141,7 +129,6 @@
      */
     @Nullable public Collection<Integer> cacheGroupsAffinityRequest() {
         return grpsAffRequest;
->>>>>>> 545c76ed
     }
 
     /** {@inheritDoc} */
