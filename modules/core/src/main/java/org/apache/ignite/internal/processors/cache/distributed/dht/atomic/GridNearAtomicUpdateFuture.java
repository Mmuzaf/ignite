--- conflicted
+++ resolved
@@ -425,13 +425,8 @@
 
             }
             else {
-<<<<<<< HEAD
-                fut.listenAsync(new CI1<IgniteInternalFuture<AffinityTopologyVersion>>() {
+                fut.listen(new CI1<IgniteInternalFuture<AffinityTopologyVersion>>() {
                     @Override public void apply(IgniteInternalFuture<AffinityTopologyVersion> t) {
-=======
-                fut.listen(new CI1<IgniteInternalFuture<Long>>() {
-                    @Override public void apply(IgniteInternalFuture<Long> t) {
->>>>>>> 6c4282a1
                         mapOnTopology(keys, remap, oldNodeId);
                     }
                 });
@@ -470,14 +465,9 @@
      * @param remap Flag indicating if this is partial remap for this future.
      * @param oldNodeId Old node ID if was remap.
      */
-<<<<<<< HEAD
     private void map0(
         AffinityTopologyVersion topVer,
-        Collection<? extends K> keys,
-=======
-    private void map0(GridDiscoveryTopologySnapshot topSnapshot,
         Collection<?> keys,
->>>>>>> 6c4282a1
         boolean remap,
         @Nullable UUID oldNodeId) {
         assert oldNodeId == null || remap;
@@ -745,13 +735,12 @@
      * @param fastMap Flag indicating whether mapping is performed for fast-circuit update.
      * @return Collection of nodes to which key is mapped.
      */
-<<<<<<< HEAD
-    private Collection<ClusterNode> mapKey(K key, AffinityTopologyVersion topVer, boolean fastMap) {
-        GridCacheAffinityManager<K, V> affMgr = cctx.affinity();
-=======
-    private Collection<ClusterNode> mapKey(KeyCacheObject key, long topVer, boolean fastMap) {
+    private Collection<ClusterNode> mapKey(
+        KeyCacheObject key,
+        AffinityTopologyVersion topVer, 
+        boolean fastMap
+    ) {
         GridCacheAffinityManager affMgr = cctx.affinity();
->>>>>>> 6c4282a1
 
         // If we can send updates in parallel - do it.
         return fastMap ?
