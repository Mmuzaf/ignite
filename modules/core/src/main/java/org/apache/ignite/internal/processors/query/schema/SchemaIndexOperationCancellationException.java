--- conflicted
+++ resolved
@@ -19,11 +19,7 @@
 import org.apache.ignite.IgniteCheckedException;
 
 /**
-<<<<<<< HEAD
- * Exception occurred when canceling index rebuild.
-=======
  * Exception occurred when canceling index rebuild via {@link IndexRebuildCancelToken}.
->>>>>>> 1e646adc
  */
 public class SchemaIndexOperationCancellationException extends IgniteCheckedException {
     /** Serial version uid. */
