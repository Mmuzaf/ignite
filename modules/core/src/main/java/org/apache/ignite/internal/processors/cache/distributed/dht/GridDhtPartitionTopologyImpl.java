/*
 * Licensed to the Apache Software Foundation (ASF) under one or more
 * contributor license agreements.  See the NOTICE file distributed with
 * this work for additional information regarding copyright ownership.
 * The ASF licenses this file to You under the Apache License, Version 2.0
 * (the "License"); you may not use this file except in compliance with
 * the License.  You may obtain a copy of the License at
 *
 *      http://www.apache.org/licenses/LICENSE-2.0
 *
 * Unless required by applicable law or agreed to in writing, software
 * distributed under the License is distributed on an "AS IS" BASIS,
 * WITHOUT WARRANTIES OR CONDITIONS OF ANY KIND, either express or implied.
 * See the License for the specific language governing permissions and
 * limitations under the License.
 */

package org.apache.ignite.internal.processors.cache.distributed.dht;

import java.util.ArrayList;
import java.util.Collection;
import java.util.Collections;
import java.util.HashMap;
import java.util.HashSet;
import java.util.Iterator;
import java.util.List;
import java.util.Map;
import java.util.NoSuchElementException;
import java.util.Set;
import java.util.UUID;
import java.util.concurrent.atomic.AtomicReferenceArray;
import org.apache.ignite.IgniteCheckedException;
import org.apache.ignite.IgniteException;
import org.apache.ignite.IgniteLogger;
import org.apache.ignite.cache.PartitionLossPolicy;
import org.apache.ignite.cluster.ClusterNode;
import org.apache.ignite.events.DiscoveryEvent;
import org.apache.ignite.events.EventType;
import org.apache.ignite.internal.IgniteInterruptedCheckedException;
import org.apache.ignite.internal.managers.discovery.DiscoCache;
import org.apache.ignite.internal.processors.affinity.AffinityAssignment;
import org.apache.ignite.internal.processors.affinity.AffinityTopologyVersion;
import org.apache.ignite.internal.processors.cache.CacheGroupContext;
import org.apache.ignite.internal.processors.cache.ExchangeDiscoveryEvents;
import org.apache.ignite.internal.processors.cache.GridCacheSharedContext;
import org.apache.ignite.internal.processors.cache.distributed.dht.preloader.GridDhtPartitionExchangeId;
import org.apache.ignite.internal.processors.cache.distributed.dht.preloader.GridDhtPartitionFullMap;
import org.apache.ignite.internal.processors.cache.distributed.dht.preloader.GridDhtPartitionMap;
import org.apache.ignite.internal.processors.cache.distributed.dht.preloader.GridDhtPartitionsExchangeFuture;
import org.apache.ignite.internal.util.F0;
import org.apache.ignite.internal.util.GridAtomicLong;
import org.apache.ignite.internal.util.GridPartitionStateMap;
import org.apache.ignite.internal.util.StripedCompositeReadWriteLock;
import org.apache.ignite.internal.util.tostring.GridToStringExclude;
import org.apache.ignite.internal.util.typedef.F;
import org.apache.ignite.internal.util.typedef.T2;
import org.apache.ignite.internal.util.typedef.X;
import org.apache.ignite.internal.util.typedef.internal.CU;
import org.apache.ignite.internal.util.typedef.internal.LT;
import org.apache.ignite.internal.util.typedef.internal.U;
import org.jetbrains.annotations.Nullable;

import static org.apache.ignite.events.EventType.EVT_CACHE_REBALANCE_PART_DATA_LOST;
import static org.apache.ignite.events.EventType.EVT_NODE_FAILED;
import static org.apache.ignite.events.EventType.EVT_NODE_LEFT;
import static org.apache.ignite.internal.events.DiscoveryCustomEvent.EVT_DISCOVERY_CUSTOM_EVT;
import static org.apache.ignite.internal.processors.cache.distributed.dht.GridDhtPartitionState.EVICTED;
import static org.apache.ignite.internal.processors.cache.distributed.dht.GridDhtPartitionState.LOST;
import static org.apache.ignite.internal.processors.cache.distributed.dht.GridDhtPartitionState.MOVING;
import static org.apache.ignite.internal.processors.cache.distributed.dht.GridDhtPartitionState.OWNING;
import static org.apache.ignite.internal.processors.cache.distributed.dht.GridDhtPartitionState.RENTING;

/**
 * Partition topology.
 */
@GridToStringExclude
public class GridDhtPartitionTopologyImpl implements GridDhtPartitionTopology {
    /** */
    private static final GridDhtPartitionState[] MOVING_STATES = new GridDhtPartitionState[] {MOVING};

    /** Flag to control amount of output for full map. */
    private static final boolean FULL_MAP_DEBUG = false;

    /** */
    private static final boolean FAST_DIFF_REBUILD = false;

    /** */
    private static final Long ZERO = 0L;

    /** */
    private final GridCacheSharedContext ctx;

    /** */
    private final CacheGroupContext grp;

    /** Logger. */
    private final IgniteLogger log;

    /** Time logger. */
    private final IgniteLogger timeLog;

    /** */
    private final AtomicReferenceArray<GridDhtLocalPartition> locParts;

    /** Node to partition map. */
    private GridDhtPartitionFullMap node2part;

    /** */
    private final Map<Integer, Set<UUID>> diffFromAffinity = new HashMap<>();

    /** */
    private volatile AffinityTopologyVersion diffFromAffinityVer = AffinityTopologyVersion.NONE;

    /** */
    private AffinityTopologyVersion lastExchangeVer;

    /** */
    private volatile AffinityTopologyVersion topVer = AffinityTopologyVersion.NONE;

    /** Discovery cache. */
    private volatile DiscoCache discoCache;

    /** */
    private volatile boolean stopping;

    /** A future that will be completed when topology with version topVer will be ready to use. */
    private volatile GridDhtTopologyFuture topReadyFut;

    /** */
    private final GridAtomicLong updateSeq = new GridAtomicLong(1);

    /** Lock. */
    private final StripedCompositeReadWriteLock lock = new StripedCompositeReadWriteLock(16);

    /** Partition update counter. */
    private Map<Integer, T2<Long, Long>> cntrMap = new HashMap<>();

    /** */
    private volatile AffinityTopologyVersion rebalancedTopVer = AffinityTopologyVersion.NONE;

    /**
     * @param ctx Cache shared context.
     * @param grp Cache group.
     */
    public GridDhtPartitionTopologyImpl(GridCacheSharedContext ctx,
        CacheGroupContext grp) {
        assert ctx != null;
        assert grp != null;

        this.ctx = ctx;
        this.grp = grp;

        log = ctx.logger(getClass());

        timeLog = ctx.logger(GridDhtPartitionsExchangeFuture.EXCHANGE_LOG);

        locParts = new AtomicReferenceArray<>(grp.affinityFunction().partitions());
    }

    /** {@inheritDoc} */
    @Override public int groupId() {
        return grp.groupId();
    }

    /**
     *
     */
    public void onReconnected() {
        lock.writeLock().lock();

        try {
            node2part = null;

            diffFromAffinity.clear();

            lastExchangeVer = null;

            updateSeq.set(1);

            topReadyFut = null;

            diffFromAffinityVer = AffinityTopologyVersion.NONE;

            rebalancedTopVer = AffinityTopologyVersion.NONE;

            topVer = AffinityTopologyVersion.NONE;

            discoCache = ctx.discovery().discoCache();
        }
        finally {
            lock.writeLock().unlock();
        }
    }

    /**
     * @return Full map string representation.
     */
    @SuppressWarnings({"ConstantConditions"})
    private String fullMapString() {
        return node2part == null ? "null" : FULL_MAP_DEBUG ? node2part.toFullString() : node2part.toString();
    }

    /**
     * @param map Map to get string for.
     * @return Full map string representation.
     */
    @SuppressWarnings({"ConstantConditions"})
    private String mapString(GridDhtPartitionMap map) {
        return map == null ? "null" : FULL_MAP_DEBUG ? map.toFullString() : map.toString();
    }

    /** {@inheritDoc} */
    @SuppressWarnings({"LockAcquiredButNotSafelyReleased"})
    @Override public void readLock() {
        lock.readLock().lock();
    }

    /** {@inheritDoc} */
    @Override public void readUnlock() {
        lock.readLock().unlock();
    }

    /** {@inheritDoc} */
    @Override public void updateTopologyVersion(
        GridDhtTopologyFuture exchFut,
        DiscoCache discoCache,
        long updSeq,
        boolean stopping
    ) throws IgniteInterruptedCheckedException {
        U.writeLock(lock);

        try {
            AffinityTopologyVersion exchTopVer = exchFut.initialVersion();

            assert exchTopVer.compareTo(topVer) > 0 : "Invalid topology version [topVer=" + topVer +
                ", exchTopVer=" + exchTopVer +
                ", fut=" + exchFut + ']';

            this.stopping = stopping;

            updateSeq.setIfGreater(updSeq);

            topReadyFut = exchFut;

            rebalancedTopVer = AffinityTopologyVersion.NONE;

            topVer = exchTopVer;

            this.discoCache = discoCache;
        }
        finally {
            lock.writeLock().unlock();
        }
    }

    /** {@inheritDoc} */
    @Override public AffinityTopologyVersion topologyVersion() {
        AffinityTopologyVersion topVer = this.topVer;

        assert topVer.topologyVersion() > 0 : "Invalid topology version [topVer=" + topVer +
            ", group=" + grp.cacheOrGroupName() + ']';

        return topVer;
    }

    /** {@inheritDoc} */
    @Override public GridDhtTopologyFuture topologyVersionFuture() {
        assert topReadyFut != null;

        return topReadyFut;
    }

    /** {@inheritDoc} */
    @Override public boolean stopping() {
        return stopping;
    }

    /** {@inheritDoc} */
    @Override public void initPartitions(
        GridDhtPartitionsExchangeFuture exchFut) throws IgniteInterruptedCheckedException {
        U.writeLock(lock);

        try {
            if (stopping)
                return;

            long updateSeq = this.updateSeq.incrementAndGet();

            topVer = exchFut.context().events().topologyVersion();

            initPartitions0(exchFut, updateSeq);

            consistencyCheck();
        }
        finally {
            lock.writeLock().unlock();
        }
    }

    /**
     * @param exchFut Exchange future.
     * @param updateSeq Update sequence.
     */
    private void initPartitions0(GridDhtPartitionsExchangeFuture exchFut, long updateSeq) {
        AffinityTopologyVersion resTopVer = exchFut.context().events().topologyVersion();

        List<List<ClusterNode>> aff = grp.affinity().readyAssignments(resTopVer);

        if (grp.affinityNode()) {
            ClusterNode loc = ctx.localNode();

            ClusterNode oldest = discoCache.oldestAliveServerNodeWithCache();

            GridDhtPartitionExchangeId exchId = exchFut.exchangeId();

            assert grp.affinity().lastVersion().equals(resTopVer) :
                "Invalid affinity [topVer=" + grp.affinity().lastVersion() +
                    ", grp=" + grp.cacheOrGroupName() +
                    ", futVer=" + resTopVer +
                    ", fut=" + exchFut + ']';

            int num = grp.affinity().partitions();

            if (grp.rebalanceEnabled()) {
                boolean added = exchFut.cacheGroupAddedOnExchange(grp.groupId(), grp.receivedFrom());

                boolean first = added || (loc.equals(oldest) && loc.id().equals(exchId.nodeId()) && exchId.isJoined());

                if (first) {
                    assert exchId.isJoined() || added;

                    for (int p = 0; p < num; p++) {
                        if (localNode(p, aff)) {
                            GridDhtLocalPartition locPart = createPartition(p);

                            boolean owned = locPart.own();

                            assert owned : "Failed to own partition for oldest node [grp=" + grp.cacheOrGroupName() +
                                ", part=" + locPart + ']';

                            if (log.isDebugEnabled())
                                log.debug("Owned partition for oldest node: " + locPart);

                            updateSeq = updateLocal(p, locPart.state(), updateSeq);
                        }
                    }
                }
                else
                    createPartitions(aff, updateSeq);
            }
            else {
                // If preloader is disabled, then we simply clear out
                // the partitions this node is not responsible for.
                for (int p = 0; p < num; p++) {
                    GridDhtLocalPartition locPart = localPartition0(p, topVer, false, true, false);

                    boolean belongs = localNode(p, aff);

                    if (locPart != null) {
                        if (!belongs) {
                            GridDhtPartitionState state = locPart.state();

                            if (state.active()) {
                                locPart.rent(false);

                                updateSeq = updateLocal(p, locPart.state(), updateSeq);

                                if (log.isDebugEnabled())
                                    log.debug("Evicting partition with rebalancing disabled " +
                                        "(it does not belong to affinity): " + locPart);
                            }
                        }
                        else
                            locPart.own();
                    }
                    else if (belongs) {
                        locPart = createPartition(p);

                        locPart.own();

                        updateLocal(p, locPart.state(), updateSeq);
                    }
                }
            }

            if (node2part != null && node2part.valid())
                checkEvictions(updateSeq, aff);
        }

        updateRebalanceVersion(aff);
    }

    /**
     * @param aff Affinity assignments.
     * @param updateSeq Update sequence.
     */
    private void createPartitions(List<List<ClusterNode>> aff, long updateSeq) {
        if (!grp.affinityNode())
            return;

        int num = grp.affinity().partitions();

        for (int p = 0; p < num; p++) {
            if (node2part != null && node2part.valid()) {
                if (localNode(p, aff)) {
                    // This will make sure that all non-existing partitions
                    // will be created in MOVING state.
                    GridDhtLocalPartition locPart = createPartition(p);

                    updateSeq = updateLocal(p, locPart.state(), updateSeq);
                }
            }
            // If this node's map is empty, we pre-create local partitions,
            // so local map will be sent correctly during exchange.
            else if (localNode(p, aff))
                createPartition(p);
        }
    }

    /** {@inheritDoc} */
    @Override public void beforeExchange(GridDhtPartitionsExchangeFuture exchFut, boolean affReady)
        throws IgniteCheckedException {
        ClusterNode loc = ctx.localNode();

        ctx.database().checkpointReadLock();

        try {
            synchronized (ctx.exchange().interruptLock()) {
                if (Thread.currentThread().isInterrupted())
                    throw new IgniteInterruptedCheckedException("Thread is interrupted: " + Thread.currentThread());

                U.writeLock(lock);

                try {
                    if (stopping)
                        return;

                    ExchangeDiscoveryEvents evts = exchFut.context().events();

                    assert topVer.equals(exchFut.initialVersion()) : "Invalid topology version [topVer=" + topVer +
                        ", exchId=" + exchFut.exchangeId() + ']';

                    topVer = evts.topologyVersion();

<<<<<<< HEAD
                    for (DiscoveryEvent evt : evts.events()) {
                        if ((evt.type() == EVT_NODE_FAILED || evt.type() == EVT_NODE_LEFT) && !CU.clientNode(evt.eventNode()))
                            removeNode(evt.eventNode().id());
                    }
    
=======
                    if (exchId.isLeft() && exchFut.serverNodeDiscoveryEvent())
                        removeNode(exchId.nodeId());

>>>>>>> e9a0d694
                    ClusterNode oldest = discoCache.oldestAliveServerNodeWithCache();

                    if (log.isDebugEnabled()) {
                        log.debug("Partition map beforeExchange [exchId=" + exchFut.exchangeId() +
                            ", fullMap=" + fullMapString() + ']');
                    }

                    long updateSeq = this.updateSeq.incrementAndGet();

                    cntrMap.clear();

                    boolean grpStarted = exchFut.cacheGroupAddedOnExchange(grp.groupId(), grp.receivedFrom());

                    // If this is the oldest node.
                    if (oldest != null && (loc.equals(oldest) || grpStarted)) {
                        if (node2part == null) {
                            node2part = new GridDhtPartitionFullMap(oldest.id(), oldest.order(), updateSeq);

                            if (log.isDebugEnabled())
                                log.debug("Created brand new full topology map on oldest node [exchId=" +
                                    exchFut.exchangeId() + ", fullMap=" + fullMapString() + ']');
                        }
                        else if (!node2part.valid()) {
                            node2part = new GridDhtPartitionFullMap(oldest.id(),
                                oldest.order(),
                                updateSeq,
                                node2part,
                                false);

                            if (log.isDebugEnabled()) {
                                log.debug("Created new full topology map on oldest node [exchId=" + exchFut.exchangeId() +
                                    ", fullMap=" + node2part + ']');
                            }
                        }
                        else if (!node2part.nodeId().equals(loc.id())) {
                            node2part = new GridDhtPartitionFullMap(oldest.id(),
                                oldest.order(),
                                updateSeq,
                                node2part,
                                false);

                            if (log.isDebugEnabled()) {
                                log.debug("Copied old map into new map on oldest node (previous oldest node left) [" +
                                    "exchId=" + exchFut.exchangeId() + ", fullMap=" + fullMapString() + ']');
                            }
                        }
                    }

                    if (grp.affinityNode()) {
                        if (grpStarted ||
                            exchFut.discoveryEvent().type() == EVT_DISCOVERY_CUSTOM_EVT ||
                            exchFut.serverNodeDiscoveryEvent()) {
                            if (affReady)
                                initPartitions0(exchFut, updateSeq);
                            else {
                                List<List<ClusterNode>> aff = grp.affinity().idealAssignment();

                                createPartitions(aff, updateSeq);
                            }
                        }
                    }

                    consistencyCheck();

                    if (log.isDebugEnabled()) {
                        log.debug("Partition map after beforeExchange [exchId=" + exchFut.exchangeId() +
                            ", fullMap=" + fullMapString() + ']');
                    }
                }
                finally {
                    lock.writeLock().unlock();
                }
            }
        }
        finally {
            ctx.database().checkpointReadUnlock();
        }
    }

    /**
     * @param p Partition number.
     * @param topVer Topology version.
     * @return {@code True} if given partition belongs to local node.
     */
    private boolean partitionLocalNode(int p, AffinityTopologyVersion topVer) {
        return grp.affinity().nodes(p, topVer).contains(ctx.localNode());
    }

    /** {@inheritDoc} */
    @Override public boolean afterExchange(GridDhtPartitionsExchangeFuture exchFut) throws IgniteCheckedException {
        boolean changed = false;

        int num = grp.affinity().partitions();

        AffinityTopologyVersion topVer = exchFut.context().events().topologyVersion();

        assert grp.affinity().lastVersion().equals(topVer) : "Affinity is not initialized " +
            "[topVer=" + topVer +
            ", affVer=" + grp.affinity().lastVersion() +
            ", fut=" + exchFut + ']';

        lock.writeLock().lock();

        try {
            if (stopping)
                return false;

            if (log.isDebugEnabled())
                log.debug("Partition map before afterExchange [exchId=" + exchFut.exchangeId() + ", fullMap=" +
                    fullMapString() + ']');

            long updateSeq = this.updateSeq.incrementAndGet();

            for (int p = 0; p < num; p++) {
                GridDhtLocalPartition locPart = localPartition0(p, topVer, false, false, false);

                if (partitionLocalNode(p, topVer)) {
                    // This partition will be created during next topology event,
                    // which obviously has not happened at this point.
                    if (locPart == null) {
                        if (log.isDebugEnabled())
                            log.debug("Skipping local partition afterExchange (will not create): " + p);

                        continue;
                    }

                    GridDhtPartitionState state = locPart.state();

                    if (state == MOVING) {
                        if (grp.rebalanceEnabled()) {
                            Collection<ClusterNode> owners = owners(p);

                            // If there are no other owners, then become an owner.
                            if (F.isEmpty(owners)) {
                                boolean owned = locPart.own();

                                assert owned : "Failed to own partition [grp=" + grp.cacheOrGroupName() + ", locPart=" +
                                    locPart + ']';

                                updateSeq = updateLocal(p, locPart.state(), updateSeq);

                                changed = true;

                                if (grp.eventRecordable(EVT_CACHE_REBALANCE_PART_DATA_LOST)) {
                                    DiscoveryEvent discoEvt = exchFut.discoveryEvent();

                                    grp.addRebalanceEvent(p,
                                        EVT_CACHE_REBALANCE_PART_DATA_LOST,
                                        discoEvt.eventNode(),
                                        discoEvt.type(),
                                        discoEvt.timestamp());
                                }

                                if (log.isDebugEnabled())
                                    log.debug("Owned partition: " + locPart);
                            }
                            else if (log.isDebugEnabled())
                                log.debug("Will not own partition (there are owners to rebalance from) [locPart=" +
                                    locPart + ", owners = " + owners + ']');
                        }
                        else
                            updateSeq = updateLocal(p, locPart.state(), updateSeq);
                    }
                }
                else {
                    if (locPart != null) {
                        GridDhtPartitionState state = locPart.state();

                        if (state == MOVING) {
                            locPart.rent(false);

                            updateSeq = updateLocal(p, locPart.state(), updateSeq);

                            changed = true;

                            if (log.isDebugEnabled())
                                log.debug("Evicting moving partition (it does not belong to affinity): " + locPart);
                        }
                    }
                }
            }

            updateRebalanceVersion(grp.affinity().assignments(topVer));

            consistencyCheck();
        }
        finally {
            lock.writeLock().unlock();
        }

        return changed;
    }

    /** {@inheritDoc} */
    @Nullable @Override public GridDhtLocalPartition localPartition(int p, AffinityTopologyVersion topVer,
        boolean create)
        throws GridDhtInvalidPartitionException {
        return localPartition0(p, topVer, create, false, true);
    }

    /** {@inheritDoc} */
    @Nullable @Override public GridDhtLocalPartition localPartition(int p, AffinityTopologyVersion topVer,
        boolean create, boolean showRenting) throws GridDhtInvalidPartitionException {
        return localPartition0(p, topVer, create, showRenting, true);
    }

    /**
     * @param p Partition number.
     * @return Partition.
     */
    private GridDhtLocalPartition createPartition(int p) {
        assert lock.isWriteLockedByCurrentThread();

        GridDhtLocalPartition loc = locParts.get(p);

        if (loc == null || loc.state() == EVICTED) {
            locParts.set(p, loc = new GridDhtLocalPartition(ctx, grp, p));

            T2<Long, Long> cntr = cntrMap.get(p);

            if (cntr != null)
                loc.updateCounter(cntr.get2());

            if (ctx.pageStore() != null) {
                try {
                    ctx.pageStore().onPartitionCreated(grp.groupId(), p);
                }
                catch (IgniteCheckedException e) {
                    // TODO ignite-db
                    throw new IgniteException(e);
                }
            }
        }

        return loc;
    }

    /** {@inheritDoc} */
    @Override public GridDhtLocalPartition forceCreatePartition(int p) throws IgniteCheckedException {
        lock.writeLock().lock();

        try {
            GridDhtLocalPartition part = locParts.get(p);

            if (part != null)
                return part;

            part = new GridDhtLocalPartition(ctx, grp, p);

            locParts.set(p, part);

            ctx.pageStore().onPartitionCreated(grp.groupId(), p);

            return part;
        }
        finally {
            lock.writeLock().unlock();
        }
    }

    /**
     * @param p Partition number.
     * @param topVer Topology version.
     * @param create Create flag.
     * @param updateSeq Update sequence.
     * @return Local partition.
     */
    @SuppressWarnings("TooBroadScope")
    private GridDhtLocalPartition localPartition0(int p,
        AffinityTopologyVersion topVer,
        boolean create,
        boolean showRenting,
        boolean updateSeq) {
        GridDhtLocalPartition loc;

        loc = locParts.get(p);

        GridDhtPartitionState state = loc != null ? loc.state() : null;

        if (loc != null && state != EVICTED && (state != RENTING || showRenting))
            return loc;

        if (!create)
            return null;

        boolean created = false;

        lock.writeLock().lock();

        try {
            loc = locParts.get(p);

            state = loc != null ? loc.state() : null;

            boolean belongs = partitionLocalNode(p, topVer);

            if (loc != null && state == EVICTED) {
                locParts.set(p, loc = null);

                if (!belongs)
                    throw new GridDhtInvalidPartitionException(p, "Adding entry to evicted partition " +
                        "(often may be caused by inconsistent 'key.hashCode()' implementation) " +
                        "[part=" + p + ", topVer=" + topVer + ", this.topVer=" + this.topVer + ']');
            }
            else if (loc != null && state == RENTING && !showRenting)
                throw new GridDhtInvalidPartitionException(p, "Adding entry to partition that is concurrently evicted " +
                    "[part=" + p + ", shouldBeMoving=" + loc.reload() + "]");

            if (loc == null) {
                if (!belongs)
                    throw new GridDhtInvalidPartitionException(p, "Creating partition which does not belong to " +
                        "local node (often may be caused by inconsistent 'key.hashCode()' implementation) " +
                        "[part=" + p + ", topVer=" + topVer + ", this.topVer=" + this.topVer + ']');

                locParts.set(p, loc = new GridDhtLocalPartition(ctx, grp, p));

                if (updateSeq)
                    this.updateSeq.incrementAndGet();

                created = true;

                if (log.isDebugEnabled())
                    log.debug("Created local partition: " + loc);
            }
        }
        finally {
            lock.writeLock().unlock();
        }

        if (created && ctx.pageStore() != null) {
            try {
                ctx.pageStore().onPartitionCreated(grp.groupId(), p);
            }
            catch (IgniteCheckedException e) {
                // TODO ignite-db
                throw new IgniteException(e);
            }
        }

        return loc;
    }

    /** {@inheritDoc} */
    @Override public void releasePartitions(int... parts) {
        assert parts != null;
        assert parts.length > 0;

        for (int i = 0; i < parts.length; i++) {
            GridDhtLocalPartition part = locParts.get(parts[i]);

            if (part != null)
                part.release();
        }
    }

    /** {@inheritDoc} */
    @Override public GridDhtLocalPartition localPartition(int part) {
        return locParts.get(part);
    }

    /** {@inheritDoc} */
    @Override public List<GridDhtLocalPartition> localPartitions() {
        List<GridDhtLocalPartition> list = new ArrayList<>(locParts.length());

        for (int i = 0; i < locParts.length(); i++) {
            GridDhtLocalPartition part = locParts.get(i);

            if (part != null && part.state().active())
                list.add(part);
        }

        return list;
    }

    /** {@inheritDoc} */
    @Override public Iterable<GridDhtLocalPartition> currentLocalPartitions() {
        return new Iterable<GridDhtLocalPartition>() {
            @Override public Iterator<GridDhtLocalPartition> iterator() {
                return new CurrentPartitionsIterator();
            }
        };
    }

    /** {@inheritDoc} */
    @Override public void onRemoved(GridDhtCacheEntry e) {
        /*
         * Make sure not to acquire any locks here as this method
         * may be called from sensitive synchronization blocks.
         * ===================================================
         */

        GridDhtLocalPartition loc = localPartition(e.partition(), topologyVersion(), false);

        if (loc != null)
            loc.onRemoved(e);
    }

    /** {@inheritDoc} */
    @Override public GridDhtPartitionMap localPartitionMap() {
        GridPartitionStateMap map = new GridPartitionStateMap(locParts.length());

        lock.readLock().lock();

        try {
            for (int i = 0; i < locParts.length(); i++) {
                GridDhtLocalPartition part = locParts.get(i);

                if (part == null)
                    continue;

                map.put(i, part.state());
            }

            return new GridDhtPartitionMap(ctx.localNodeId(),
                updateSeq.get(),
                topVer,
                map,
                true);
        }
        finally {
            lock.readLock().unlock();
        }
    }

    /** {@inheritDoc} */
    @Override public GridDhtPartitionState partitionState(UUID nodeId, int part) {
        lock.readLock().lock();

        try {
            GridDhtPartitionMap partMap = node2part.get(nodeId);

            if (partMap != null) {
                GridDhtPartitionState state = partMap.get(part);

                return state == null ? EVICTED : state;
            }

            return EVICTED;
        }
        finally {
            lock.readLock().unlock();
        }
    }

    /** {@inheritDoc} */
    @Nullable @Override public List<ClusterNode> nodes(int p,
        AffinityAssignment affAssignment,
        List<ClusterNode> affNodes) {
        return nodes0(p, affAssignment, affNodes);
    }

    /** {@inheritDoc} */
    @Override public List<ClusterNode> nodes(int p, AffinityTopologyVersion topVer) {
        AffinityAssignment affAssignment = grp.affinity().cachedAffinity(topVer);

        List<ClusterNode> affNodes = affAssignment.get(p);

        List<ClusterNode> nodes = nodes0(p, affAssignment, affNodes);

        return nodes != null ? nodes : affNodes;
    }

    /**
     * @param p Partition.
     * @param affAssignment Assignments.
     * @param affNodes Node assigned for given partition by affinity.
     * @return Nodes responsible for given partition (primary is first).
     */
    @Nullable private List<ClusterNode> nodes0(int p, AffinityAssignment affAssignment, List<ClusterNode> affNodes) {
        AffinityTopologyVersion topVer = affAssignment.topologyVersion();

        lock.readLock().lock();

        try {
            assert node2part != null && node2part.valid() : "Invalid node-to-partitions map [topVer1=" + topVer +
                ", topVer2=" + this.topVer +
                ", node=" + ctx.igniteInstanceName() +
                ", grp=" + grp.cacheOrGroupName() +
                ", node2part=" + node2part + ']';

            List<ClusterNode> nodes = null;

            if (!topVer.equals(diffFromAffinityVer)) {
                LT.warn(log, "Requested topology version does not match calculated diff, will require full iteration to" +
                    "calculate mapping [topVer=" + topVer + ", diffVer=" + diffFromAffinityVer + "]");

                nodes = new ArrayList<>();

                nodes.addAll(affNodes);

                for (Map.Entry<UUID, GridDhtPartitionMap> entry : node2part.entrySet()) {
                    GridDhtPartitionState state = entry.getValue().get(p);

                    ClusterNode n = ctx.discovery().node(entry.getKey());

                    if (n != null && state != null && (state == MOVING || state == OWNING || state == RENTING)
                        && !nodes.contains(n) && (topVer.topologyVersion() < 0 || n.order() <= topVer.topologyVersion())) {
                        nodes.add(n);
                    }

                }

                return nodes;
            }

            Collection<UUID> diffIds = diffFromAffinity.get(p);

            if (!F.isEmpty(diffIds)) {
                HashSet<UUID> affIds = affAssignment.getIds(p);

                for (UUID nodeId : diffIds) {
                    if (affIds.contains(nodeId)) {
                        U.warn(log, "Node from diff " + nodeId + " is affinity node. Skipping it.");

                        continue;
                    }

                    if (hasState(p, nodeId, OWNING, MOVING, RENTING)) {
                        ClusterNode n = ctx.discovery().node(nodeId);

                        if (n != null && (topVer.topologyVersion() < 0 || n.order() <= topVer.topologyVersion())) {
                            if (nodes == null) {
                                nodes = new ArrayList<>(affNodes.size() + diffIds.size());

                                nodes.addAll(affNodes);
                            }

                            nodes.add(n);
                        }
                    }
                }
            }

            return nodes;
        }
        finally {
            lock.readLock().unlock();
        }
    }

    /**
     * @param p Partition.
     * @param topVer Topology version ({@code -1} for all nodes).
     * @param state Partition state.
     * @param states Additional partition states.
     * @return List of nodes for the partition.
     */
    private List<ClusterNode> nodes(int p,
        AffinityTopologyVersion topVer,
        GridDhtPartitionState state,
        GridDhtPartitionState... states) {
        Collection<UUID> allIds = F.nodeIds(discoCache.cacheGroupAffinityNodes(grp.groupId()));

        lock.readLock().lock();

        try {
            assert node2part != null && node2part.valid() : "Invalid node-to-partitions map [topVer=" + topVer +
                ", allIds=" + allIds +
                ", node2part=" + node2part +
                ", grp=" + grp.cacheOrGroupName() + ']';

            // Node IDs can be null if both, primary and backup, nodes disappear.
            List<ClusterNode> nodes = new ArrayList<>();

            for (UUID id : allIds) {
                if (hasState(p, id, state, states)) {
                    ClusterNode n = ctx.discovery().node(id);

                    if (n != null && (topVer.topologyVersion() < 0 || n.order() <= topVer.topologyVersion()))
                        nodes.add(n);
                }
            }

            return nodes;
        }
        finally {
            lock.readLock().unlock();
        }
    }

    /** {@inheritDoc} */
    @Override public List<ClusterNode> owners(int p, AffinityTopologyVersion topVer) {
        if (!grp.rebalanceEnabled())
            return ownersAndMoving(p, topVer);

        return nodes(p, topVer, OWNING, null);
    }

    /** {@inheritDoc} */
    @Override public List<ClusterNode> owners(int p) {
        return owners(p, AffinityTopologyVersion.NONE);
    }

    /** {@inheritDoc} */
    @Override public List<ClusterNode> moving(int p) {
        if (!grp.rebalanceEnabled())
            return ownersAndMoving(p, AffinityTopologyVersion.NONE);

        return nodes(p, AffinityTopologyVersion.NONE, MOVING, null);
    }

    /**
     * @param p Partition.
     * @param topVer Topology version.
     * @return List of nodes in state OWNING or MOVING.
     */
    private List<ClusterNode> ownersAndMoving(int p, AffinityTopologyVersion topVer) {
        return nodes(p, topVer, OWNING, MOVING_STATES);
    }

    /** {@inheritDoc} */
    @Override public long updateSequence() {
        return updateSeq.get();
    }

    /** {@inheritDoc} */
    @Override public GridDhtPartitionFullMap partitionMap(boolean onlyActive) {
        lock.readLock().lock();

        try {
            if (node2part == null || stopping)
                return null;

            assert node2part.valid() : "Invalid node2part [node2part=" + node2part +
                ", grp=" + grp.cacheOrGroupName() +
                ", stopping=" + stopping +
                ", locNodeId=" + ctx.localNode().id() +
                ", locName=" + ctx.igniteInstanceName() + ']';

            GridDhtPartitionFullMap m = node2part;

            return new GridDhtPartitionFullMap(m.nodeId(), m.nodeOrder(), m.updateSequence(), m, onlyActive);
        }
        finally {
            lock.readLock().unlock();
        }
    }

    /**
     * Checks should current partition map overwritten by new partition map
     * Method returns true if topology version or update sequence of new map are greater than of current map
     *
     * @param currentMap Current partition map
     * @param newMap New partition map
     * @return True if current partition map should be overwritten by new partition map, false in other case
     */
    private boolean shouldOverridePartitionMap(GridDhtPartitionMap currentMap, GridDhtPartitionMap newMap) {
        return newMap != null &&
                (newMap.topologyVersion().compareTo(currentMap.topologyVersion()) > 0 ||
                 newMap.topologyVersion().compareTo(currentMap.topologyVersion()) == 0 && newMap.updateSequence() > currentMap.updateSequence());
    }

    /** {@inheritDoc} */
    @SuppressWarnings({"MismatchedQueryAndUpdateOfCollection"})
    @Override public boolean update(
        @Nullable AffinityTopologyVersion exchangeVer,
        GridDhtPartitionFullMap partMap,
        @Nullable Map<Integer, T2<Long, Long>> incomeCntrMap,
        Set<Integer> partsToReload,
        @Nullable AffinityTopologyVersion msgTopVer) {
        if (log.isDebugEnabled())
            log.debug("Updating full partition map [exchVer=" + exchangeVer + ", parts=" + fullMapString() + ']');

        assert partMap != null;

        lock.writeLock().lock();

        try {
            if (stopping)
                return false;

<<<<<<< HEAD
            if (exchangeVer == null && (topReadyFut == null || !topReadyFut.isDone()))
                return false;

            if (exchangeVer != null) {
                assert exchangeVer.compareTo(topVer) >= 0 : exchangeVer;

                topVer = exchangeVer;
            }

            if (cntrMap != null) {
=======
            if (incomeCntrMap != null) {
>>>>>>> e9a0d694
                // update local map partition counters
                for (Map.Entry<Integer, T2<Long, Long>> e : incomeCntrMap.entrySet()) {
                    T2<Long, Long> existCntr = this.cntrMap.get(e.getKey());

                    if (existCntr == null || existCntr.get2() < e.getValue().get2())
                        this.cntrMap.put(e.getKey(), e.getValue());
                }

                // update local counters in partitions
                for (int i = 0; i < locParts.length(); i++) {
                    GridDhtLocalPartition part = locParts.get(i);

                    if (part == null)
                        continue;

                    T2<Long, Long> cntr = incomeCntrMap.get(part.id());

                    if (cntr != null)
                        part.updateCounter(cntr.get2());
                }
            }

            if (exchangeVer != null && lastExchangeVer != null && lastExchangeVer.compareTo(exchangeVer) >= 0) {
                if (log.isDebugEnabled())
                    log.debug("Stale exchange id for full partition map update (will ignore) [lastExch=" +
                        lastExchangeVer + ", exch=" + exchangeVer + ']');

                return false;
            }

            if (msgTopVer != null && lastExchangeVer != null && lastExchangeVer.compareTo(msgTopVer) > 0) {
                if (log.isDebugEnabled())
                    log.debug("Stale version for full partition map update message (will ignore) [lastExch=" +
                        lastExchangeVer + ", topVersion=" + msgTopVer + ']');

                return false;
            }

            boolean fullMapUpdated = (node2part == null);

            if (node2part != null) {
                for (GridDhtPartitionMap part : node2part.values()) {
                    GridDhtPartitionMap newPart = partMap.get(part.nodeId());

                    if (shouldOverridePartitionMap(part, newPart)) {
                        fullMapUpdated = true;

                        if (log.isDebugEnabled())
                            log.debug("Overriding partition map in full update map [exchId=" + exchangeVer + ", curPart=" +
                                mapString(part) + ", newPart=" + mapString(newPart) + ']');
                    }
                    else {
                        // If for some nodes current partition has a newer map,
                        // then we keep the newer value.
                        partMap.put(part.nodeId(), part);
                    }
                }

                // Check that we have new nodes.
                for (GridDhtPartitionMap part : partMap.values()) {
                    if (fullMapUpdated)
                        break;

                    fullMapUpdated = !node2part.containsKey(part.nodeId());
                }

                // Remove entry if node left.
                for (Iterator<UUID> it = partMap.keySet().iterator(); it.hasNext(); ) {
                    UUID nodeId = it.next();

                    if (!ctx.discovery().alive(nodeId)) {
                        if (log.isDebugEnabled())
                            log.debug("Removing left node from full map update [nodeId=" + nodeId + ", partMap=" +
                                partMap + ']');

                        it.remove();
                    }
                }
            }

            if (!fullMapUpdated) {
                if (log.isDebugEnabled())
                    log.debug("No updates for full partition map (will ignore) [lastExch=" +
                            lastExchangeVer + ", exch=" + exchangeVer + ", curMap=" + node2part + ", newMap=" + partMap + ']');

                return false;
            }

            if (exchangeVer != null)
                lastExchangeVer = exchangeVer;

            node2part = partMap;

            AffinityTopologyVersion affVer = grp.affinity().lastVersion();

            if (affVer.topologyVersion() > 0 && diffFromAffinityVer.compareTo(affVer) <= 0) {
                AffinityAssignment affAssignment = grp.affinity().cachedAffinity(affVer);

                for (Map.Entry<UUID, GridDhtPartitionMap> e : partMap.entrySet()) {
                    for (Map.Entry<Integer, GridDhtPartitionState> e0 : e.getValue().entrySet()) {
                        int p = e0.getKey();

                        Set<UUID> diffIds = diffFromAffinity.get(p);

                        if ((e0.getValue() == MOVING || e0.getValue() == OWNING || e0.getValue() == RENTING) &&
                            !affAssignment.getIds(p).contains(e.getKey())) {

                            if (diffIds == null)
                                diffFromAffinity.put(p, diffIds = U.newHashSet(3));

                            diffIds.add(e.getKey());
                        }
                        else {
                            if (diffIds != null && diffIds.remove(e.getKey())) {
                                if (diffIds.isEmpty())
                                    diffFromAffinity.remove(p);
                            }
                        }
                    }
                }

                diffFromAffinityVer = affVer;
            }

            boolean changed = false;

            GridDhtPartitionMap nodeMap = partMap.get(ctx.localNodeId());

            if (nodeMap != null && ctx.database().persistenceEnabled()) {
                for (Map.Entry<Integer, GridDhtPartitionState> e : nodeMap.entrySet()) {
                    int p = e.getKey();
                    GridDhtPartitionState state = e.getValue();

                    if (state == OWNING) {
                        GridDhtLocalPartition locPart = locParts.get(p);

                        assert locPart != null;

                        if (incomeCntrMap != null) {
                            T2<Long, Long> cntr = incomeCntrMap.get(p);

                            if (cntr != null && cntr.get2() > locPart.updateCounter())
                                locPart.updateCounter(cntr.get2());
                        }

                        if (locPart.state() == MOVING) {
                            boolean success = locPart.own();

                            assert success : locPart;

                            changed |= success;
                        }
                    }
                    else if (state == MOVING) {
                        GridDhtLocalPartition locPart = locParts.get(p);

                        if (locPart == null || locPart.state() == EVICTED)
                            locPart = createPartition(p);

                        if (locPart.state() == OWNING) {
                            locPart.moving();

                            changed = true;
                        }

                        if (incomeCntrMap != null) {
                            T2<Long, Long> cntr = incomeCntrMap.get(p);

                            if (cntr != null && cntr.get2() > locPart.updateCounter())
                                locPart.updateCounter(cntr.get2());
                        }
                    }
                    else if (state == RENTING && partsToReload.contains(p)) {
                        GridDhtLocalPartition locPart = locParts.get(p);

                        if (locPart == null || locPart.state() == EVICTED) {
                            createPartition(p);

                            changed = true;
                        }
                        else if (locPart.state() == OWNING || locPart.state() == MOVING) {
                            locPart.reload(true);

                            locPart.rent(false);

                            changed = true;
                        }
                        else
                            locPart.reload(true);
                    }
                }
            }

            long updateSeq = this.updateSeq.incrementAndGet();

            if (!affVer.equals(AffinityTopologyVersion.NONE) && affVer.compareTo(topVer) >= 0) {
                List<List<ClusterNode>> aff = grp.affinity().readyAssignments(topVer);

                changed |= checkEvictions(updateSeq, aff);

                updateRebalanceVersion(aff);
            }

            consistencyCheck();

            if (log.isDebugEnabled())
                log.debug("Partition map after full update: " + fullMapString());

            if (changed)
                ctx.exchange().scheduleResendPartitions();

            return changed;
        }
        finally {
            lock.writeLock().unlock();
        }
    }

    /** {@inheritDoc} */
    @Override public void applyUpdateCounters(Map<Integer, T2<Long, Long>> cntrMap) {
        assert cntrMap != null;

        long now = U.currentTimeMillis();

        lock.writeLock().lock();

        try {
            long acquired = U.currentTimeMillis();

            if (acquired - now >= 100) {
                if (timeLog.isInfoEnabled())
                    timeLog.info("Waited too long to acquire topology write lock " +
                        "[cache=" + grp.groupId() + ", waitTime=" + (acquired - now) + ']');
            }

            if (stopping)
                return;

            for (Map.Entry<Integer, T2<Long, Long>> e : cntrMap.entrySet()) {
                T2<Long, Long> cntr = this.cntrMap.get(e.getKey());

                if (cntr == null || cntr.get2() < e.getValue().get2())
                    this.cntrMap.put(e.getKey(), e.getValue());
            }

            for (int i = 0; i < locParts.length(); i++) {
                GridDhtLocalPartition part = locParts.get(i);

                if (part == null)
                    continue;

                T2<Long, Long> cntr = cntrMap.get(part.id());

                if (cntr != null && cntr.get2() > part.updateCounter())
                    part.updateCounter(cntr.get2());
                else if (part.updateCounter() > 0)
                    this.cntrMap.put(part.id(), new T2<>(part.initialUpdateCounter(), part.updateCounter()));
            }
        }
        finally {
            lock.writeLock().unlock();
        }
    }

    /**
     * Method checks is new partition map more stale than current partition map
     * New partition map is stale if topology version or update sequence are less than of current map
     *
     * @param currentMap Current partition map
     * @param newMap New partition map
     * @return True if new partition map is more stale than current partition map, false in other case
     */
    private boolean isStaleUpdate(GridDhtPartitionMap currentMap, GridDhtPartitionMap newMap) {
        return currentMap != null &&
            (newMap.topologyVersion().compareTo(currentMap.topologyVersion()) < 0 ||
            newMap.topologyVersion().compareTo(currentMap.topologyVersion()) == 0 && newMap.updateSequence() <= currentMap.updateSequence());
    }

    /** {@inheritDoc} */
    @SuppressWarnings({"MismatchedQueryAndUpdateOfCollection"})
    @Override public boolean update(
        @Nullable GridDhtPartitionExchangeId exchId,
        GridDhtPartitionMap parts,
        boolean force
    ) {
        if (log.isDebugEnabled())
            log.debug("Updating single partition map [exchId=" + exchId + ", parts=" + mapString(parts) + ']');

        if (!ctx.discovery().alive(parts.nodeId())) {
            if (log.isDebugEnabled())
                log.debug("Received partition update for non-existing node (will ignore) [exchId=" + exchId +
                    ", parts=" + parts + ']');

            return false;
        }

        lock.writeLock().lock();

        try {
            if (stopping)
                return false;

            if (!force) {
                if (lastExchangeVer != null && exchId != null && lastExchangeVer.compareTo(exchId.topologyVersion()) > 0) {
                    if (log.isDebugEnabled())
                        log.debug("Stale exchange id for single partition map update (will ignore) [lastExch=" +
                            lastExchangeVer + ", exch=" + exchId.topologyVersion() + ']');

                    return false;
                }
            }

            if (exchId != null)
                lastExchangeVer = exchId.topologyVersion();

            if (node2part == null)
                // Create invalid partition map.
                node2part = new GridDhtPartitionFullMap();

            GridDhtPartitionMap cur = node2part.get(parts.nodeId());

            if (force) {
                if (cur != null)
                    parts.updateSequence(cur.updateSequence(), cur.topologyVersion());
            }
            else  if (isStaleUpdate(cur, parts)) {
                if (log.isDebugEnabled())
                    log.debug("Stale update for single partition map update (will ignore) [exchId=" + exchId +
                        ", curMap=" + cur + ", newMap=" + parts + ']');

                return false;
            }

            long updateSeq = this.updateSeq.incrementAndGet();

            node2part.newUpdateSequence(updateSeq);

            boolean changed = false;

            if (cur == null || !cur.equals(parts))
                changed = true;

            node2part.put(parts.nodeId(), parts);

            AffinityTopologyVersion affVer = grp.affinity().lastVersion();

            if (affVer.compareTo(diffFromAffinityVer) >= 0) {
                AffinityAssignment affAssignment = grp.affinity().readyAffinity(affVer);

                // Add new mappings.
                for (Map.Entry<Integer, GridDhtPartitionState> e : parts.entrySet()) {
                    int p = e.getKey();

                    Set<UUID> diffIds = diffFromAffinity.get(p);

                    if ((e.getValue() == MOVING || e.getValue() == OWNING || e.getValue() == RENTING)
                        && !affAssignment.getIds(p).contains(parts.nodeId())) {
                        if (diffIds == null)
                            diffFromAffinity.put(p, diffIds = U.newHashSet(3));

                        if (diffIds.add(parts.nodeId()))
                            changed = true;
                    }
                    else {
                        if (diffIds != null && diffIds.remove(parts.nodeId())) {
                            changed = true;

                            if (diffIds.isEmpty())
                                diffFromAffinity.remove(p);
                        }
                    }
                }

                // Remove obsolete mappings.
                if (cur != null) {
                    for (Integer p : F.view(cur.keySet(), F0.notIn(parts.keySet()))) {
                        Set<UUID> ids = diffFromAffinity.get(p);

                        if (ids != null && ids.remove(parts.nodeId())) {
                            changed = true;

                            if (ids.isEmpty())
                                diffFromAffinity.remove(p);
                        }
                    }
                }

                diffFromAffinityVer = affVer;
            }

            if (!affVer.equals(AffinityTopologyVersion.NONE) && affVer.compareTo(topVer) >= 0) {
                List<List<ClusterNode>> aff = grp.affinity().assignments(topVer);

                changed |= checkEvictions(updateSeq, aff);

                updateRebalanceVersion(aff);
            }

            consistencyCheck();

            if (log.isDebugEnabled())
                log.debug("Partition map after single update: " + fullMapString());

            if (changed)
                ctx.exchange().scheduleResendPartitions();

            return changed;
        }
        finally {
            lock.writeLock().unlock();
        }
    }

    /** {@inheritDoc} */
    @Override public void onExchangeDone(AffinityAssignment assignment, boolean updateRebalanceVer) {
        lock.writeLock().lock();

        try {
            if (assignment.topologyVersion().compareTo(diffFromAffinityVer) >= 0)
                rebuildDiff(assignment);

            if (updateRebalanceVer)
                updateRebalanceVersion(assignment.assignment());
        }
        finally {
            lock.writeLock().unlock();
        }
    }

    /**
     * @param affAssignment New affinity assignment.
     */
    private void rebuildDiff(AffinityAssignment affAssignment) {
        assert lock.isWriteLockedByCurrentThread();

        if (node2part == null)
            return;

        if (FAST_DIFF_REBUILD) {
            Collection<UUID> affNodes = F.nodeIds(ctx.discovery().cacheGroupAffinityNodes(grp.groupId(),
                affAssignment.topologyVersion()));

            for (Map.Entry<Integer, Set<UUID>> e : diffFromAffinity.entrySet()) {
                int p = e.getKey();

                Iterator<UUID> iter = e.getValue().iterator();

                while (iter.hasNext()) {
                    UUID nodeId = iter.next();

                    if (!affNodes.contains(nodeId) || affAssignment.getIds(p).contains(nodeId))
                        iter.remove();
                }
            }
        }
        else {
            for (Map.Entry<UUID, GridDhtPartitionMap> e : node2part.entrySet()) {
                UUID nodeId = e.getKey();

                for (Map.Entry<Integer, GridDhtPartitionState> e0 : e.getValue().entrySet()) {
                    int p0 = e0.getKey();

                    GridDhtPartitionState state = e0.getValue();

                    Set<UUID> ids = diffFromAffinity.get(p0);

                    if ((state == MOVING || state == OWNING) && !affAssignment.getIds(p0).contains(nodeId)) {
                        if (ids == null)
                            diffFromAffinity.put(p0, ids = U.newHashSet(3));

                        ids.add(nodeId);
                    }
                    else {
                        if (ids != null)
                            ids.remove(nodeId);
                    }
                }
            }
        }

        diffFromAffinityVer = affAssignment.topologyVersion();
    }

    /** {@inheritDoc} */
    @Override public boolean detectLostPartitions(DiscoveryEvent discoEvt) {
        lock.writeLock().lock();

        try {
            if (node2part == null)
                return false;

            int parts = grp.affinity().partitions();

            Set<Integer> lost = new HashSet<>(parts);

            for (int p = 0; p < parts; p++)
                lost.add(p);

            for (GridDhtPartitionMap partMap : node2part.values()) {
                for (Map.Entry<Integer, GridDhtPartitionState> e : partMap.entrySet()) {
                    if (e.getValue() == OWNING) {
                        lost.remove(e.getKey());

                        if (lost.isEmpty())
                            break;
                    }
                }
            }

            boolean changed = false;

            if (!F.isEmpty(lost)) {
                PartitionLossPolicy plc = grp.config().getPartitionLossPolicy();

                assert plc != null;

                // Update partition state on all nodes.
                for (Integer part : lost) {
                    long updSeq = updateSeq.incrementAndGet();

                    GridDhtLocalPartition locPart = localPartition(part, topVer, false);

                    if (locPart != null) {
                        boolean marked = plc == PartitionLossPolicy.IGNORE ? locPart.own() : locPart.markLost();

                        if (marked)
                            updateLocal(locPart.id(), locPart.state(), updSeq);

                        changed |= marked;
                    }
                    // Update map for remote node.
                    else if (plc != PartitionLossPolicy.IGNORE) {
                        for (Map.Entry<UUID, GridDhtPartitionMap> e : node2part.entrySet()) {
                            if (e.getKey().equals(ctx.localNodeId()))
                                continue;

                            if (e.getValue().get(part) != EVICTED)
                                e.getValue().put(part, LOST);
                        }
                    }

                    if (grp.eventRecordable(EventType.EVT_CACHE_REBALANCE_PART_DATA_LOST)) {
                        grp.addRebalanceEvent(part,
                            EVT_CACHE_REBALANCE_PART_DATA_LOST,
                            discoEvt.eventNode(),
                            discoEvt.type(),
                            discoEvt.timestamp());
                    }
                }

                if (plc != PartitionLossPolicy.IGNORE)
                    grp.needsRecovery(true);
            }

            return changed;
        }
        finally {
            lock.writeLock().unlock();
        }
    }

    /** {@inheritDoc} */
    @Override public void resetLostPartitions() {
        lock.writeLock().lock();

        try {
            long updSeq = updateSeq.incrementAndGet();

            for (Map.Entry<UUID, GridDhtPartitionMap> e : node2part.entrySet()) {
                for (Map.Entry<Integer, GridDhtPartitionState> e0 : e.getValue().entrySet()) {
                    if (e0.getValue() != LOST)
                        continue;

                    e0.setValue(OWNING);

                    GridDhtLocalPartition locPart = localPartition(e0.getKey(), topVer, false);

                    if (locPart != null && locPart.state() == LOST) {
                        boolean marked = locPart.own();

                        if (marked)
                            updateLocal(locPart.id(), locPart.state(), updSeq);
                    }
                }
            }

            checkEvictions(updSeq, grp.affinity().assignments(topVer));

            grp.needsRecovery(false);
        }
        finally {
            lock.writeLock().unlock();
        }
    }

    /** {@inheritDoc} */
    @Override public Collection<Integer> lostPartitions() {
        if (grp.config().getPartitionLossPolicy() == PartitionLossPolicy.IGNORE)
            return Collections.emptySet();

        lock.readLock().lock();

        try {
            Set<Integer> res = null;

            int parts = grp.affinity().partitions();

            for (GridDhtPartitionMap partMap : node2part.values()) {
                for (Map.Entry<Integer, GridDhtPartitionState> e : partMap.entrySet()) {
                    if (e.getValue() == LOST) {
                        if (res == null)
                            res = new HashSet<>(parts);

                        res.add(e.getKey());
                    }
                }
            }

            return res == null ? Collections.<Integer>emptySet() : res;
        }
        finally {
            lock.readLock().unlock();
        }
    }

    /** {@inheritDoc} */
    @Override public Set<UUID> setOwners(int p, Set<UUID> owners, boolean haveHistory, boolean updateSeq) {
        Set<UUID> result = haveHistory ? Collections.<UUID>emptySet() : new HashSet<UUID>();

        lock.writeLock().lock();

        try {
            GridDhtLocalPartition locPart = locParts.get(p);

            if (locPart != null) {
                if (locPart.state() == OWNING && !owners.contains(ctx.localNodeId())) {
                    if (haveHistory)
                        locPart.moving();
                    else {
                        locPart.rent(false);

                        locPart.reload(true);

                        result.add(ctx.localNodeId());
                    }

                    U.warn(log, "Partition has been scheduled for rebalancing due to outdated update counter " +
                        "[nodeId=" + ctx.localNodeId() + ", cacheOrGroupName=" + grp.cacheOrGroupName() +
                        ", partId=" + locPart.id() + ", haveHistory=" + haveHistory + "]");

                }
            }

            for (Map.Entry<UUID, GridDhtPartitionMap> e : node2part.entrySet()) {
                if (!e.getValue().containsKey(p))
                    continue;

                if (e.getValue().get(p) == OWNING && !owners.contains(e.getKey())) {
                    if (haveHistory)
                        e.getValue().put(p, MOVING);
                    else {
                        e.getValue().put(p, RENTING);

                        result.add(e.getKey());
                    }

                    U.warn(log, "Partition has been scheduled for rebalancing due to outdated update counter " +
                        "[nodeId=" + ctx.localNodeId() + ", cacheOrGroupName=" + grp.cacheOrGroupName() +
                        ", partId=" + p + ", haveHistory=" + haveHistory + "]");
                }
            }

            if (updateSeq)
                node2part = new GridDhtPartitionFullMap(node2part, this.updateSeq.incrementAndGet());
        }
        finally {
            lock.writeLock().unlock();
        }

        return result;
    }

    /**
     * @param updateSeq Update sequence.
     * @param aff Affinity assignments.
     * @return Checks if any of the local partitions need to be evicted.
     */
    private boolean checkEvictions(long updateSeq, List<List<ClusterNode>> aff) {
        boolean changed = false;

        UUID locId = ctx.localNodeId();

        for (int p = 0; p < locParts.length(); p++) {
            GridDhtLocalPartition part = locParts.get(p);

            if (part == null)
                continue;

            GridDhtPartitionState state = part.state();

            if (state.active()) {
                List<ClusterNode> affNodes = aff.get(p);

                if (!affNodes.contains(ctx.localNode())) {
                    List<ClusterNode> nodes = nodes(p, topVer, OWNING, null);
                    Collection<UUID> nodeIds = F.nodeIds(nodes);

                    // If all affinity nodes are owners, then evict partition from local node.
                    if (nodeIds.containsAll(F.nodeIds(affNodes))) {
                        part.reload(false);

                        part.rent(false);

                        updateSeq = updateLocal(part.id(), part.state(), updateSeq);

                        changed = true;

                        if (log.isDebugEnabled())
                            log.debug("Evicted local partition (all affinity nodes are owners): " + part);
                    }
                    else {
                        int ownerCnt = nodeIds.size();
                        int affCnt = affNodes.size();

                        if (ownerCnt > affCnt) {
                            // Sort by node orders in ascending order.
                            Collections.sort(nodes, CU.nodeComparator(true));

                            int diff = nodes.size() - affCnt;

                            for (int i = 0; i < diff; i++) {
                                ClusterNode n = nodes.get(i);

                                if (locId.equals(n.id())) {
                                    part.reload(false);

                                    part.rent(false);

                                    updateSeq = updateLocal(part.id(), part.state(), updateSeq);

                                    changed = true;

                                    if (log.isDebugEnabled())
                                        log.debug("Evicted local partition (this node is oldest non-affinity node): " +
                                            part);

                                    break;
                                }
                            }
                        }
                    }
                }
            }
        }

        return changed;
    }

    /**
     * Updates value for single partition.
     *
     * @param p Partition.
     * @param state State.
     * @param updateSeq Update sequence.
     * @return Update sequence.
     */
    @SuppressWarnings({"MismatchedQueryAndUpdateOfCollection"})
    private long updateLocal(int p, GridDhtPartitionState state, long updateSeq) {
        assert lock.isWriteLockedByCurrentThread();

        ClusterNode oldest = discoCache.oldestAliveServerNodeWithCache();

        assert oldest != null || ctx.kernalContext().clientNode();

        // If this node became the oldest node.
        if (ctx.localNode().equals(oldest)) {
            long seq = node2part.updateSequence();

            if (seq != updateSeq) {
                if (seq > updateSeq) {
                    long seq0 = this.updateSeq.get();

                    if (seq0 < seq) {
                        // Update global counter if necessary.
                        boolean b = this.updateSeq.compareAndSet(seq0, seq + 1);

                        assert b : "Invalid update sequence [updateSeq=" + updateSeq +
                            ", seq=" + seq +
                            ", curUpdateSeq=" + this.updateSeq.get() +
                            ", node2part=" + node2part.toFullString() + ']';

                        updateSeq = seq + 1;
                    }
                    else
                        updateSeq = seq;
                }

                node2part.updateSequence(updateSeq);
            }
        }

        if (node2part != null) {
            UUID locNodeId = ctx.localNodeId();

            GridDhtPartitionMap map = node2part.get(locNodeId);

            if (map == null) {
                map = new GridDhtPartitionMap(locNodeId,
                    updateSeq,
                    topVer,
                    GridPartitionStateMap.EMPTY,
                    false);

                node2part.put(locNodeId, map);
            }

            map.updateSequence(updateSeq, topVer);

            map.put(p, state);

            if (state == MOVING || state == OWNING || state == RENTING) {
                AffinityAssignment assignment = grp.affinity().cachedAffinity(diffFromAffinityVer);

                if (!assignment.getIds(p).contains(ctx.localNodeId())) {
                    Set<UUID> diffIds = diffFromAffinity.get(p);

                    if (diffIds == null)
                        diffFromAffinity.put(p, diffIds = U.newHashSet(3));

                    diffIds.add(ctx.localNodeId());
                }
            }
        }

        return updateSeq;
    }

    /**
     * @param nodeId Node to remove.
     */
    private void removeNode(UUID nodeId) {
        assert nodeId != null;
        assert lock.isWriteLockedByCurrentThread();

        ClusterNode oldest = discoCache.oldestAliveServerNode();

        assert oldest != null || ctx.kernalContext().clientNode();

        ClusterNode loc = ctx.localNode();

        if (node2part != null) {
            updateSeq.setIfGreater(node2part.updateSequence());

            if (loc.equals(oldest) && !node2part.nodeId().equals(loc.id()))
                node2part = new GridDhtPartitionFullMap(loc.id(), loc.order(), updateSeq.incrementAndGet(),
                    node2part, false);
            else
                node2part = new GridDhtPartitionFullMap(node2part, node2part.updateSequence());

            GridDhtPartitionMap parts = node2part.remove(nodeId);

            if (parts != null) {
                for (Integer p : parts.keySet()) {
                    Set<UUID> diffIds = diffFromAffinity.get(p);

                    if (diffIds != null)
                        diffIds.remove(nodeId);
                }
            }

            consistencyCheck();
        }
    }

    /** {@inheritDoc} */
    @Override public boolean own(GridDhtLocalPartition part) {
        lock.writeLock().lock();

        try {
            if (part.own()) {
                updateLocal(part.id(), part.state(), updateSeq.incrementAndGet());

                consistencyCheck();

                return true;
            }

            consistencyCheck();

            return false;
        }
        finally {
            lock.writeLock().unlock();
        }
    }

    /** {@inheritDoc} */
    @Override public void onEvicted(GridDhtLocalPartition part, boolean updateSeq) {
        lock.writeLock().lock();

        try {
            if (stopping)
                return;

            assert part.state() == EVICTED;

            long seq = updateSeq ? this.updateSeq.incrementAndGet() : this.updateSeq.get();

            if (part.reload())
                part = createPartition(part.id());

            updateLocal(part.id(), part.state(), seq);

            consistencyCheck();
        }
        finally {
            lock.writeLock().unlock();
        }
    }

    /** {@inheritDoc} */
    @Nullable @Override public GridDhtPartitionMap partitions(UUID nodeId) {
        lock.readLock().lock();

        try {
            return node2part.get(nodeId);
        }
        finally {
            lock.readLock().unlock();
        }
    }

    /** {@inheritDoc} */
    @Override public Map<Integer, T2<Long, Long>> updateCounters(boolean skipZeros) {
        lock.readLock().lock();

        try {
            Map<Integer, T2<Long, Long>> res;

            if (skipZeros) {
                res = U.newHashMap(cntrMap.size());

                for (Map.Entry<Integer, T2<Long, Long>> e : cntrMap.entrySet()) {
                    Long cntr = e.getValue().get2();

                    if (ZERO.equals(cntr))
                        continue;

                    res.put(e.getKey(), e.getValue());
                }
            }
            else
                res = new HashMap<>(cntrMap);

            for (int i = 0; i < locParts.length(); i++) {
                GridDhtLocalPartition part = locParts.get(i);

                if (part == null)
                    continue;

                T2<Long, Long> cntr0 = res.get(part.id());
                Long initCntr = part.initialUpdateCounter();

                if (cntr0 == null || initCntr >= cntr0.get1()) {
                    if (skipZeros && initCntr == 0L && part.updateCounter() == 0L)
                        continue;

                    res.put(part.id(), new T2<>(initCntr, part.updateCounter()));
                }
            }

            return res;
        }
        finally {
            lock.readLock().unlock();
        }
    }

    /** {@inheritDoc} */
    @Override public boolean rebalanceFinished(AffinityTopologyVersion topVer) {
        AffinityTopologyVersion curTopVer = this.topVer;

        return curTopVer.equals(topVer) && curTopVer.equals(rebalancedTopVer);
    }

    /** {@inheritDoc} */
    @Override public boolean hasMovingPartitions() {
        lock.readLock().lock();

        try {
            if (node2part == null)
                return false;

            assert node2part.valid() : "Invalid node2part [node2part: " + node2part +
                ", grp=" + grp.cacheOrGroupName() +
                ", stopping=" + stopping +
                ", locNodeId=" + ctx.localNodeId() +
                ", locName=" + ctx.igniteInstanceName() + ']';

            for (GridDhtPartitionMap map : node2part.values()) {
                if (map.hasMovingPartitions())
                    return true;
            }

            return false;
        }
        finally {
            lock.readLock().unlock();
        }
    }

    /**
     * @param cacheId Cache ID.
     */
    public void onCacheStopped(int cacheId) {
        if (!grp.sharedGroup())
            return;

        for (int i = 0; i < locParts.length(); i++) {
            GridDhtLocalPartition part = locParts.get(i);

            if (part != null)
                part.onCacheStopped(cacheId);
        }
    }

    /** {@inheritDoc} */
    @Override public void printMemoryStats(int threshold) {
        X.println(">>>  Cache partition topology stats [igniteInstanceName=" + ctx.igniteInstanceName() +
            ", grp=" + grp.cacheOrGroupName() + ']');

        lock.readLock().lock();

        try {
            for (int i = 0; i < locParts.length(); i++) {
                GridDhtLocalPartition part = locParts.get(i);

                if (part == null)
                    continue;

                int size = part.dataStore().fullSize();

                if (size >= threshold)
                    X.println(">>>   Local partition [part=" + part.id() + ", size=" + size + ']');
            }
        }
        finally {
            lock.readLock().unlock();
        }
    }

    /**
     * @param part Partition.
     * @param aff Affinity assignments.
     * @return {@code True} if given partition belongs to local node.
     */
    private boolean localNode(int part, List<List<ClusterNode>> aff) {
        return aff.get(part).contains(ctx.localNode());
    }

    /**
     * @param aff Affinity assignments.
     */
    private void updateRebalanceVersion(List<List<ClusterNode>> aff) {
        if (!rebalancedTopVer.equals(topVer)) {
            if (node2part == null || !node2part.valid())
                return;

            for (int i = 0; i < grp.affinity().partitions(); i++) {
                List<ClusterNode> affNodes = aff.get(i);

                // Topology doesn't contain server nodes (just clients).
                if (affNodes.isEmpty())
                    continue;

                Set<ClusterNode> owners = U.newHashSet(affNodes.size());

                for (ClusterNode node : affNodes) {
                    if (hasState(i, node.id(), OWNING))
                        owners.add(node);
                }

                Set<UUID> diff = diffFromAffinity.get(i);

                if (diff != null) {
                    for (UUID nodeId : diff) {
                        if (hasState(i, nodeId, OWNING)) {
                            ClusterNode node = ctx.discovery().node(nodeId);

                            if (node != null)
                                owners.add(node);
                        }
                    }
                }

                if (affNodes.size() != owners.size() || !owners.containsAll(affNodes))
                    return;
            }

            rebalancedTopVer = topVer;

            if (log.isDebugEnabled())
                log.debug("Updated rebalanced version [cache=" + grp.cacheOrGroupName() + ", ver=" + rebalancedTopVer + ']');
        }
    }

    /**
     * @param p Partition.
     * @param nodeId Node ID.
     * @param match State to match.
     * @param matches Additional states.
     * @return Filter for owners of this partition.
     */
    private boolean hasState(final int p, @Nullable UUID nodeId, final GridDhtPartitionState match,
        final GridDhtPartitionState... matches) {
        if (nodeId == null)
            return false;

        GridDhtPartitionMap parts = node2part.get(nodeId);

        // Set can be null if node has been removed.
        if (parts != null) {
            GridDhtPartitionState state = parts.get(p);

            if (state == match)
                return true;

            if (matches != null && matches.length > 0) {
                for (GridDhtPartitionState s : matches) {
                    if (state == s)
                        return true;
                }
            }
        }

        return false;
    }

    /**
     * Checks consistency after all operations.
     */
    private void consistencyCheck() {
        // no-op
    }

    /**
     * Iterator over current local partitions.
     */
    private class CurrentPartitionsIterator implements Iterator<GridDhtLocalPartition> {
        /** Next index. */
        private int nextIdx;

        /** Next partition. */
        private GridDhtLocalPartition nextPart;

        /**
         * Constructor
         */
        private CurrentPartitionsIterator() {
            advance();
        }

        /**
         * Try to advance to next partition.
         */
        private void advance() {
            while (nextIdx < locParts.length()) {
                GridDhtLocalPartition part = locParts.get(nextIdx);

                if (part != null && part.state().active()) {
                    nextPart = part;
                    return;
                }

                nextIdx++;
            }
        }

        /** {@inheritDoc} */
        @Override public boolean hasNext() {
            return nextPart != null;
        }

        /** {@inheritDoc} */
        @Override public GridDhtLocalPartition next() {
            if (nextPart == null)
                throw new NoSuchElementException();

            GridDhtLocalPartition retVal = nextPart;

            nextPart = null;
            nextIdx++;

            advance();

            return retVal;
        }

        /** {@inheritDoc} */
        @Override public void remove() {
            throw new UnsupportedOperationException("remove");
        }
    }
}<|MERGE_RESOLUTION|>--- conflicted
+++ resolved
@@ -442,17 +442,10 @@
 
                     topVer = evts.topologyVersion();
 
-<<<<<<< HEAD
                     for (DiscoveryEvent evt : evts.events()) {
                         if ((evt.type() == EVT_NODE_FAILED || evt.type() == EVT_NODE_LEFT) && !CU.clientNode(evt.eventNode()))
                             removeNode(evt.eventNode().id());
                     }
-    
-=======
-                    if (exchId.isLeft() && exchFut.serverNodeDiscoveryEvent())
-                        removeNode(exchId.nodeId());
-
->>>>>>> e9a0d694
                     ClusterNode oldest = discoCache.oldestAliveServerNodeWithCache();
 
                     if (log.isDebugEnabled()) {
@@ -1124,7 +1117,6 @@
             if (stopping)
                 return false;
 
-<<<<<<< HEAD
             if (exchangeVer == null && (topReadyFut == null || !topReadyFut.isDone()))
                 return false;
 
@@ -1134,10 +1126,7 @@
                 topVer = exchangeVer;
             }
 
-            if (cntrMap != null) {
-=======
             if (incomeCntrMap != null) {
->>>>>>> e9a0d694
                 // update local map partition counters
                 for (Map.Entry<Integer, T2<Long, Long>> e : incomeCntrMap.entrySet()) {
                     T2<Long, Long> existCntr = this.cntrMap.get(e.getKey());
