--- conflicted
+++ resolved
@@ -67,10 +67,7 @@
 import static org.apache.ignite.cache.CacheMode.LOCAL;
 import static org.apache.ignite.internal.pagemem.PageIdAllocator.FLAG_DATA;
 import static org.apache.ignite.internal.processors.cache.verify.IdleVerifyUtility.GRID_NOT_IDLE_MSG;
-<<<<<<< HEAD
 import static org.apache.ignite.internal.processors.cache.verify.IdleVerifyUtility.calculatePartitionHash;
-=======
->>>>>>> 7700febe
 import static org.apache.ignite.internal.processors.cache.verify.IdleVerifyUtility.checkPartitionsPageCrcSum;
 
 /**
@@ -139,11 +136,7 @@
     }
 
     /** */
-<<<<<<< HEAD
-    public static IdleVerifyResultV2 checkConflicts(
-=======
     private static IdleVerifyResultV2 checkConflicts(
->>>>>>> 7700febe
         Map<PartitionKeyV2, List<PartitionHashRecordV2>> clusterHashes,
         Map<ClusterNode, Exception> exceptions
     ) {
@@ -520,27 +513,8 @@
                 if (!part.reserve())
                     return emptyMap();
 
-<<<<<<< HEAD
                 try {
                     PartitionUpdateCounter updCntr = part.dataStore().partUpdateCounter();
-=======
-                partSize = part.dataStore().fullSize();
-
-                if (arg.checkCrc() && grpCtx.persistenceEnabled()) {
-                    FilePageStoreManager pageStoreMgr =
-                        (FilePageStoreManager)ignite.context().cache().context().pageStore();
-
-                    checkPartitionsPageCrcSum(() -> (FilePageStore)pageStoreMgr.getStore(grpCtx.groupId(), part.id()),
-                        part.id(), FLAG_DATA);
-                }
-
-                GridIterator<CacheDataRow> it = grpCtx.offheap().partitionIterator(part.id());
-
-                while (it.hasNextX()) {
-                    CacheDataRow row = it.nextX();
-
-                    partHash += row.key().hashCode();
->>>>>>> 7700febe
 
                     if (arg.checkCrc() && gctx.persistenceEnabled()) {
                         FilePageStoreManager pageStoreMgr =
@@ -572,7 +546,6 @@
                     U.error(log, "Can't calculate partition hash [grpId=" + gctx.groupId() +
                         ", partId=" + part.id() + "]", e);
 
-<<<<<<< HEAD
                     throw new IgniteException("Can't calculate partition hash [grpId=" + gctx.groupId() +
                         ", partId=" + part.id() + "]", e);
                 }
@@ -584,16 +557,6 @@
 
                 return res == null ? emptyMap() : res;
             });
-=======
-            PartitionHashRecordV2 partRec = new PartitionHashRecordV2(
-                partKey, isPrimary, consId, partHash, updateCntrBefore == null ? 0 : updateCntrBefore.get(), partSize,
-                PartitionState.OWNING
-            );
-
-            completionCntr.incrementAndGet();
-
-            return Collections.singletonMap(partKey, partRec);
->>>>>>> 7700febe
         }
     }
 }