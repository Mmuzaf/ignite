/*
 * Licensed to the Apache Software Foundation (ASF) under one or more
 * contributor license agreements.  See the NOTICE file distributed with
 * this work for additional information regarding copyright ownership.
 * The ASF licenses this file to You under the Apache License, Version 2.0
 * (the "License"); you may not use this file except in compliance with
 * the License.  You may obtain a copy of the License at
 *
 *      http://www.apache.org/licenses/LICENSE-2.0
 *
 * Unless required by applicable law or agreed to in writing, software
 * distributed under the License is distributed on an "AS IS" BASIS,
 * WITHOUT WARRANTIES OR CONDITIONS OF ANY KIND, either express or implied.
 * See the License for the specific language governing permissions and
 * limitations under the License.
 */

package org.apache.ignite.spi.discovery.tcp;

import org.apache.ignite.*;
import org.apache.ignite.cache.*;
import org.apache.ignite.cluster.*;
import org.apache.ignite.configuration.*;
import org.apache.ignite.events.*;
import org.apache.ignite.internal.*;
import org.apache.ignite.internal.events.*;
import org.apache.ignite.internal.processors.security.*;
import org.apache.ignite.internal.util.*;
import org.apache.ignite.internal.util.future.*;
import org.apache.ignite.internal.util.lang.*;
import org.apache.ignite.internal.util.tostring.*;
import org.apache.ignite.internal.util.typedef.*;
import org.apache.ignite.internal.util.typedef.internal.*;
import org.apache.ignite.lang.*;
import org.apache.ignite.plugin.security.*;
import org.apache.ignite.resources.*;
import org.apache.ignite.spi.*;
import org.apache.ignite.spi.discovery.*;
import org.apache.ignite.spi.discovery.tcp.internal.*;
import org.apache.ignite.spi.discovery.tcp.ipfinder.*;
import org.apache.ignite.spi.discovery.tcp.ipfinder.jdbc.*;
import org.apache.ignite.spi.discovery.tcp.ipfinder.multicast.*;
import org.apache.ignite.spi.discovery.tcp.ipfinder.sharedfs.*;
import org.apache.ignite.spi.discovery.tcp.ipfinder.vm.*;
import org.apache.ignite.spi.discovery.tcp.messages.*;
import org.jetbrains.annotations.*;
import org.jsr166.*;

import java.io.*;
import java.net.*;
import java.text.*;
import java.util.*;
import java.util.concurrent.*;

import static org.apache.ignite.events.EventType.*;
import static org.apache.ignite.internal.IgniteNodeAttributes.*;
import static org.apache.ignite.spi.IgnitePortProtocol.*;
import static org.apache.ignite.spi.discovery.tcp.internal.TcpDiscoverySpiState.*;
import static org.apache.ignite.spi.discovery.tcp.messages.TcpDiscoveryHeartbeatMessage.*;
import static org.apache.ignite.spi.discovery.tcp.messages.TcpDiscoveryStatusCheckMessage.*;

/**
 * Discovery SPI implementation that uses TCP/IP for node discovery.
 * <p>
 * Nodes are organized in ring. So almost all network exchange (except few cases) is
 * done across it.
 * <p>
 * At startup SPI tries to send messages to random IP taken from
 * {@link TcpDiscoveryIpFinder} about self start (stops when send succeeds)
 * and then this info goes to coordinator. When coordinator processes join request
 * and issues node added messages and all other nodes then receive info about new node.
 * <h1 class="header">Configuration</h1>
 * <h2 class="header">Mandatory</h2>
 * There are no mandatory configuration parameters.
 * <h2 class="header">Optional</h2>
 * The following configuration parameters are optional:
 * <ul>
 * <li>IP finder to share info about nodes IP addresses
 * (see {@link #setIpFinder(TcpDiscoveryIpFinder)}).
 * See the following IP finder implementations for details on configuration:
 * <ul>
 * <li>{@link TcpDiscoverySharedFsIpFinder}</li>
 * <li>{@ignitelink org.apache.ignite.spi.discovery.tcp.ipfinder.s3.TcpDiscoveryS3IpFinder}</li>
 * <li>{@link TcpDiscoveryJdbcIpFinder}</li>
 * <li>{@link TcpDiscoveryVmIpFinder}</li>
 * <li>{@link TcpDiscoveryMulticastIpFinder} - default</li>
 * </ul>
 * </li>
 * </ul>
 * <ul>
 * </li>
 * <li>Local address (see {@link #setLocalAddress(String)})</li>
 * <li>Local port to bind to (see {@link #setLocalPort(int)})</li>
 * <li>Local port range to try binding to if previous ports are in use
 *      (see {@link #setLocalPortRange(int)})</li>
 * <li>Heartbeat frequency (see {@link #setHeartbeatFrequency(long)})</li>
 * <li>Max missed heartbeats (see {@link #setMaxMissedHeartbeats(int)})</li>
 * <li>Number of times node tries to (re)establish connection to another node
 *      (see {@link #setReconnectCount(int)})</li>
 * <li>Network timeout (see {@link #setNetworkTimeout(long)})</li>
 * <li>Socket timeout (see {@link #setSocketTimeout(long)})</li>
 * <li>Message acknowledgement timeout (see {@link #setAckTimeout(long)})</li>
 * <li>Maximum message acknowledgement timeout (see {@link #setMaxAckTimeout(long)})</li>
 * <li>Join timeout (see {@link #setJoinTimeout(long)})</li>
 * <li>Thread priority for threads started by SPI (see {@link #setThreadPriority(int)})</li>
 * <li>IP finder clean frequency (see {@link #setIpFinderCleanFrequency(long)})</li>
 * <li>Statistics print frequency (see {@link #setStatisticsPrintFrequency(long)}</li>
 * </ul>
 * <h2 class="header">Java Example</h2>
 * <pre name="code" class="java">
 * TcpDiscoverySpi spi = new TcpDiscoverySpi();
 *
 * TcpDiscoveryVmIpFinder finder =
 *     new GridTcpDiscoveryVmIpFinder();
 *
 * spi.setIpFinder(finder);
 *
 * IgniteConfiguration cfg = new IgniteConfiguration();
 *
 * // Override default discovery SPI.
 * cfg.setDiscoverySpi(spi);
 *
 * // Start grid.
 * Ignition.start(cfg);
 * </pre>
 * <h2 class="header">Spring Example</h2>
 * TcpDiscoverySpi can be configured from Spring XML configuration file:
 * <pre name="code" class="xml">
 * &lt;bean id="grid.custom.cfg" class="org.apache.ignite.configuration.IgniteConfiguration" singleton="true"&gt;
 *         ...
 *         &lt;property name="discoverySpi"&gt;
 *             &lt;bean class="org.apache.ignite.spi.discovery.tcp.TcpDiscoverySpi"&gt;
 *                 &lt;property name="ipFinder"&gt;
 *                     &lt;bean class="org.apache.ignite.spi.discovery.tcp.ipfinder.vm.TcpDiscoveryVmIpFinder" /&gt;
 *                 &lt;/property&gt;
 *             &lt;/bean&gt;
 *         &lt;/property&gt;
 *         ...
 * &lt;/bean&gt;
 * </pre>
 * <p>
 * <img src="http://ignite.incubator.apache.org/images/spring-small.png">
 * <br>
 * For information about Spring framework visit <a href="http://www.springframework.org/">www.springframework.org</a>
 * @see DiscoverySpi
 */
@SuppressWarnings("NonPrivateFieldAccessedInSynchronizedContext")
@IgniteSpiMultipleInstancesSupport(true)
@DiscoverySpiOrderSupport(true)
@DiscoverySpiHistorySupport(true)
public class TcpDiscoverySpi extends TcpDiscoverySpiAdapter implements TcpDiscoverySpiMBean {
    /** Default local port range (value is <tt>100</tt>). */
    public static final int DFLT_PORT_RANGE = 100;

    /** Default timeout for joining topology (value is <tt>0</tt>). */
    public static final long DFLT_JOIN_TIMEOUT = 0;

    /** Default reconnect attempts count (value is <tt>10</tt>). */
    public static final int DFLT_RECONNECT_CNT = 10;

    /** Default max heartbeats count node can miss without initiating status check (value is <tt>1</tt>). */
    public static final int DFLT_MAX_MISSED_HEARTBEATS = 1;

    /** Default max heartbeats count node can miss without failing client node (value is <tt>5</tt>). */
    public static final int DFLT_MAX_MISSED_CLIENT_HEARTBEATS = 5;

    /** Default IP finder clean frequency in milliseconds (value is <tt>60,000ms</tt>). */
    public static final long DFLT_IP_FINDER_CLEAN_FREQ = 60 * 1000;

    /** Default statistics print frequency in milliseconds (value is <tt>0ms</tt>). */
    public static final long DFLT_STATS_PRINT_FREQ = 0;

    /** Maximum ack timeout value for receiving message acknowledgement in milliseconds (value is <tt>600,000ms</tt>). */
    public static final long DFLT_MAX_ACK_TIMEOUT = 10 * 60 * 1000;

    /** Node attribute that is mapped to node's external addresses (value is <tt>disc.tcp.ext-addrs</tt>). */
    public static final String ATTR_EXT_ADDRS = "disc.tcp.ext-addrs";

    /** Address resolver. */
    private AddressResolver addrRslvr;

    /** Local port which node uses. */
    private int locPort = DFLT_PORT;

    /** Local port range. */
    private int locPortRange = DFLT_PORT_RANGE;

    /** Statistics print frequency. */
    @SuppressWarnings({"FieldAccessedSynchronizedAndUnsynchronized", "RedundantFieldInitialization"})
    private long statsPrintFreq = DFLT_STATS_PRINT_FREQ;

    /** Maximum message acknowledgement timeout. */
    private long maxAckTimeout = DFLT_MAX_ACK_TIMEOUT;

    /** Join timeout. */
    @SuppressWarnings("RedundantFieldInitialization")
    private long joinTimeout = DFLT_JOIN_TIMEOUT;

    /** Max heartbeats count node can miss without initiating status check. */
    private int maxMissedHbs = DFLT_MAX_MISSED_HEARTBEATS;

    /** Max heartbeats count node can miss without failing client node. */
    private int maxMissedClientHbs = DFLT_MAX_MISSED_CLIENT_HEARTBEATS;

    /** IP finder clean frequency. */
    @SuppressWarnings({"FieldAccessedSynchronizedAndUnsynchronized"})
    private long ipFinderCleanFreq = DFLT_IP_FINDER_CLEAN_FREQ;

    /** Reconnect attempts count. */
    @SuppressWarnings({"FieldAccessedSynchronizedAndUnsynchronized"})
    private int reconCnt = DFLT_RECONNECT_CNT;

    /** Nodes ring. */
    @GridToStringExclude
    private final TcpDiscoveryNodesRing ring = new TcpDiscoveryNodesRing();

    /** Topology snapshots history. */
    private final SortedMap<Long, Collection<ClusterNode>> topHist = new TreeMap<>();

    /** Socket readers. */
    private final Collection<SocketReader> readers = new LinkedList<>();

    /** TCP server for discovery SPI. */
    private TcpServer tcpSrvr;

    /** Message worker. */
    @SuppressWarnings("FieldAccessedSynchronizedAndUnsynchronized")
    private RingMessageWorker msgWorker;

    /** Client message workers. */
    private ConcurrentMap<UUID, ClientMessageWorker> clientMsgWorkers = new ConcurrentHashMap8<>();

    /** Metrics sender. */
    @SuppressWarnings("FieldAccessedSynchronizedAndUnsynchronized")
    private HeartbeatsSender hbsSnd;

    /** Status checker. */
    @SuppressWarnings("FieldAccessedSynchronizedAndUnsynchronized")
    private CheckStatusSender chkStatusSnd;

    /** IP finder cleaner. */
    @SuppressWarnings("FieldAccessedSynchronizedAndUnsynchronized")
    private IpFinderCleaner ipFinderCleaner;

    /** Statistics printer thread. */
    @SuppressWarnings("FieldAccessedSynchronizedAndUnsynchronized")
    private StatisticsPrinter statsPrinter;

    /** Failed nodes (but still in topology). */
    private Collection<TcpDiscoveryNode> failedNodes = new HashSet<>();

    /** Leaving nodes (but still in topology). */
    private Collection<TcpDiscoveryNode> leavingNodes = new HashSet<>();

    /** If non-shared IP finder is used this flag shows whether IP finder contains local address. */
    private boolean ipFinderHasLocAddr;

    /** Addresses that do not respond during join requests send (for resolving concurrent start). */
    private final Collection<SocketAddress> noResAddrs = new GridConcurrentHashSet<>();

    /** Addresses that incoming join requests send were send from (for resolving concurrent start). */
    private final Collection<SocketAddress> fromAddrs = new GridConcurrentHashSet<>();

    /** Response on join request from coordinator (in case of duplicate ID or auth failure). */
    private final GridTuple<TcpDiscoveryAbstractMessage> joinRes = F.t1();

    /** Context initialization latch. */
    @GridToStringExclude
    private final CountDownLatch ctxInitLatch = new CountDownLatch(1);

    /** Node authenticator. */
    private DiscoverySpiNodeAuthenticator nodeAuth;

    /** Mutex. */
    private final Object mux = new Object();

    /** Map with proceeding ping requests. */
    private final ConcurrentMap<InetSocketAddress, IgniteInternalFuture<IgniteBiTuple<UUID, Boolean>>> pingMap =
        new ConcurrentHashMap8<>();

    /** Debug mode. */
    private boolean debugMode;

    /** Debug messages history. */
    private int debugMsgHist = 512;

    /** Received messages. */
    @SuppressWarnings("FieldAccessedSynchronizedAndUnsynchronized")
    private ConcurrentLinkedDeque<String> debugLog;

    /** */
    private final CopyOnWriteArrayList<IgniteInClosure<TcpDiscoveryAbstractMessage>> sendMsgLsnrs =
        new CopyOnWriteArrayList<>();

    /** {@inheritDoc} */
    @IgniteInstanceResource
    @Override public void injectResources(Ignite ignite) {
        super.injectResources(ignite);

        // Inject resource.
        if (ignite != null)
            setAddressResolver(ignite.configuration().getAddressResolver());
    }

    /**
     * Sets address resolver.
     *
     * @param addrRslvr Address resolver.
     */
    @IgniteSpiConfiguration(optional = true)
    public void setAddressResolver(AddressResolver addrRslvr) {
        // Injection should not override value already set by Spring or user.
        if (this.addrRslvr == null)
            this.addrRslvr = addrRslvr;
    }

    /**
     * Gets address resolver.
     *
     * @return Address resolver.
     */
    public AddressResolver getAddressResolver() {
        return addrRslvr;
    }

    /** {@inheritDoc} */
    @Override public int getReconnectCount() {
        return reconCnt;
    }

    /**
     * Number of times node tries to (re)establish connection to another node.
     * <p>
     * Note that SPI implementation will increase {@link #ackTimeout} by factor 2
     * on every retry.
     * <p>
     * If not specified, default is {@link #DFLT_RECONNECT_CNT}.
     *
     * @param reconCnt Number of retries during message sending.
     * @see #setAckTimeout(long)
     */
    @IgniteSpiConfiguration(optional = true)
    public void setReconnectCount(int reconCnt) {
        this.reconCnt = reconCnt;
    }

    /** {@inheritDoc} */
    @Override public long getMaxAckTimeout() {
        return maxAckTimeout;
    }

    /**
     * Sets maximum timeout for receiving acknowledgement for sent message.
     * <p>
     * If acknowledgement is not received within this timeout, sending is considered as failed
     * and SPI tries to repeat message sending. Every time SPI retries messing sending, ack
     * timeout will be increased. If no acknowledgement is received and {@code maxAckTimeout}
     * is reached, then the process of message sending is considered as failed.
     * <p>
     * If not specified, default is {@link #DFLT_MAX_ACK_TIMEOUT}.
     *
     * @param maxAckTimeout Maximum acknowledgement timeout.
     */
    @IgniteSpiConfiguration(optional = true)
    public void setMaxAckTimeout(long maxAckTimeout) {
        this.maxAckTimeout = maxAckTimeout;
    }

    /** {@inheritDoc} */
    @Override public long getJoinTimeout() {
        return joinTimeout;
    }

    /**
     * Sets join timeout.
     * <p>
     * If non-shared IP finder is used and node fails to connect to
     * any address from IP finder, node keeps trying to join within this
     * timeout. If all addresses are still unresponsive, exception is thrown
     * and node startup fails.
     * <p>
     * If not specified, default is {@link #DFLT_JOIN_TIMEOUT}.
     *
     * @param joinTimeout Join timeout ({@code 0} means wait forever).
     *
     * @see TcpDiscoveryIpFinder#isShared()
     */
    @IgniteSpiConfiguration(optional = true)
    public void setJoinTimeout(long joinTimeout) {
        this.joinTimeout = joinTimeout;
    }

    /** {@inheritDoc} */
    @Override public int getLocalPort() {
        TcpDiscoveryNode locNode0 = locNode;

        return locNode0 != null ? locNode0.discoveryPort() : 0;
    }

    /**
     * Sets local port to listen to.
     * <p>
     * If not specified, default is {@link #DFLT_PORT}.
     *
     * @param locPort Local port to bind.
     */
    @IgniteSpiConfiguration(optional = true)
    public void setLocalPort(int locPort) {
        this.locPort = locPort;
    }

    /** {@inheritDoc} */
    @Override public int getLocalPortRange() {
        return locPortRange;
    }

    /**
     * Range for local ports. Local node will try to bind on first available port
     * starting from {@link #getLocalPort()} up until
     * <tt>{@link #getLocalPort()} {@code + locPortRange}</tt>.
     * <p>
     * If not specified, default is {@link #DFLT_PORT_RANGE}.
     *
     * @param locPortRange Local port range to bind.
     */
    @IgniteSpiConfiguration(optional = true)
    public void setLocalPortRange(int locPortRange) {
        this.locPortRange = locPortRange;
    }

    /** {@inheritDoc} */
    @Override public int getMaxMissedHeartbeats() {
        return maxMissedHbs;
    }

    /**
     * Sets max heartbeats count node can miss without initiating status check.
     * <p>
     * If not provided, default value is {@link #DFLT_MAX_MISSED_HEARTBEATS}.
     *
     * @param maxMissedHbs Max missed heartbeats.
     */
    @IgniteSpiConfiguration(optional = true)
    public void setMaxMissedHeartbeats(int maxMissedHbs) {
        this.maxMissedHbs = maxMissedHbs;
    }

    /** {@inheritDoc} */
    @Override public int getMaxMissedClientHeartbeats() {
        return maxMissedClientHbs;
    }

    /**
     * Sets max heartbeats count node can miss without failing client node.
     * <p>
     * If not provided, default value is {@link #DFLT_MAX_MISSED_CLIENT_HEARTBEATS}.
     *
     * @param maxMissedClientHbs Max missed client heartbeats.
     */
    @IgniteSpiConfiguration(optional = true)
    public void setMaxMissedClientHeartbeats(int maxMissedClientHbs) {
        this.maxMissedClientHbs = maxMissedClientHbs;
    }

    /** {@inheritDoc} */
    @Override public long getStatisticsPrintFrequency() {
        return statsPrintFreq;
    }

    /**
     * Sets statistics print frequency.
     * <p>
     * If not set default value is {@link #DFLT_STATS_PRINT_FREQ}.
     * 0 indicates that no print is required. If value is greater than 0 and log is
     * not quiet then statistics are printed out with INFO level.
     * <p>
     * This may be very helpful for tracing topology problems.
     *
     * @param statsPrintFreq Statistics print frequency in milliseconds.
     */
    @IgniteSpiConfiguration(optional = true)
    public void setStatisticsPrintFrequency(long statsPrintFreq) {
        this.statsPrintFreq = statsPrintFreq;
    }

    /** {@inheritDoc} */
    @Override public long getIpFinderCleanFrequency() {
        return ipFinderCleanFreq;
    }

    /**
     * Sets IP finder clean frequency in milliseconds.
     * <p>
     * If not provided, default value is {@link #DFLT_IP_FINDER_CLEAN_FREQ}
     *
     * @param ipFinderCleanFreq IP finder clean frequency.
     */
    @IgniteSpiConfiguration(optional = true)
    public void setIpFinderCleanFrequency(long ipFinderCleanFreq) {
        this.ipFinderCleanFreq = ipFinderCleanFreq;
    }

    /**
     * This method is intended for troubleshooting purposes only.
     *
     * @param debugMode {code True} to start SPI in debug mode.
     */
    public void setDebugMode(boolean debugMode) {
        this.debugMode = debugMode;
    }

    /**
     * This method is intended for troubleshooting purposes only.
     *
     * @param debugMsgHist Message history log size.
     */
    public void setDebugMessageHistory(int debugMsgHist) {
        this.debugMsgHist = debugMsgHist;
    }

    /** {@inheritDoc} */
    @Override public String getSpiState() {
        synchronized (mux) {
            return spiState.name();
        }
    }

    /** {@inheritDoc} */
    @Override public long getSocketTimeout() {
        return sockTimeout;
    }

    /** {@inheritDoc} */
    @Override public long getAckTimeout() {
        return ackTimeout;
    }

    /** {@inheritDoc} */
    @Override public long getNetworkTimeout() {
        return netTimeout;
    }

    /** {@inheritDoc} */
    @Override public int getThreadPriority() {
        return threadPri;
    }

    /** {@inheritDoc} */
    @Override public long getHeartbeatFrequency() {
        return hbFreq;
    }

    /** {@inheritDoc} */
    @Override public String getIpFinderFormatted() {
        return ipFinder.toString();
    }

    /** {@inheritDoc} */
    @Override public int getMessageWorkerQueueSize() {
        return msgWorker.queueSize();
    }

    /** {@inheritDoc} */
    @Override public long getNodesJoined() {
        return stats.joinedNodesCount();
    }

    /** {@inheritDoc} */
    @Override public long getNodesLeft() {
        return stats.leftNodesCount();
    }

    /** {@inheritDoc} */
    @Override public long getNodesFailed() {
        return stats.failedNodesCount();
    }

    /** {@inheritDoc} */
    @Override public long getPendingMessagesRegistered() {
        return stats.pendingMessagesRegistered();
    }

    /** {@inheritDoc} */
    @Override public long getPendingMessagesDiscarded() {
        return stats.pendingMessagesDiscarded();
    }

    /** {@inheritDoc} */
    @Override public long getAvgMessageProcessingTime() {
        return stats.avgMessageProcessingTime();
    }

    /** {@inheritDoc} */
    @Override public long getMaxMessageProcessingTime() {
        return stats.maxMessageProcessingTime();
    }

    /** {@inheritDoc} */
    @Override public int getTotalReceivedMessages() {
        return stats.totalReceivedMessages();
    }

    /** {@inheritDoc} */
    @Override public Map<String, Integer> getReceivedMessages() {
        return stats.receivedMessages();
    }

    /** {@inheritDoc} */
    @Override public int getTotalProcessedMessages() {
        return stats.totalProcessedMessages();
    }

    /** {@inheritDoc} */
    @Override public Map<String, Integer> getProcessedMessages() {
        return stats.processedMessages();
    }

    /** {@inheritDoc} */
    @Override public long getCoordinatorSinceTimestamp() {
        return stats.coordinatorSinceTimestamp();
    }

    /** {@inheritDoc} */
    @Nullable @Override public UUID getCoordinator() {
        TcpDiscoveryNode crd = resolveCoordinator();

        return crd != null ? crd.id() : null;
    }

    /** {@inheritDoc} */
    @Nullable @Override public ClusterNode getNode(UUID nodeId) {
        assert nodeId != null;

        UUID locNodeId0 = getLocalNodeId();

        if (locNodeId0 != null && locNodeId0.equals(nodeId))
            // Return local node directly.
            return locNode;

        TcpDiscoveryNode node = ring.node(nodeId);

        if (node != null && !node.visible())
            return null;

        return node;
    }

    /** {@inheritDoc} */
    @Override public Collection<ClusterNode> getRemoteNodes() {
        return F.upcast(ring.visibleRemoteNodes());
    }

    /** {@inheritDoc} */
    @Override public Collection<Object> injectables() {
        return F.<Object>asList(ipFinder);
    }

    /** {@inheritDoc} */
    @Override public void spiStart(String gridName) throws IgniteSpiException {
        spiStart0(false);
    }

    /**
     * Starts or restarts SPI after stop (to reconnect).
     *
     * @param restart {@code True} if SPI is restarted after stop.
     * @throws IgniteSpiException If failed.
     */
    private void spiStart0(boolean restart) throws IgniteSpiException {
        if (!restart)
            // It is initial start.
            onSpiStart();

        synchronized (mux) {
            spiState = DISCONNECTED;
        }

        if (debugMode) {
            if (!log.isInfoEnabled())
                throw new IgniteSpiException("Info log level should be enabled for TCP discovery to work " +
                    "in debug mode.");

            debugLog = new ConcurrentLinkedDeque<>();

            U.quietAndWarn(log, "TCP discovery SPI is configured in debug mode.");
        }

        // Clear addresses collections.
        fromAddrs.clear();
        noResAddrs.clear();

        sockTimeoutWorker = new SocketTimeoutWorker();
        sockTimeoutWorker.start();

        msgWorker = new RingMessageWorker();
        msgWorker.start();

        tcpSrvr = new TcpServer();

        // Init local node.
        IgniteBiTuple<Collection<String>, Collection<String>> addrs;

        try {
            addrs = U.resolveLocalAddresses(locHost);
        }
        catch (IOException | IgniteCheckedException e) {
            throw new IgniteSpiException("Failed to resolve local host to set of external addresses: " + locHost, e);
        }

        locNode = new TcpDiscoveryNode(
            getLocalNodeId(),
            addrs.get1(),
            addrs.get2(),
            tcpSrvr.port,
            metricsProvider,
            locNodeVer);

        Collection<InetSocketAddress> extAddrs = addrRslvr == null ? null :
            U.resolveAddresses(addrRslvr, F.flat(Arrays.asList(addrs.get1(), addrs.get2())),
                locNode.discoveryPort());

        if (extAddrs != null)
            locNodeAttrs.put(createSpiAttributeName(ATTR_EXT_ADDRS), extAddrs);

        locNode.setAttributes(locNodeAttrs);

        locNode.local(true);

        locNodeAddrs = getNodeAddresses(locNode);

        if (log.isDebugEnabled())
            log.debug("Local node initialized: " + locNode);

        // Start TCP server thread after local node is initialized.
        tcpSrvr.start();

        ring.localNode(locNode);

        if (ipFinder.isShared())
            registerLocalNodeAddress();
        else {
            if (F.isEmpty(ipFinder.getRegisteredAddresses()))
                throw new IgniteSpiException("Non-shared IP finder must have IP addresses specified in " +
                    "GridTcpDiscoveryIpFinder.getRegisteredAddresses() configuration property " +
                    "(specify list of IP addresses in configuration).");

            ipFinderHasLocAddr = ipFinderHasLocalAddress();
        }

        if (statsPrintFreq > 0 && log.isInfoEnabled()) {
            statsPrinter = new StatisticsPrinter();
            statsPrinter.start();
        }

        stats.onJoinStarted();

        joinTopology();

        stats.onJoinFinished();

        hbsSnd = new HeartbeatsSender();
        hbsSnd.start();

        chkStatusSnd = new CheckStatusSender();
        chkStatusSnd.start();

        if (ipFinder.isShared()) {
            ipFinderCleaner = new IpFinderCleaner();
            ipFinderCleaner.start();
        }

        if (log.isDebugEnabled() && !restart)
            log.debug(startInfo());

        if (restart)
            getSpiContext().registerPort(tcpSrvr.port, TCP);
    }

    /**
     * @throws IgniteSpiException If failed.
     */
    @SuppressWarnings("BusyWait")
    private void registerLocalNodeAddress() throws IgniteSpiException {
        // Make sure address registration succeeded.
        while (true) {
            try {
                ipFinder.initializeLocalAddresses(locNode.socketAddresses());

                // Success.
                break;
            }
            catch (IllegalStateException e) {
                throw new IgniteSpiException("Failed to register local node address with IP finder: " +
                    locNode.socketAddresses(), e);
            }
            catch (IgniteSpiException e) {
                LT.error(log, e, "Failed to register local node address in IP finder on start " +
                    "(retrying every 2000 ms).");
            }

            try {
                U.sleep(2000);
            }
            catch (IgniteInterruptedCheckedException e) {
                throw new IgniteSpiException("Thread has been interrupted.", e);
            }
        }
    }

    /**
     * @throws IgniteSpiException If failed.
     */
    private void onSpiStart() throws IgniteSpiException {
        startStopwatch();

        assertParameter(ipFinder != null, "ipFinder != null");
        assertParameter(ipFinderCleanFreq > 0, "ipFinderCleanFreq > 0");
        assertParameter(locPort > 1023, "localPort > 1023");
        assertParameter(locPortRange >= 0, "localPortRange >= 0");
        assertParameter(locPort + locPortRange <= 0xffff, "locPort + locPortRange <= 0xffff");
        assertParameter(netTimeout > 0, "networkTimeout > 0");
        assertParameter(sockTimeout > 0, "sockTimeout > 0");
        assertParameter(ackTimeout > 0, "ackTimeout > 0");
        assertParameter(maxAckTimeout > ackTimeout, "maxAckTimeout > ackTimeout");
        assertParameter(reconCnt > 0, "reconnectCnt > 0");
        assertParameter(hbFreq > 0, "heartbeatFreq > 0");
        assertParameter(maxMissedHbs > 0, "maxMissedHeartbeats > 0");
        assertParameter(maxMissedClientHbs > 0, "maxMissedClientHeartbeats > 0");
        assertParameter(threadPri > 0, "threadPri > 0");
        assertParameter(statsPrintFreq >= 0, "statsPrintFreq >= 0");

        try {
            locHost = U.resolveLocalHost(locAddr);
        }
        catch (IOException e) {
            throw new IgniteSpiException("Unknown local address: " + locAddr, e);
        }

        if (log.isDebugEnabled()) {
            log.debug(configInfo("localHost", locHost.getHostAddress()));
            log.debug(configInfo("localPort", locPort));
            log.debug(configInfo("localPortRange", locPortRange));
            log.debug(configInfo("threadPri", threadPri));
            log.debug(configInfo("networkTimeout", netTimeout));
            log.debug(configInfo("sockTimeout", sockTimeout));
            log.debug(configInfo("ackTimeout", ackTimeout));
            log.debug(configInfo("maxAckTimeout", maxAckTimeout));
            log.debug(configInfo("reconnectCount", reconCnt));
            log.debug(configInfo("ipFinder", ipFinder));
            log.debug(configInfo("ipFinderCleanFreq", ipFinderCleanFreq));
            log.debug(configInfo("heartbeatFreq", hbFreq));
            log.debug(configInfo("maxMissedHeartbeats", maxMissedHbs));
            log.debug(configInfo("statsPrintFreq", statsPrintFreq));
        }

        // Warn on odd network timeout.
        if (netTimeout < 3000)
            U.warn(log, "Network timeout is too low (at least 3000 ms recommended): " + netTimeout);

        registerMBean(gridName, this, TcpDiscoverySpiMBean.class);

        if (ipFinder instanceof TcpDiscoveryMulticastIpFinder) {
            TcpDiscoveryMulticastIpFinder mcastIpFinder = ((TcpDiscoveryMulticastIpFinder)ipFinder);

            if (mcastIpFinder.getLocalAddress() == null)
                mcastIpFinder.setLocalAddress(locAddr);
        }
    }

    /** {@inheritDoc} */
    @Override public void onContextInitialized0(IgniteSpiContext spiCtx) throws IgniteSpiException {
        super.onContextInitialized0(spiCtx);

        ctxInitLatch.countDown();

        spiCtx.registerPort(tcpSrvr.port, TCP);
    }

    /** {@inheritDoc} */
    @Override public IgniteSpiContext getSpiContext() {
        if (ctxInitLatch.getCount() > 0) {
            if (log.isDebugEnabled())
                log.debug("Waiting for context initialization.");

            try {
                U.await(ctxInitLatch);

                if (log.isDebugEnabled())
                    log.debug("Context has been initialized.");
            }
            catch (IgniteInterruptedCheckedException e) {
                U.warn(log, "Thread has been interrupted while waiting for SPI context initialization.", e);
            }
        }

        return super.getSpiContext();
    }

    /** {@inheritDoc} */
    @Override public void spiStop() throws IgniteSpiException {
        spiStop0(false);
    }

    /**
     * Stops SPI finally or stops SPI for restart.
     *
     * @param disconnect {@code True} if SPI is being disconnected.
     * @throws IgniteSpiException If failed.
     */
    private void spiStop0(boolean disconnect) throws IgniteSpiException {
        if (ctxInitLatch.getCount() > 0)
            // Safety.
            ctxInitLatch.countDown();

        if (log.isDebugEnabled()) {
            if (disconnect)
                log.debug("Disconnecting SPI.");
            else
                log.debug("Preparing to start local node stop procedure.");
        }

        if (disconnect) {
            synchronized (mux) {
                spiState = DISCONNECTING;
            }
        }

        if (msgWorker != null && msgWorker.isAlive() && !disconnect) {
            // Send node left message only if it is final stop.
            msgWorker.addMessage(new TcpDiscoveryNodeLeftMessage(getLocalNodeId()));

            synchronized (mux) {
                long threshold = U.currentTimeMillis() + netTimeout;

                long timeout = netTimeout;

                while (spiState != LEFT && timeout > 0) {
                    try {
                        mux.wait(timeout);

                        timeout = threshold - U.currentTimeMillis();
                    }
                    catch (InterruptedException ignored) {
                        Thread.currentThread().interrupt();

                        break;
                    }
                }

                if (spiState == LEFT) {
                    if (log.isDebugEnabled())
                        log.debug("Verification for local node leave has been received from coordinator" +
                            " (continuing stop procedure).");
                }
                else if (log.isInfoEnabled()) {
                    log.info("No verification for local node leave has been received from coordinator" +
                        " (will stop node anyway).");
                }
            }
        }

        U.interrupt(tcpSrvr);
        U.join(tcpSrvr, log);

        Collection<SocketReader> tmp;

        synchronized (mux) {
            tmp = U.arrayList(readers);
        }

        U.interrupt(tmp);
        U.joinThreads(tmp, log);

        U.interrupt(hbsSnd);
        U.join(hbsSnd, log);

        U.interrupt(chkStatusSnd);
        U.join(chkStatusSnd, log);

        U.interrupt(ipFinderCleaner);
        U.join(ipFinderCleaner, log);

        U.interrupt(msgWorker);
        U.join(msgWorker, log);

        U.interrupt(sockTimeoutWorker);
        U.join(sockTimeoutWorker, log);

        U.interrupt(statsPrinter);
        U.join(statsPrinter, log);

        if (ipFinder != null)
            ipFinder.close();

        Collection<TcpDiscoveryNode> rmts = null;

        if (!disconnect) {
            // This is final stop.
            unregisterMBean();

            if (log.isDebugEnabled())
                log.debug(stopInfo());
        }
        else {
            getSpiContext().deregisterPorts();

            rmts = ring.visibleRemoteNodes();
        }

        long topVer = ring.topologyVersion();

        ring.clear();

        if (rmts != null && !rmts.isEmpty()) {
            // This is restart/disconnection and remote nodes are not empty.
            // We need to fire FAIL event for each.
            DiscoverySpiListener lsnr = this.lsnr;

            if (lsnr != null) {
                Set<ClusterNode> processed = new HashSet<>();

                for (TcpDiscoveryNode n : rmts) {
                    assert n.visible();

                    processed.add(n);

                    List<ClusterNode> top = U.arrayList(rmts, F.notIn(processed));

                    topVer++;

                    Map<Long, Collection<ClusterNode>> hist = updateTopologyHistory(topVer,
                        Collections.unmodifiableList(top));

                    lsnr.onDiscovery(EVT_NODE_FAILED, topVer, n, top, hist, null);
                }
            }
        }

        printStatistics();

        stats.clear();

        synchronized (mux) {
            // Clear stored data.
            leavingNodes.clear();
            failedNodes.clear();

            spiState = DISCONNECTED;
        }
    }

    /** {@inheritDoc} */
    @Override protected void onContextDestroyed0() {
        super.onContextDestroyed0();

        if (ctxInitLatch.getCount() > 0)
            // Safety.
            ctxInitLatch.countDown();

        getSpiContext().deregisterPorts();
    }

    /**
     * @throws IgniteSpiException If any error occurs.
     * @return {@code true} if IP finder contains local address.
     */
    private boolean ipFinderHasLocalAddress() throws IgniteSpiException {
        for (InetSocketAddress locAddr : locNodeAddrs) {
            for (InetSocketAddress addr : registeredAddresses())
                try {
                    int port = addr.getPort();

                    InetSocketAddress resolved = addr.isUnresolved() ?
                        new InetSocketAddress(InetAddress.getByName(addr.getHostName()), port) :
                        new InetSocketAddress(addr.getAddress(), port);

                    if (resolved.equals(locAddr))
                        return true;
                }
                catch (UnknownHostException e) {
                    onException(e.getMessage(), e);
                }
        }

        return false;
    }

    /** {@inheritDoc} */
    @Override public boolean pingNode(UUID nodeId) {
        assert nodeId != null;

        if (log.isDebugEnabled())
            log.debug("Ping node. NodeId: [" + nodeId + "].");

        if (nodeId == getLocalNodeId())
            return true;

        TcpDiscoveryNode node = ring.node(nodeId);

        if (node == null || !node.visible())
            return false;

        boolean res = pingNode(node);

        if (!res && !node.isClient()) {
            LT.warn(log, null, "Failed to ping node (status check will be initiated): " + nodeId);

            msgWorker.addMessage(new TcpDiscoveryStatusCheckMessage(locNode, node.id()));
        }

        return res;
    }

    /**
     * Pings the remote node to see if it's alive.
     *
     * @param node Node.
     * @return {@code True} if ping succeeds.
     */
    private boolean pingNode(TcpDiscoveryNode node) {
        assert node != null;

        if (node.id().equals(getLocalNodeId()))
            return true;

        UUID clientNodeId = null;

        if (node.isClient()) {
            clientNodeId = node.id();

            node = ring.node(node.clientRouterNodeId());

            if (node == null || !node.visible())
                return false;
        }

        for (InetSocketAddress addr : getNodeAddresses(node, U.sameMacs(locNode, node))) {
            try {
                // ID returned by the node should be the same as ID of the parameter for ping to succeed.
                IgniteBiTuple<UUID, Boolean> t = pingNode(addr, clientNodeId);

                return node.id().equals(t.get1()) && (clientNodeId == null || t.get2());
            }
            catch (IgniteCheckedException e) {
                if (log.isDebugEnabled())
                    log.debug("Failed to ping node [node=" + node + ", err=" + e.getMessage() + ']');

                onException("Failed to ping node [node=" + node + ", err=" + e.getMessage() + ']', e);
                // continue;
            }
        }

        return false;
    }

    /**
     * Pings the remote node by its address to see if it's alive.
     *
     * @param addr Address of the node.
     * @return ID of the remote node if node alive.
     * @throws IgniteSpiException If an error occurs.
     */
    private IgniteBiTuple<UUID, Boolean> pingNode(InetSocketAddress addr, @Nullable UUID clientNodeId)
        throws IgniteCheckedException {
        assert addr != null;

        UUID locNodeId = getLocalNodeId();

        if (F.contains(locNodeAddrs, addr))
            return F.t(getLocalNodeId(), clientNodeId != null && clientMsgWorkers.containsKey(clientNodeId));

        GridFutureAdapter<IgniteBiTuple<UUID, Boolean>> fut = new GridFutureAdapter<>();

        IgniteInternalFuture<IgniteBiTuple<UUID, Boolean>> oldFut = pingMap.putIfAbsent(addr, fut);

        if (oldFut != null)
            return oldFut.get();
        else {
            Collection<Throwable> errs = null;

            try {
                Socket sock = null;

                for (int i = 0; i < reconCnt; i++) {
                    try {
                        if (addr.isUnresolved())
                            addr = new InetSocketAddress(InetAddress.getByName(addr.getHostName()), addr.getPort());

                        long tstamp = U.currentTimeMillis();

                        sock = openSocket(addr);

                        writeToSocket(sock, new TcpDiscoveryPingRequest(locNodeId, clientNodeId));

                        TcpDiscoveryPingResponse res = readMessage(sock, null, netTimeout);

                        if (locNodeId.equals(res.creatorNodeId())) {
                            if (log.isDebugEnabled())
                                log.debug("Ping response from local node: " + res);

                            break;
                        }

                        stats.onClientSocketInitialized(U.currentTimeMillis() - tstamp);

                        IgniteBiTuple<UUID, Boolean> t = F.t(res.creatorNodeId(), res.clientExists());

                        fut.onDone(t);

                        return t;
                    }
                    catch (IOException | IgniteCheckedException e) {
                        if (errs == null)
                            errs = new ArrayList<>();

                        errs.add(e);
                    }
                    finally {
                        U.closeQuiet(sock);
                    }
                }
            }
            catch (Throwable t) {
                fut.onDone(t);

                if (t instanceof Error)
                    throw t;

                throw U.cast(t);
            }
            finally {
                if (!fut.isDone())
                    fut.onDone(U.exceptionWithSuppressed("Failed to ping node by address: " + addr, errs));

                boolean b = pingMap.remove(addr, fut);

                assert b;
            }

            return fut.get();
        }
    }

    /** {@inheritDoc} */
    @Override public void disconnect() throws IgniteSpiException {
        spiStop0(true);
    }

    /** {@inheritDoc} */
    @Override public void setAuthenticator(DiscoverySpiNodeAuthenticator nodeAuth) {
        this.nodeAuth = nodeAuth;
    }

    /** {@inheritDoc} */
    @Override public void sendCustomEvent(DiscoverySpiCustomMessage evt) {
        try {
            msgWorker.addMessage(new TcpDiscoveryCustomEventMessage(getLocalNodeId(), marsh.marshal(evt)));
        }
        catch (IgniteCheckedException e) {
            throw new IgniteSpiException("Failed to marshal custom event: " + evt, e);
        }
    }

    /** {@inheritDoc} */
    @Override public void failNode(UUID nodeId) {
        ClusterNode node = ring.node(nodeId);

        if (node != null) {
            TcpDiscoveryNodeFailedMessage msg = new TcpDiscoveryNodeFailedMessage(getLocalNodeId(),
                node.id(), node.order());

            msgWorker.addMessage(msg);
        }
    }

    /**
     * Tries to join this node to topology.
     *
     * @throws IgniteSpiException If any error occurs.
     */
    private void joinTopology() throws IgniteSpiException {
        synchronized (mux) {
            assert spiState == CONNECTING || spiState == DISCONNECTED;

            spiState = CONNECTING;
        }

        SecurityCredentials locCred = (SecurityCredentials)locNode.getAttributes()
            .get(IgniteNodeAttributes.ATTR_SECURITY_CREDENTIALS);

        // Marshal credentials for backward compatibility and security.
        marshalCredentials(locNode);

        while (true) {
            if (!sendJoinRequestMessage()) {
                if (log.isDebugEnabled())
                    log.debug("Join request message has not been sent (local node is the first in the topology).");

                if (nodeAuth != null) {
                    // Authenticate local node.
                    try {
                        SecurityContext subj = nodeAuth.authenticateNode(locNode, locCred);

                        if (subj == null)
                            throw new IgniteSpiException("Authentication failed for local node: " + locNode.id());

                        Map<String, Object> attrs = new HashMap<>(locNode.attributes());

                        attrs.put(IgniteNodeAttributes.ATTR_SECURITY_SUBJECT,
                            ignite.configuration().getMarshaller().marshal(subj));
                        attrs.remove(IgniteNodeAttributes.ATTR_SECURITY_CREDENTIALS);

                        locNode.setAttributes(attrs);
                    }
                    catch (IgniteException | IgniteCheckedException e) {
                        throw new IgniteSpiException("Failed to authenticate local node (will shutdown local node).", e);
                    }
                }

                locNode.order(1);
                locNode.internalOrder(1);

                gridStartTime = U.currentTimeMillis();

                locNode.visible(true);

                ring.clear();

                ring.topologyVersion(1);

                synchronized (mux) {
                    topHist.clear();

                    spiState = CONNECTED;

                    mux.notifyAll();
                }

                notifyDiscovery(EVT_NODE_JOINED, 1, locNode);

                break;
            }

            if (log.isDebugEnabled())
                log.debug("Join request message has been sent (waiting for coordinator response).");

            synchronized (mux) {
                long threshold = U.currentTimeMillis() + netTimeout;

                long timeout = netTimeout;

                while (spiState == CONNECTING && timeout > 0) {
                    try {
                        mux.wait(timeout);

                        timeout = threshold - U.currentTimeMillis();
                    }
                    catch (InterruptedException ignored) {
                        Thread.currentThread().interrupt();

                        throw new IgniteSpiException("Thread has been interrupted.");
                    }
                }

                if (spiState == CONNECTED)
                    break;
                else if (spiState == DUPLICATE_ID)
                    throw duplicateIdError((TcpDiscoveryDuplicateIdMessage)joinRes.get());
                else if (spiState == AUTH_FAILED)
                    throw authenticationFailedError((TcpDiscoveryAuthFailedMessage)joinRes.get());
                else if (spiState == CHECK_FAILED)
                    throw checkFailedError((TcpDiscoveryCheckFailedMessage)joinRes.get());
                else if (spiState == LOOPBACK_PROBLEM) {
                    TcpDiscoveryLoopbackProblemMessage msg = (TcpDiscoveryLoopbackProblemMessage)joinRes.get();

                    boolean locHostLoopback = locHost.isLoopbackAddress();

                    String firstNode = locHostLoopback ? "local" : "remote";

                    String secondNode = locHostLoopback ? "remote" : "local";

                    throw new IgniteSpiException("Failed to add node to topology because " + firstNode +
                        " node is configured to use loopback address, but " + secondNode + " node is not " +
                        "(consider changing 'localAddress' configuration parameter) " +
                        "[locNodeAddrs=" + U.addressesAsString(locNode) + ", rmtNodeAddrs=" +
                        U.addressesAsString(msg.addresses(), msg.hostNames()) + ']');
                }
                else
                    LT.warn(log, null, "Node has not been connected to topology and will repeat join process. " +
                        "Check remote nodes logs for possible error messages. " +
                        "Note that large topology may require significant time to start. " +
                        "Increase 'TcpDiscoverySpi.networkTimeout' configuration property " +
                        "if getting this message on the starting nodes [networkTimeout=" + netTimeout + ']');
            }
        }

        assert locNode.order() != 0;
        assert locNode.internalOrder() != 0;

        if (log.isDebugEnabled())
            log.debug("Discovery SPI has been connected to topology with order: " + locNode.internalOrder());
    }

    /**
     * Tries to send join request message to a random node presenting in topology.
     * Address is provided by {@link TcpDiscoveryIpFinder} and message is
     * sent to first node connection succeeded to.
     *
     * @return {@code true} if send succeeded.
     * @throws IgniteSpiException If any error occurs.
     */
    @SuppressWarnings({"BusyWait"})
    private boolean sendJoinRequestMessage() throws IgniteSpiException {
        TcpDiscoveryAbstractMessage joinReq = new TcpDiscoveryJoinRequestMessage(locNode,
            collectExchangeData(getLocalNodeId()));

        // Time when it has been detected, that addresses from IP finder do not respond.
        long noResStart = 0;

        while (true) {
            Collection<InetSocketAddress> addrs = resolvedAddresses();

            if (F.isEmpty(addrs))
                return false;

            boolean retry = false;
            Collection<Exception> errs = new ArrayList<>();

            try (SocketMultiConnector multiConnector = new SocketMultiConnector(addrs, 2)) {
                GridTuple3<InetSocketAddress, Socket, Exception> tuple;

                while ((tuple = multiConnector.next()) != null) {
                    InetSocketAddress addr = tuple.get1();
                    Socket sock = tuple.get2();
                    Exception ex = tuple.get3();

                    if (ex == null) {
                        assert sock != null;

                        try {
                            Integer res = sendMessageDirectly(joinReq, addr, sock);

                            assert res != null;

                            noResAddrs.remove(addr);

                            // Address is responsive, reset period start.
                            noResStart = 0;

                            switch (res) {
                                case RES_WAIT:
                                    // Concurrent startup, try sending join request again or wait if no success.
                                    retry = true;

                                    break;
                                case RES_OK:
                                    if (log.isDebugEnabled())
                                        log.debug("Join request message has been sent to address [addr=" + addr +
                                            ", req=" + joinReq + ']');

                                    // Join request sending succeeded, wait for response from topology.
                                    return true;

                                default:
                                    // Concurrent startup, try next node.
                                    if (res == RES_CONTINUE_JOIN) {
                                        if (!fromAddrs.contains(addr))
                                            retry = true;
                                    }
                                    else {
                                        if (log.isDebugEnabled())
                                            log.debug("Unexpected response to join request: " + res);

                                        retry = true;
                                    }

                                    break;
                            }
                        }
                        catch (IgniteSpiException e) {
                            e.printStackTrace();

                            ex = e;
                        }
                    }

                    if (ex != null) {
                        errs.add(ex);

                        if (log.isDebugEnabled()) {
                            IOException ioe = X.cause(ex, IOException.class);

                            log.debug("Failed to send join request message [addr=" + addr +
                                ", msg=" + ioe != null ? ioe.getMessage() : ex.getMessage() + ']');

                            onException("Failed to send join request message [addr=" + addr +
                                ", msg=" + ioe != null ? ioe.getMessage() : ex.getMessage() + ']', ioe);
                        }

                        noResAddrs.add(addr);
                    }
                }
            }

            if (retry) {
                if (log.isDebugEnabled())
                    log.debug("Concurrent discovery SPI start has been detected (local node should wait).");

                try {
                    U.sleep(2000);
                }
                catch (IgniteInterruptedCheckedException e) {
                    throw new IgniteSpiException("Thread has been interrupted.", e);
                }
            }
            else if (!ipFinder.isShared() && !ipFinderHasLocAddr) {
                IgniteCheckedException e = null;

                if (!errs.isEmpty()) {
                    e = new IgniteCheckedException("Multiple connection attempts failed.");

                    for (Exception err : errs)
                        e.addSuppressed(err);
                }

                if (e != null && X.hasCause(e, ConnectException.class))
                    LT.warn(log, null, "Failed to connect to any address from IP finder " +
                        "(make sure IP finder addresses are correct and firewalls are disabled on all host machines): " +
                        addrs);

                if (joinTimeout > 0) {
                    if (noResStart == 0)
                        noResStart = U.currentTimeMillis();
                    else if (U.currentTimeMillis() - noResStart > joinTimeout)
                        throw new IgniteSpiException(
                            "Failed to connect to any address from IP finder within join timeout " +
                                "(make sure IP finder addresses are correct, and operating system firewalls are disabled " +
                                "on all host machines, or consider increasing 'joinTimeout' configuration property): " +
                                addrs, e);
                }

                try {
                    U.sleep(2000);
                }
                catch (IgniteInterruptedCheckedException ex) {
                    throw new IgniteSpiException("Thread has been interrupted.", ex);
                }
            }
            else
                break;
        }

        return false;
    }

    /**
     * Establishes connection to an address, sends message and returns the response (if any).
     *
     * @param msg Message to send.
     * @param addr Address to send message to.
     * @return Response read from the recipient or {@code null} if no response is supposed.
     * @throws IgniteSpiException If an error occurs.
     */
    @Nullable private Integer sendMessageDirectly(TcpDiscoveryAbstractMessage msg, InetSocketAddress addr, Socket sock)
        throws IgniteSpiException {
        assert msg != null;
        assert addr != null;

        Collection<Throwable> errs = null;

        long ackTimeout0 = ackTimeout;

        int connectAttempts = 1;

        boolean joinReqSent = false;

        UUID locNodeId = getLocalNodeId();

        for (int i = 0; i < reconCnt; i++) {
            // Need to set to false on each new iteration,
            // since remote node may leave in the middle of the first iteration.
            joinReqSent = false;

            boolean openSock = false;

            try {
                long tstamp = U.currentTimeMillis();

                if (sock == null)
                    sock = openSocket(addr);

                openSock = true;

                // Handshake.
                writeToSocket(sock, new TcpDiscoveryHandshakeRequest(locNodeId));

                TcpDiscoveryHandshakeResponse res = readMessage(sock, null, ackTimeout0);

                if (locNodeId.equals(res.creatorNodeId())) {
                    if (log.isDebugEnabled())
                        log.debug("Handshake response from local node: " + res);

                    break;
                }

                stats.onClientSocketInitialized(U.currentTimeMillis() - tstamp);

                // Send message.
                tstamp = U.currentTimeMillis();

                writeToSocket(sock, msg);

                stats.onMessageSent(msg, U.currentTimeMillis() - tstamp);

                if (debugMode)
                    debugLog("Message has been sent directly to address [msg=" + msg + ", addr=" + addr +
                        ", rmtNodeId=" + res.creatorNodeId() + ']');

                if (log.isDebugEnabled())
                    log.debug("Message has been sent directly to address [msg=" + msg + ", addr=" + addr +
                        ", rmtNodeId=" + res.creatorNodeId() + ']');

                // Connection has been established, but
                // join request may not be unmarshalled on remote host.
                // E.g. due to class not found issue.
                joinReqSent = msg instanceof TcpDiscoveryJoinRequestMessage;

                return readReceipt(sock, ackTimeout0);
            }
            catch (ClassCastException e) {
                // This issue is rarely reproducible on AmazonEC2, but never
                // on dedicated machines.
                if (log.isDebugEnabled())
                    U.error(log, "Class cast exception on direct send: " + addr, e);

                onException("Class cast exception on direct send: " + addr, e);

                if (errs == null)
                    errs = new ArrayList<>();

                errs.add(e);
            }
            catch (IOException | IgniteCheckedException e) {
                if (log.isDebugEnabled())
                    log.error("Exception on direct send: " + e.getMessage(), e);

                onException("Exception on direct send: " + e.getMessage(), e);

                if (errs == null)
                    errs = new ArrayList<>();

                errs.add(e);

                if (!openSock) {
                    // Reconnect for the second time, if connection is not established.
                    if (connectAttempts < 2) {
                        connectAttempts++;

                        continue;
                    }

                    break; // Don't retry if we can not establish connection.
                }

                if (e instanceof SocketTimeoutException || X.hasCause(e, SocketTimeoutException.class)) {
                    ackTimeout0 *= 2;

                    if (!checkAckTimeout(ackTimeout0))
                        break;
                }
            }
            finally {
                U.closeQuiet(sock);

                sock = null;
            }
        }

        if (joinReqSent) {
            if (log.isDebugEnabled())
                log.debug("Join request has been sent, but receipt has not been read (returning RES_WAIT).");

            // Topology will not include this node,
            // however, warning on timed out join will be output.
            return RES_OK;
        }

        throw new IgniteSpiException(
            "Failed to send message to address [addr=" + addr + ", msg=" + msg + ']',
            U.exceptionWithSuppressed("Failed to send message to address " +
                "[addr=" + addr + ", msg=" + msg + ']', errs));
    }

    /**
     * Marshalls credentials with discovery SPI marshaller (will replace attribute value).
     *
     * @param node Node to marshall credentials for.
     * @throws IgniteSpiException If marshalling failed.
     */
    private void marshalCredentials(TcpDiscoveryNode node) throws IgniteSpiException {
        try {
            // Use security-unsafe getter.
            Map<String, Object> attrs = new HashMap<>(node.getAttributes());

            attrs.put(IgniteNodeAttributes.ATTR_SECURITY_CREDENTIALS,
                marsh.marshal(attrs.get(IgniteNodeAttributes.ATTR_SECURITY_CREDENTIALS)));

            node.setAttributes(attrs);
        }
        catch (IgniteCheckedException e) {
            throw new IgniteSpiException("Failed to marshal node security credentials: " + node.id(), e);
        }
    }

    /**
     * Unmarshalls credentials with discovery SPI marshaller (will not replace attribute value).
     *
     * @param node Node to unmarshall credentials for.
     * @return Security credentials.
     * @throws IgniteSpiException If unmarshal fails.
     */
    private SecurityCredentials unmarshalCredentials(TcpDiscoveryNode node) throws IgniteSpiException {
        try {
            byte[] credBytes = (byte[])node.getAttributes().get(IgniteNodeAttributes.ATTR_SECURITY_CREDENTIALS);

            if (credBytes == null)
                return null;

            return marsh.unmarshal(credBytes, null);
        }
        catch (IgniteCheckedException e) {
            throw new IgniteSpiException("Failed to unmarshal node security credentials: " + node.id(), e);
        }
    }

    /**
     * @param ackTimeout Acknowledgement timeout.
     * @return {@code True} if acknowledgement timeout is less or equal to
     * maximum acknowledgement timeout, {@code false} otherwise.
     */
    private boolean checkAckTimeout(long ackTimeout) {
        if (ackTimeout > maxAckTimeout) {
            LT.warn(log, null, "Acknowledgement timeout is greater than maximum acknowledgement timeout " +
                "(consider increasing 'maxAckTimeout' configuration property) " +
                "[ackTimeout=" + ackTimeout + ", maxAckTimeout=" + maxAckTimeout + ']');

            return false;
        }

        return true;
    }

    /**
     * Notify external listener on discovery event.
     *
     * @param type Discovery event type. See {@link DiscoveryEvent} for more details.
     * @param topVer Topology version.
     * @param node Remote node this event is connected with.
     */
    private void notifyDiscovery(int type, long topVer, TcpDiscoveryNode node) {
        assert type > 0;
        assert node != null;

        DiscoverySpiListener lsnr = this.lsnr;

        TcpDiscoverySpiState spiState = spiStateCopy();

        if (lsnr != null && node.visible() && (spiState == CONNECTED || spiState == DISCONNECTING)) {
            if (log.isDebugEnabled())
                log.debug("Discovery notification [node=" + node + ", spiState=" + spiState +
                    ", type=" + U.gridEventName(type) + ", topVer=" + topVer + ']');

            Collection<ClusterNode> top = F.upcast(ring.visibleNodes());

            Map<Long, Collection<ClusterNode>> hist = updateTopologyHistory(topVer, top);

            lsnr.onDiscovery(type, topVer, node, top, hist, null);
        }
        else if (log.isDebugEnabled())
            log.debug("Skipped discovery notification [node=" + node + ", spiState=" + spiState +
                ", type=" + U.gridEventName(type) + ", topVer=" + topVer + ']');
    }

    /**
     * Update topology history with new topology snapshots.
     *
     * @param topVer Topology version.
     * @param top Topology snapshot.
     * @return Copy of updated topology history.
     */
    @Nullable private Map<Long, Collection<ClusterNode>> updateTopologyHistory(long topVer, Collection<ClusterNode> top) {
        synchronized (mux) {
            if (topHist.containsKey(topVer))
                return null;

            topHist.put(topVer, top);

            while (topHist.size() > topHistSize)
                topHist.remove(topHist.firstKey());

            if (log.isDebugEnabled())
                log.debug("Added topology snapshot to history, topVer=" + topVer + ", historySize=" + topHist.size());

            return new TreeMap<>(topHist);
        }
    }

    /**
     * @param msg Error message.
     * @param e Exception.
     */
    private void onException(String msg, Exception e){
        getExceptionRegistry().onException(msg, e);
    }

    /**
     * @param node Node.
     * @return {@link LinkedHashSet} of internal and external addresses of provided node.
     *      Internal addresses placed before external addresses.
     */
    @SuppressWarnings("TypeMayBeWeakened")
    private LinkedHashSet<InetSocketAddress> getNodeAddresses(TcpDiscoveryNode node) {
        LinkedHashSet<InetSocketAddress> res = new LinkedHashSet<>(node.socketAddresses());

        Collection<InetSocketAddress> extAddrs = node.attribute(createSpiAttributeName(ATTR_EXT_ADDRS));

        if (extAddrs != null)
            res.addAll(extAddrs);

        return res;
    }

    /**
     * @param node Node.
     * @param sameHost Same host flag.
     * @return {@link LinkedHashSet} of internal and external addresses of provided node.
     *      Internal addresses placed before external addresses.
     *      Internal addresses will be sorted with {@code inetAddressesComparator(sameHost)}.
     */
    @SuppressWarnings("TypeMayBeWeakened")
    private LinkedHashSet<InetSocketAddress> getNodeAddresses(TcpDiscoveryNode node, boolean sameHost) {
        List<InetSocketAddress> addrs = U.arrayList(node.socketAddresses());

        Collections.sort(addrs, U.inetAddressesComparator(sameHost));

        LinkedHashSet<InetSocketAddress> res = new LinkedHashSet<>(addrs);

        Collection<InetSocketAddress> extAddrs = node.attribute(createSpiAttributeName(ATTR_EXT_ADDRS));

        if (extAddrs != null)
            res.addAll(extAddrs);

        return res;
    }

    /**
     * Checks whether local node is coordinator. Nodes that are leaving or failed
     * (but are still in topology) are removed from search.
     *
     * @return {@code true} if local node is coordinator.
     */
    private boolean isLocalNodeCoordinator() {
        synchronized (mux) {
            boolean crd = spiState == CONNECTED && locNode.equals(resolveCoordinator());

            if (crd)
                stats.onBecomingCoordinator();

            return crd;
        }
    }

    /**
     * @return Spi state copy.
     */
    private TcpDiscoverySpiState spiStateCopy() {
        TcpDiscoverySpiState state;

        synchronized (mux) {
            state = spiState;
        }

        return state;
    }

    /**
     * Resolves coordinator. Nodes that are leaving or failed (but are still in
     * topology) are removed from search.
     *
     * @return Coordinator node or {@code null} if there are no coordinator
     * (i.e. local node is the last one and is currently stopping).
     */
    @Nullable private TcpDiscoveryNode resolveCoordinator() {
        return resolveCoordinator(null);
    }

    /**
     * Resolves coordinator. Nodes that are leaving or failed (but are still in
     * topology) are removed from search as well as provided filter.
     *
     * @param filter Nodes to exclude when resolving coordinator (optional).
     * @return Coordinator node or {@code null} if there are no coordinator
     * (i.e. local node is the last one and is currently stopping).
     */
    @Nullable private TcpDiscoveryNode resolveCoordinator(
        @Nullable Collection<TcpDiscoveryNode> filter) {
        synchronized (mux) {
            Collection<TcpDiscoveryNode> excluded = F.concat(false, failedNodes, leavingNodes);

            if (!F.isEmpty(filter))
                excluded = F.concat(false, excluded, filter);

            return ring.coordinator(excluded);
        }
    }

    /**
     * Prints SPI statistics.
     */
    private void printStatistics() {
        if (log.isInfoEnabled() && statsPrintFreq > 0) {
            int failedNodesSize;
            int leavingNodesSize;

            synchronized (mux) {
                failedNodesSize = failedNodes.size();
                leavingNodesSize = leavingNodes.size();
            }

            Runtime runtime = Runtime.getRuntime();

            TcpDiscoveryNode coord = resolveCoordinator();

            log.info("Discovery SPI statistics [statistics=" + stats + ", spiState=" + spiStateCopy() +
                ", coord=" + coord +
                ", topSize=" + ring.allNodes().size() +
                ", leavingNodesSize=" + leavingNodesSize + ", failedNodesSize=" + failedNodesSize +
                ", msgWorker.queue.size=" + (msgWorker != null ? msgWorker.queueSize() : "N/A") +
                ", lastUpdate=" + (locNode != null ? U.format(locNode.lastUpdateTime()) : "N/A") +
                ", heapFree=" + runtime.freeMemory() / (1024 * 1024) +
                "M, heapTotal=" + runtime.maxMemory() / (1024 * 1024) + "M]");
        }
    }

    /**
     * @param msg Message to prepare.
     * @param destNodeId Destination node ID.
     * @param msgs Messages to include.
     * @param discardMsgId Discarded message ID.
     */
    private void prepareNodeAddedMessage(TcpDiscoveryAbstractMessage msg, UUID destNodeId,
        @Nullable Collection<TcpDiscoveryAbstractMessage> msgs, @Nullable IgniteUuid discardMsgId) {
        assert destNodeId != null;

        if (msg instanceof TcpDiscoveryNodeAddedMessage) {
            TcpDiscoveryNodeAddedMessage nodeAddedMsg = (TcpDiscoveryNodeAddedMessage)msg;

            TcpDiscoveryNode node = nodeAddedMsg.node();

            if (node.id().equals(destNodeId)) {
                Collection<TcpDiscoveryNode> allNodes = ring.allNodes();
                Collection<TcpDiscoveryNode> topToSend = new ArrayList<>(allNodes.size());

                for (TcpDiscoveryNode n0 : allNodes) {
                    assert n0.internalOrder() != 0 : n0;

                    // Skip next node and nodes added after next
                    // in case this message is resent due to failures/leaves.
                    // There will be separate messages for nodes with greater
                    // internal order.
                    if (n0.internalOrder() < nodeAddedMsg.node().internalOrder())
                        topToSend.add(n0);
                }

                nodeAddedMsg.topology(topToSend);
                nodeAddedMsg.messages(msgs, discardMsgId);

                Map<Long, Collection<ClusterNode>> hist;

                synchronized (mux) {
                    hist = new TreeMap<>(topHist);
                }

                nodeAddedMsg.topologyHistory(hist);
            }
        }
    }

    /**
     * @param msg Message to clear.
     */
    private void clearNodeAddedMessage(TcpDiscoveryAbstractMessage msg) {
        if (msg instanceof TcpDiscoveryNodeAddedMessage) {
            // Nullify topology before registration.
            TcpDiscoveryNodeAddedMessage nodeAddedMsg = (TcpDiscoveryNodeAddedMessage)msg;

            nodeAddedMsg.topology(null);
            nodeAddedMsg.topologyHistory(null);
            nodeAddedMsg.messages(null, null);
        }
    }

    /**
     * <strong>FOR TEST ONLY!!!</strong>
     * <p>
     * Simulates this node failure by stopping service threads. So, node will become
     * unresponsive.
     * <p>
     * This method is intended for test purposes only.
     */
    void simulateNodeFailure() {
        U.warn(log, "Simulating node failure: " + getLocalNodeId());

        U.interrupt(tcpSrvr);
        U.join(tcpSrvr, log);

        U.interrupt(hbsSnd);
        U.join(hbsSnd, log);

        U.interrupt(chkStatusSnd);
        U.join(chkStatusSnd, log);

        U.interrupt(ipFinderCleaner);
        U.join(ipFinderCleaner, log);

        Collection<SocketReader> tmp;

        synchronized (mux) {
            tmp = U.arrayList(readers);
        }

        U.interrupt(tmp);
        U.joinThreads(tmp, log);

        U.interrupt(msgWorker);
        U.join(msgWorker, log);

        U.interrupt(statsPrinter);
        U.join(statsPrinter, log);
    }

    /**
     * <strong>FOR TEST ONLY!!!</strong>
     * <p>
     * Simulates situation when next node is still alive but is bypassed
     * since it has been excluded from the ring, possibly, due to short time
     * network problems.
     * <p>
     * This method is intended for test purposes only.
     */
    void forceNextNodeFailure() {
        U.warn(log, "Next node will be forcibly failed (if any).");

        TcpDiscoveryNode next;

        synchronized (mux) {
            next = ring.nextNode(failedNodes);
        }

        if (next != null)
            msgWorker.addMessage(new TcpDiscoveryNodeFailedMessage(getLocalNodeId(), next.id(),
                next.internalOrder()));
    }

    /**
     * <strong>FOR TEST ONLY!!!</strong>
     */
    public void addSendMessageListener(IgniteInClosure<TcpDiscoveryAbstractMessage> msg) {
        sendMsgLsnrs.add(msg);
    }

    /**
     * <strong>FOR TEST ONLY!!!</strong>
     */
    public void removeSendMessageListener(IgniteInClosure<TcpDiscoveryAbstractMessage> msg) {
        sendMsgLsnrs.remove(msg);
    }

    /**
     * <strong>FOR TEST ONLY!!!</strong>
     * <p>
     * This method is intended for test purposes only.
     *
     * @return Nodes ring.
     */
    TcpDiscoveryNodesRing ring() {
        return ring;
    }

    /** {@inheritDoc} */
    @Override public void dumpDebugInfo() {
        dumpDebugInfo(log);
    }

    /**
     * @param log Logger.
     */
    public void dumpDebugInfo(IgniteLogger log) {
        if (!debugMode) {
            U.quietAndWarn(log, "Failed to dump debug info (discovery SPI was not configured " +
                "in debug mode, consider setting 'debugMode' configuration property to 'true').");

            return;
        }

        assert log.isInfoEnabled();

        synchronized (mux) {
            StringBuilder b = new StringBuilder(U.nl());

            b.append(">>>").append(U.nl());
            b.append(">>>").append("Dumping discovery SPI debug info.").append(U.nl());
            b.append(">>>").append(U.nl());

            b.append("Local node ID: ").append(getLocalNodeId()).append(U.nl()).append(U.nl());
            b.append("Local node: ").append(locNode).append(U.nl()).append(U.nl());
            b.append("SPI state: ").append(spiState).append(U.nl()).append(U.nl());

            b.append("Internal threads: ").append(U.nl());

            b.append("    Message worker: ").append(threadStatus(msgWorker)).append(U.nl());
            b.append("    Check status sender: ").append(threadStatus(chkStatusSnd)).append(U.nl());
            b.append("    HB sender: ").append(threadStatus(hbsSnd)).append(U.nl());
            b.append("    Socket timeout worker: ").append(threadStatus(sockTimeoutWorker)).append(U.nl());
            b.append("    IP finder cleaner: ").append(threadStatus(ipFinderCleaner)).append(U.nl());
            b.append("    Stats printer: ").append(threadStatus(statsPrinter)).append(U.nl());

            b.append(U.nl());

            b.append("Socket readers: ").append(U.nl());

            for (SocketReader rdr : readers)
                b.append("    ").append(rdr).append(U.nl());

            b.append(U.nl());

            b.append("In-memory log messages: ").append(U.nl());

            for (String msg : debugLog)
                b.append("    ").append(msg).append(U.nl());

            b.append(U.nl());

            b.append("Leaving nodes: ").append(U.nl());

            for (TcpDiscoveryNode node : leavingNodes)
                b.append("    ").append(node.id()).append(U.nl());

            b.append(U.nl());

            b.append("Failed nodes: ").append(U.nl());

            for (TcpDiscoveryNode node : failedNodes)
                b.append("    ").append(node.id()).append(U.nl());

            b.append(U.nl());

            b.append("Stats: ").append(stats).append(U.nl());

            U.quietAndInfo(log, b.toString());
        }
    }

    /**
     * @param msg Message.
     */
    private void debugLog(String msg) {
        assert debugMode;

        String msg0 = new SimpleDateFormat("[HH:mm:ss,SSS]").format(new Date(System.currentTimeMillis())) +
            '[' + Thread.currentThread().getName() + "][" + getLocalNodeId() +
            "-" + locNode.internalOrder() + "] " +
            msg;

        debugLog.add(msg0);

        int delta = debugLog.size() - debugMsgHist;

        for (int i = 0; i < delta && debugLog.size() > debugMsgHist; i++)
            debugLog.poll();
    }

    /**
     * @param msg Message.
     * @return {@code True} if recordable in debug mode.
     */
    private boolean recordable(TcpDiscoveryAbstractMessage msg) {
        return !(msg instanceof TcpDiscoveryHeartbeatMessage) &&
            !(msg instanceof TcpDiscoveryStatusCheckMessage) &&
            !(msg instanceof TcpDiscoveryDiscardMessage);
    }

    /**
     * @param t Thread.
     * @return Status as string.
     */
    private String threadStatus(Thread t) {
        if (t == null)
            return "N/A";

        return t.isAlive() ? "alive" : "dead";
    }

    /**
     * Checks if two given {@link SecurityPermissionSet} objects contain the same permissions.
     * Each permission belongs to one of three groups : cache, task or system.
     *
     * @param locPerms The first set of permissions.
     * @param rmtPerms The second set of permissions.
     * @return {@code True} if given parameters contain the same permissions, {@code False} otherwise.
     */
    private boolean permissionsEqual(SecurityPermissionSet locPerms, SecurityPermissionSet rmtPerms) {
        boolean dfltAllowMatch = !(locPerms.defaultAllowAll() ^ rmtPerms.defaultAllowAll());

        boolean bothHaveSamePerms = F.eqNotOrdered(rmtPerms.systemPermissions(), locPerms.systemPermissions()) &&
            F.eqNotOrdered(rmtPerms.cachePermissions(), locPerms.cachePermissions()) &&
            F.eqNotOrdered(rmtPerms.taskPermissions(), locPerms.taskPermissions());

        return dfltAllowMatch && bothHaveSamePerms;
    }

    /**
     * @param nodeId Node ID.
     * @return Marshalled exchange data.
     */
    private Map<Integer, byte[]> collectExchangeData(UUID nodeId) {
        Map<Integer, Serializable> data = exchange.collect(nodeId);

        Map<Integer, byte[]> data0 = null;

        if (data != null) {
            data0 = U.newHashMap(data.size());

            for (Map.Entry<Integer, Serializable> entry : data.entrySet()) {
                try {
                    byte[] bytes = marsh.marshal(entry.getValue());

                    data0.put(entry.getKey(), bytes);
                }
                catch (IgniteCheckedException e) {
                    U.error(log, "Failed to marshal discovery data " +
                        "[comp=" + entry.getKey() + ", data=" + entry.getValue() + ']', e);
                }
            }
        }

        return data0;
    }

    /**
     * @param msg Message.
     * @param nodeId Node ID.
     */
    private static void removeMetrics(TcpDiscoveryHeartbeatMessage msg, UUID nodeId) {
        msg.removeMetrics(nodeId);
        msg.removeCacheMetrics(nodeId);
    }

    /** {@inheritDoc} */
    @Override public String toString() {
        return S.toString(TcpDiscoverySpi.class, this);
    }

    /**
     * Thread that sends heartbeats.
     */
    private class HeartbeatsSender extends IgniteSpiThread {
        /**
         * Constructor.
         */
        private HeartbeatsSender() {
            super(gridName, "tcp-disco-hb-sender", log);

            setPriority(threadPri);
        }

        /** {@inheritDoc} */
        @SuppressWarnings("BusyWait")
        @Override protected void body() throws InterruptedException {
            while (!isLocalNodeCoordinator())
                Thread.sleep(1000);

            if (log.isDebugEnabled())
                log.debug("Heartbeats sender has been started.");

            while (!isInterrupted()) {
                if (spiStateCopy() != CONNECTED) {
                    if (log.isDebugEnabled())
                        log.debug("Stopping heartbeats sender (SPI is not connected to topology).");

                    return;
                }

                TcpDiscoveryHeartbeatMessage msg = new TcpDiscoveryHeartbeatMessage(getLocalNodeId());

                msg.verify(getLocalNodeId());

                msgWorker.addMessage(msg);

                Thread.sleep(hbFreq);
            }
        }
    }

    /**
     * Thread that sends status check messages to next node if local node has not
     * been receiving heartbeats ({@link TcpDiscoveryHeartbeatMessage})
     * for {@link TcpDiscoverySpi#getMaxMissedHeartbeats()} *
     * {@link TcpDiscoverySpi#getHeartbeatFrequency()}.
     */
    private class CheckStatusSender extends IgniteSpiThread {
        /**
         * Constructor.
         */
        private CheckStatusSender() {
            super(gridName, "tcp-disco-status-check-sender", log);

            setPriority(threadPri);
        }

        /** {@inheritDoc} */
        @SuppressWarnings("BusyWait")
        @Override protected void body() throws InterruptedException {
            if (log.isDebugEnabled())
                log.debug("Status check sender has been started.");

            // Only 1 heartbeat missing is acceptable. Add 50 ms to avoid false alarm.
            long checkTimeout = (long)maxMissedHbs * hbFreq + 50;

            long lastSent = 0;

            while (!isInterrupted()) {
                // 1. Determine timeout.
                if (lastSent < locNode.lastUpdateTime())
                    lastSent = locNode.lastUpdateTime();

                long timeout = (lastSent + checkTimeout) - U.currentTimeMillis();

                if (timeout > 0)
                    Thread.sleep(timeout);

                // 2. Check if SPI is still connected.
                if (spiStateCopy() != CONNECTED) {
                    if (log.isDebugEnabled())
                        log.debug("Stopping status check sender (SPI is not connected to topology).");

                    return;
                }

                // 3. Was there an update?
                if (locNode.lastUpdateTime() > lastSent || !ring.hasRemoteNodes()) {
                    if (log.isDebugEnabled())
                        log.debug("Skipping status check send " +
                            "[locNodeLastUpdate=" + U.format(locNode.lastUpdateTime()) +
                            ", hasRmts=" + ring.hasRemoteNodes() + ']');

                    continue;
                }

                // 4. Send status check message.
                lastSent = U.currentTimeMillis();

                msgWorker.addMessage(new TcpDiscoveryStatusCheckMessage(locNode, null));
            }
        }
    }

    /**
     * Thread that cleans IP finder and keeps it in the correct state, unregistering
     * addresses of the nodes that has left the topology.
     * <p>
     * This thread should run only on coordinator node and will clean IP finder
     * if and only if {@link TcpDiscoveryIpFinder#isShared()} is {@code true}.
     */
    private class IpFinderCleaner extends IgniteSpiThread {
        /**
         * Constructor.
         */
        private IpFinderCleaner() {
            super(gridName, "tcp-disco-ip-finder-cleaner", log);

            setPriority(threadPri);
        }

        /** {@inheritDoc} */
        @SuppressWarnings("BusyWait")
        @Override protected void body() throws InterruptedException {
            if (log.isDebugEnabled())
                log.debug("IP finder cleaner has been started.");

            while (!isInterrupted()) {
                Thread.sleep(ipFinderCleanFreq);

                if (!isLocalNodeCoordinator())
                    continue;

                if (spiStateCopy() != CONNECTED) {
                    if (log.isDebugEnabled())
                        log.debug("Stopping IP finder cleaner (SPI is not connected to topology).");

                    return;
                }

                if (ipFinder.isShared())
                    cleanIpFinder();
            }
        }

        /**
         * Cleans IP finder.
         */
        private void cleanIpFinder() {
            assert ipFinder.isShared();

            try {
                // Addresses that belongs to nodes in topology.
                Collection<InetSocketAddress> currAddrs = F.flatCollections(
                    F.viewReadOnly(
                        ring.allNodes(),
                        new C1<TcpDiscoveryNode, Collection<InetSocketAddress>>() {
                            @Override public Collection<InetSocketAddress> apply(TcpDiscoveryNode node) {
                                return !node.isClient() ? getNodeAddresses(node) :
                                    Collections.<InetSocketAddress>emptyList();
                            }
                        }
                    )
                );

                // Addresses registered in IP finder.
                Collection<InetSocketAddress> regAddrs = registeredAddresses();

                // Remove all addresses that belong to alive nodes, leave dead-node addresses.
                Collection<InetSocketAddress> rmvAddrs = F.view(
                    regAddrs,
                    F.notContains(currAddrs),
                    new P1<InetSocketAddress>() {
                        private final Map<InetSocketAddress, Boolean> pingResMap =
                            new HashMap<>();

                        @Override public boolean apply(InetSocketAddress addr) {
                            Boolean res = pingResMap.get(addr);

                            if (res == null) {
                                try {
                                    res = pingNode(addr, null).get1() != null;
                                }
                                catch (IgniteCheckedException e) {
                                    if (log.isDebugEnabled())
                                        log.debug("Failed to ping node [addr=" + addr +
                                            ", err=" + e.getMessage() + ']');

                                    res = false;
                                }
                                finally {
                                    pingResMap.put(addr, res);
                                }
                            }

                            return !res;
                        }
                    }
                );

                // Unregister dead-nodes addresses.
                if (!rmvAddrs.isEmpty()) {
                    ipFinder.unregisterAddresses(rmvAddrs);

                    if (log.isDebugEnabled())
                        log.debug("Unregistered addresses from IP finder: " + rmvAddrs);
                }

                // Addresses that were removed by mistake (e.g. on segmentation).
                Collection<InetSocketAddress> missingAddrs = F.view(
                    currAddrs,
                    F.notContains(regAddrs)
                );

                // Re-register missing addresses.
                if (!missingAddrs.isEmpty()) {
                    ipFinder.registerAddresses(missingAddrs);

                    if (log.isDebugEnabled())
                        log.debug("Registered missing addresses in IP finder: " + missingAddrs);
                }
            }
            catch (IgniteSpiException e) {
                LT.error(log, e, "Failed to clean IP finder up.");
            }
        }
    }

    /**
     * Pending messages container.
     */
    private static class PendingMessages {
        /** */
        private static final int MAX = 1024;

        /** Pending messages. */
        private final Queue<TcpDiscoveryAbstractMessage> msgs = new ArrayDeque<>(MAX * 2);

        /** Discarded message ID. */
        private IgniteUuid discardId;

        /**
         * Adds pending message and shrinks queue if it exceeds limit
         * (messages that were not discarded yet are never removed).
         *
         * @param msg Message to add.
         */
        void add(TcpDiscoveryAbstractMessage msg) {
            msgs.add(msg);

            while (msgs.size() > MAX) {
                TcpDiscoveryAbstractMessage polled = msgs.poll();

                assert polled != null;

                if (polled.id().equals(discardId))
                    break;
            }
        }

        /**
         * Gets messages starting from provided ID (exclusive). If such
         * message is not found, {@code null} is returned (this indicates
         * a failure condition when it was already removed from queue).
         *
         * @param lastMsgId Last message ID.
         * @return Collection of messages.
         */
        @Nullable Collection<TcpDiscoveryAbstractMessage> messages(IgniteUuid lastMsgId) {
            assert lastMsgId != null;

            Collection<TcpDiscoveryAbstractMessage> copy = new ArrayList<>(msgs.size());

            boolean skip = true;

            for (TcpDiscoveryAbstractMessage msg : msgs) {
                if (skip) {
                    if (msg.id().equals(lastMsgId))
                        skip = false;
                }
                else
                    copy.add(msg);
            }

            return !skip ? copy : null;
        }

        /**
         * Resets pending messages.
         *
         * @param msgs Message.
         * @param discardId Discarded message ID.
         */
        void reset(@Nullable Collection<TcpDiscoveryAbstractMessage> msgs, @Nullable IgniteUuid discardId) {
            this.msgs.clear();

            if (msgs != null)
                this.msgs.addAll(msgs);

            this.discardId = discardId;
        }

        /**
         * Clears pending messages.
         */
        void clear() {
            msgs.clear();

            discardId = null;
        }

        /**
         * Discards message with provided ID and all before it.
         *
         * @param id Discarded message ID.
         */
        void discard(IgniteUuid id) {
            discardId = id;
        }
    }

    /**
     * Message worker thread for messages processing.
     */
    private class RingMessageWorker extends MessageWorkerAdapter {
        /** Next node. */
        @SuppressWarnings({"FieldAccessedSynchronizedAndUnsynchronized"})
        private TcpDiscoveryNode next;

        /** Pending messages. */
        private final PendingMessages pendingMsgs = new PendingMessages();

        /** Last message that updated topology. */
        private TcpDiscoveryAbstractMessage lastMsg;

        /** Force pending messages send. */
        private boolean forceSndPending;

        /** Socket. */
        private Socket sock;

        /**
         */
        protected RingMessageWorker() {
            super("tcp-disco-msg-worker");
        }

        /**
         * @param msg Message to process.
         */
        @Override protected void processMessage(TcpDiscoveryAbstractMessage msg) {
            if (log.isDebugEnabled())
                log.debug("Processing message [cls=" + msg.getClass().getSimpleName() + ", id=" + msg.id() + ']');

            if (debugMode)
                debugLog("Processing message [cls=" + msg.getClass().getSimpleName() + ", id=" + msg.id() + ']');

            stats.onMessageProcessingStarted(msg);

            if (msg instanceof TcpDiscoveryJoinRequestMessage)
                processJoinRequestMessage((TcpDiscoveryJoinRequestMessage)msg);

            else if (msg instanceof TcpDiscoveryClientReconnectMessage)
                processClientReconnectMessage((TcpDiscoveryClientReconnectMessage)msg);

            else if (msg instanceof TcpDiscoveryNodeAddedMessage)
                processNodeAddedMessage((TcpDiscoveryNodeAddedMessage)msg);

            else if (msg instanceof TcpDiscoveryNodeAddFinishedMessage)
                processNodeAddFinishedMessage((TcpDiscoveryNodeAddFinishedMessage)msg);

            else if (msg instanceof TcpDiscoveryNodeLeftMessage)
                processNodeLeftMessage((TcpDiscoveryNodeLeftMessage)msg);

            else if (msg instanceof TcpDiscoveryNodeFailedMessage)
                processNodeFailedMessage((TcpDiscoveryNodeFailedMessage)msg);

            else if (msg instanceof TcpDiscoveryHeartbeatMessage) {
                if (msg.client()) {
                    ClientMessageWorker wrk = clientMsgWorkers.get(msg.creatorNodeId());

                    if (wrk != null) {
                        msg.verify(getLocalNodeId());

                        wrk.addMessage(msg);
                    }
                    else if (log.isDebugEnabled())
                        log.debug("Received heartbeat message from unknown client node: " + msg);
                }
                else
                    processHeartbeatMessage((TcpDiscoveryHeartbeatMessage)msg);
            }
            else if (msg instanceof TcpDiscoveryStatusCheckMessage)
                processStatusCheckMessage((TcpDiscoveryStatusCheckMessage)msg);

            else if (msg instanceof TcpDiscoveryDiscardMessage)
                processDiscardMessage((TcpDiscoveryDiscardMessage)msg);

            else if (msg instanceof TcpDiscoveryCustomEventMessage)
                processCustomMessage((TcpDiscoveryCustomEventMessage)msg);

            else
                assert false : "Unknown message type: " + msg.getClass().getSimpleName();

            stats.onMessageProcessingFinished(msg);
        }

        /**
         * Sends message across the ring.
         *
         * @param msg Message to send
         */
        @SuppressWarnings({"BreakStatementWithLabel", "LabeledStatement", "ContinueStatementWithLabel"})
        private void sendMessageAcrossRing(TcpDiscoveryAbstractMessage msg) {
            assert msg != null;

            assert ring.hasRemoteNodes();

            for (IgniteInClosure<TcpDiscoveryAbstractMessage> msgLsnr : sendMsgLsnrs)
                msgLsnr.apply(msg);

            if (redirectToClients(msg)) {
                for (ClientMessageWorker clientMsgWorker : clientMsgWorkers.values())
                    clientMsgWorker.addMessage(msg);
            }

            Collection<TcpDiscoveryNode> failedNodes;

            TcpDiscoverySpiState state;

            synchronized (mux) {
                failedNodes = U.arrayList(TcpDiscoverySpi.this.failedNodes);

                state = spiState;
            }

            Collection<Throwable> errs = null;

            boolean sent = false;

            boolean searchNext = true;

            UUID locNodeId = getLocalNodeId();

            while (true) {
                if (searchNext) {
                    TcpDiscoveryNode newNext = ring.nextNode(failedNodes);

                    if (newNext == null) {
                        if (log.isDebugEnabled())
                            log.debug("No next node in topology.");

                        if (debugMode)
                            debugLog("No next node in topology.");

                        if (ring.hasRemoteNodes()) {
                            msg.senderNodeId(locNodeId);

                            addMessage(msg);
                        }

                        break;
                    }

                    if (!newNext.equals(next)) {
                        if (log.isDebugEnabled())
                            log.debug("New next node [newNext=" + newNext + ", formerNext=" + next +
                                ", ring=" + ring + ", failedNodes=" + failedNodes + ']');

                        if (debugMode)
                            debugLog("New next node [newNext=" + newNext + ", formerNext=" + next +
                                ", ring=" + ring + ", failedNodes=" + failedNodes + ']');

                        U.closeQuiet(sock);

                        sock = null;

                        next = newNext;
                    }
                    else if (log.isDebugEnabled())
                        log.debug("Next node remains the same [nextId=" + next.id() +
                            ", nextOrder=" + next.internalOrder() + ']');
                }

                // Flag that shows whether next node exists and accepts incoming connections.
                boolean nextNodeExists = sock != null;

                final boolean sameHost = U.sameMacs(locNode, next);

                List<InetSocketAddress> localNodeAddresses = U.arrayList(locNode.socketAddresses());

                addr: for (InetSocketAddress addr : getNodeAddresses(next, sameHost)) {
                    long ackTimeout0 = ackTimeout;

                    if (localNodeAddresses.contains(addr)){
                        if (log.isDebugEnabled())
                            log.debug("Skip to send message to the local node (probably remote node has the same " +
                                "loopback address that local node): " + addr);

                        continue;
                    }

                    for (int i = 0; i < reconCnt; i++) {
                        if (sock == null) {
                            nextNodeExists = false;

                            boolean success = false;

                            boolean openSock = false;

                            // Restore ring.
                            try {
                                long tstamp = U.currentTimeMillis();

                                sock = openSocket(addr);

                                openSock = true;

                                // Handshake.
                                writeToSocket(sock, new TcpDiscoveryHandshakeRequest(locNodeId));

                                TcpDiscoveryHandshakeResponse res = readMessage(sock, null, ackTimeout0);

                                if (locNodeId.equals(res.creatorNodeId())) {
                                    if (log.isDebugEnabled())
                                        log.debug("Handshake response from local node: " + res);

                                    U.closeQuiet(sock);

                                    sock = null;

                                    break;
                                }

                                stats.onClientSocketInitialized(U.currentTimeMillis() - tstamp);

                                UUID nextId = res.creatorNodeId();

                                long nextOrder = res.order();

                                if (!next.id().equals(nextId)) {
                                    // Node with different ID has bounded to the same port.
                                    if (log.isDebugEnabled())
                                        log.debug("Failed to restore ring because next node ID received is not as " +
                                            "expected [expectedId=" + next.id() + ", rcvdId=" + nextId + ']');

                                    if (debugMode)
                                        debugLog("Failed to restore ring because next node ID received is not as " +
                                            "expected [expectedId=" + next.id() + ", rcvdId=" + nextId + ']');

                                    break;
                                }
                                else {
                                    // ID is as expected. Check node order.
                                    if (nextOrder != next.internalOrder()) {
                                        // Is next currently being added?
                                        boolean nextNew = (msg instanceof TcpDiscoveryNodeAddedMessage &&
                                            ((TcpDiscoveryNodeAddedMessage)msg).node().id().equals(nextId));

                                        if (!nextNew) {
                                            if (log.isDebugEnabled())
                                                log.debug("Failed to restore ring because next node order received " +
                                                    "is not as expected [expected=" + next.internalOrder() +
                                                    ", rcvd=" + nextOrder + ", id=" + next.id() + ']');

                                            if (debugMode)
                                                debugLog("Failed to restore ring because next node order received " +
                                                    "is not as expected [expected=" + next.internalOrder() +
                                                    ", rcvd=" + nextOrder + ", id=" + next.id() + ']');

                                            break;
                                        }
                                    }

                                    if (log.isDebugEnabled())
                                        log.debug("Initialized connection with next node: " + next.id());

                                    if (debugMode)
                                        debugLog("Initialized connection with next node: " + next.id());

                                    errs = null;

                                    success = true;
                                }
                            }
                            catch (IOException | IgniteCheckedException e) {
                                if (errs == null)
                                    errs = new ArrayList<>();

                                errs.add(e);

                                if (log.isDebugEnabled())
                                    U.error(log, "Failed to connect to next node [msg=" + msg
                                        + ", err=" + e.getMessage() + ']', e);

                                onException("Failed to connect to next node [msg=" + msg + ", err=" + e + ']', e);

                                if (!openSock)
                                    break; // Don't retry if we can not establish connection.

                                if (e instanceof SocketTimeoutException ||
                                    X.hasCause(e, SocketTimeoutException.class)) {
                                    ackTimeout0 *= 2;

                                    if (!checkAckTimeout(ackTimeout0))
                                        break;
                                }

                                continue;
                            }
                            finally {
                                if (!success) {
                                    U.closeQuiet(sock);

                                    sock = null;
                                }
                                else
                                    // Next node exists and accepts incoming messages.
                                    nextNodeExists = true;
                            }
                        }

                        try {
                            boolean failure;

                            synchronized (mux) {
                                failure = TcpDiscoverySpi.this.failedNodes.size() < failedNodes.size();
                            }

                            assert !forceSndPending || msg instanceof TcpDiscoveryNodeLeftMessage;

                            if (failure || forceSndPending) {
                                if (log.isDebugEnabled())
                                    log.debug("Pending messages will be sent [failure=" + failure +
                                        ", forceSndPending=" + forceSndPending + ']');

                                if (debugMode)
                                    debugLog("Pending messages will be sent [failure=" + failure +
                                        ", forceSndPending=" + forceSndPending + ']');

                                boolean skip = pendingMsgs.discardId != null;

                                for (TcpDiscoveryAbstractMessage pendingMsg : pendingMsgs.msgs) {
                                    if (skip) {
                                        if (pendingMsg.id().equals(pendingMsgs.discardId))
                                            skip = false;

                                        continue;
                                    }

                                    long tstamp = U.currentTimeMillis();

                                    prepareNodeAddedMessage(pendingMsg, next.id(), pendingMsgs.msgs,
                                        pendingMsgs.discardId);

                                    try {
                                        writeToSocket(sock, pendingMsg);
                                    }
                                    finally {
                                        clearNodeAddedMessage(pendingMsg);
                                    }

                                    stats.onMessageSent(pendingMsg, U.currentTimeMillis() - tstamp);

                                    int res = readReceipt(sock, ackTimeout0);

                                    if (log.isDebugEnabled())
                                        log.debug("Pending message has been sent to next node [msg=" + msg.id() +
                                            ", pendingMsgId=" + pendingMsg + ", next=" + next.id() +
                                            ", res=" + res + ']');

                                    if (debugMode)
                                        debugLog("Pending message has been sent to next node [msg=" + msg.id() +
                                            ", pendingMsgId=" + pendingMsg + ", next=" + next.id() +
                                            ", res=" + res + ']');
                                }
                            }

                            prepareNodeAddedMessage(msg, next.id(), pendingMsgs.msgs, pendingMsgs.discardId);

                            try {
                                long tstamp = U.currentTimeMillis();

                                writeToSocket(sock, msg);

                                stats.onMessageSent(msg, U.currentTimeMillis() - tstamp);

                                int res = readReceipt(sock, ackTimeout0);

                                if (log.isDebugEnabled())
                                    log.debug("Message has been sent to next node [msg=" + msg +
                                        ", next=" + next.id() +
                                        ", res=" + res + ']');

                                if (debugMode)
                                    debugLog("Message has been sent to next node [msg=" + msg +
                                        ", next=" + next.id() +
                                        ", res=" + res + ']');
                            }
                            finally {
                                clearNodeAddedMessage(msg);
                            }

                            registerPendingMessage(msg);

                            sent = true;

                            break addr;
                        }
                        catch (IOException | IgniteCheckedException e) {
                            if (errs == null)
                                errs = new ArrayList<>();

                            errs.add(e);

                            if (log.isDebugEnabled())
                                U.error(log, "Failed to send message to next node [next=" + next.id() + ", msg=" + msg +
                                    ", err=" + e + ']', e);

                            onException("Failed to send message to next node [next=" + next.id() + ", msg=" + msg + ']',
                                e);

                            if (e instanceof SocketTimeoutException || X.hasCause(e, SocketTimeoutException.class)) {
                                ackTimeout0 *= 2;

                                if (!checkAckTimeout(ackTimeout0))
                                    break;
                            }
                        }
                        finally {
                            forceSndPending = false;

                            if (!sent) {
                                U.closeQuiet(sock);

                                sock = null;

                                if (log.isDebugEnabled())
                                    log.debug("Message has not been sent [next=" + next.id() + ", msg=" + msg +
                                        ", i=" + i + ']');
                            }
                        }
                    } // Try to reconnect.
                } // Iterating node's addresses.

                if (!sent) {
                    if (!failedNodes.contains(next)) {
                        failedNodes.add(next);

                        if (state == CONNECTED) {
                            Exception err = errs != null ?
                                U.exceptionWithSuppressed("Failed to send message to next node [msg=" + msg +
                                    ", next=" + U.toShortString(next) + ']', errs) :
                                null;

                            // If node existed on connection initialization we should check
                            // whether it has not gone yet.
                            if (nextNodeExists && pingNode(next))
                                U.error(log, "Failed to send message to next node [msg=" + msg +
                                    ", next=" + next + ']', err);
                            else if (log.isDebugEnabled())
                                log.debug("Failed to send message to next node [msg=" + msg + ", next=" + next +
                                    ", errMsg=" + (err != null ? err.getMessage() : "N/A") + ']');
                        }
                    }

                    if (msg instanceof TcpDiscoveryStatusCheckMessage) {
                        TcpDiscoveryStatusCheckMessage msg0 = (TcpDiscoveryStatusCheckMessage)msg;

                        if (next.id().equals(msg0.failedNodeId())) {
                            next = null;

                            if (log.isDebugEnabled())
                                log.debug("Discarding status check since next node has indeed failed [next=" + next +
                                    ", msg=" + msg + ']');

                            // Discard status check message by exiting loop and handle failure.
                            break;
                        }
                    }

                    next = null;

                    searchNext = true;

                    errs = null;
                }
                else
                    break;
            }

            synchronized (mux) {
                failedNodes.removeAll(TcpDiscoverySpi.this.failedNodes);
            }

            if (!failedNodes.isEmpty()) {
                if (state == CONNECTED) {
                    if (!sent && log.isDebugEnabled())
                        // Message has not been sent due to some problems.
                        log.debug("Message has not been sent: " + msg);

                    if (log.isDebugEnabled())
                        log.debug("Detected failed nodes: " + failedNodes);
                }

                synchronized (mux) {
                    TcpDiscoverySpi.this.failedNodes.addAll(failedNodes);
                }

                for (TcpDiscoveryNode n : failedNodes)
                    msgWorker.addMessage(new TcpDiscoveryNodeFailedMessage(locNodeId, n.id(), n.internalOrder()));
            }
        }

        /**
         * @param msg Message.
         * @return Whether to redirect message to client nodes.
         */
        private boolean redirectToClients(TcpDiscoveryAbstractMessage msg) {
            return msg.verified() && U.getAnnotation(msg.getClass(), TcpDiscoveryRedirectToClient.class) != null;
        }

        /**
         * Registers pending message.
         *
         * @param msg Message to register.
         */
        private void registerPendingMessage(TcpDiscoveryAbstractMessage msg) {
            assert msg != null;

            if (ensured(msg)) {
                pendingMsgs.add(msg);

                stats.onPendingMessageRegistered();

                if (log.isDebugEnabled())
                    log.debug("Pending message has been registered: " + msg.id());
            }
        }

        /**
         * Processes join request message.
         *
         * @param msg Join request message.
         */
        private void processJoinRequestMessage(TcpDiscoveryJoinRequestMessage msg) {
            assert msg != null;

            TcpDiscoveryNode node = msg.node();

            UUID locNodeId = getLocalNodeId();

            if (!msg.client()) {
                boolean rmtHostLoopback = node.socketAddresses().size() == 1 &&
                    node.socketAddresses().iterator().next().getAddress().isLoopbackAddress();

                // This check is performed by the node joining node is connected to, but not by coordinator
                // because loopback problem message is sent directly to the joining node which may be unavailable
                // if coordinator resides on another host.
                if (locHost.isLoopbackAddress() != rmtHostLoopback) {
                    String firstNode = rmtHostLoopback ? "remote" : "local";

                    String secondNode = rmtHostLoopback ? "local" : "remote";

                    String errMsg = "Failed to add node to topology because " + firstNode +
                        " node is configured to use loopback address, but " + secondNode + " node is not " +
                        "(consider changing 'localAddress' configuration parameter) " +
                        "[locNodeAddrs=" + U.addressesAsString(locNode) +
                        ", rmtNodeAddrs=" + U.addressesAsString(node) + ']';

                    LT.warn(log, null, errMsg);

                    // Always output in debug.
                    if (log.isDebugEnabled())
                        log.debug(errMsg);

                    try {
                        trySendMessageDirectly(node, new TcpDiscoveryLoopbackProblemMessage(
                            locNodeId, locNode.addresses(), locNode.hostNames()));
                    }
                    catch (IgniteSpiException e) {
                        if (log.isDebugEnabled())
                            log.debug("Failed to send loopback problem message to node " +
                                "[node=" + node + ", err=" + e.getMessage() + ']');

                        onException("Failed to send loopback problem message to node " +
                            "[node=" + node + ", err=" + e.getMessage() + ']', e);
                    }

                    // Ignore join request.
                    return;
                }
            }

            if (isLocalNodeCoordinator()) {
                TcpDiscoveryNode existingNode = ring.node(node.id());

                if (existingNode != null) {
                    if (!node.socketAddresses().equals(existingNode.socketAddresses())) {
                        if (!pingNode(existingNode)) {
                            addMessage(new TcpDiscoveryNodeFailedMessage(locNodeId,
                                existingNode.id(), existingNode.internalOrder()));

                            // Ignore this join request since existing node is about to fail
                            // and new node can continue.
                            return;
                        }

                        try {
                            trySendMessageDirectly(node, new TcpDiscoveryDuplicateIdMessage(locNodeId,
                                existingNode));
                        }
                        catch (IgniteSpiException e) {
                            if (log.isDebugEnabled())
                                log.debug("Failed to send duplicate ID message to node " +
                                    "[node=" + node + ", existingNode=" + existingNode +
                                    ", err=" + e.getMessage() + ']');

                            onException("Failed to send duplicate ID message to node " +
                                "[node=" + node + ", existingNode=" + existingNode + ']', e);
                        }

                        // Output warning.
                        LT.warn(log, null, "Ignoring join request from node (duplicate ID) [node=" + node +
                            ", existingNode=" + existingNode + ']');

                        // Ignore join request.
                        return;
                    }

                    if (log.isDebugEnabled())
                        log.debug("Ignoring join request message since node is already in topology: " + msg);

                    return;
                }

                if (nodeAuth != null) {
                    // Authenticate node first.
                    try {
                        SecurityCredentials cred = unmarshalCredentials(node);

                        SecurityContext subj = nodeAuth.authenticateNode(node, cred);

                        if (subj == null) {
                            // Node has not pass authentication.
                            LT.warn(log, null,
                                "Authentication failed [nodeId=" + node.id() +
                                    ", addrs=" + U.addressesAsString(node) + ']',
                                "Authentication failed [nodeId=" + U.id8(node.id()) + ", addrs=" +
                                    U.addressesAsString(node) + ']');

                            // Always output in debug.
                            if (log.isDebugEnabled())
                                log.debug("Authentication failed [nodeId=" + node.id() + ", addrs=" +
                                    U.addressesAsString(node));

                            try {
                                trySendMessageDirectly(node, new TcpDiscoveryAuthFailedMessage(locNodeId, locHost));
                            }
                            catch (IgniteSpiException e) {
                                if (log.isDebugEnabled())
                                    log.debug("Failed to send unauthenticated message to node " +
                                        "[node=" + node + ", err=" + e.getMessage() + ']');

                                onException("Failed to send unauthenticated message to node " +
                                    "[node=" + node + ", err=" + e.getMessage() + ']', e);
                            }

                            // Ignore join request.
                            return;
                        }
                        else {
                            if (!(subj instanceof Serializable)) {
                                // Node has not pass authentication.
                                LT.warn(log, null,
                                    "Authentication subject is not Serializable [nodeId=" + node.id() +
                                        ", addrs=" + U.addressesAsString(node) + ']',
                                    "Authentication subject is not Serializable [nodeId=" + U.id8(node.id()) +
                                        ", addrs=" +
                                        U.addressesAsString(node) + ']');

                                // Always output in debug.
                                if (log.isDebugEnabled())
                                    log.debug("Authentication subject is not serializable [nodeId=" + node.id() +
                                        ", addrs=" + U.addressesAsString(node));

                                try {
                                    trySendMessageDirectly(node, new TcpDiscoveryAuthFailedMessage(locNodeId, locHost));
                                }
                                catch (IgniteSpiException e) {
                                    if (log.isDebugEnabled())
                                        log.debug("Failed to send unauthenticated message to node " +
                                            "[node=" + node + ", err=" + e.getMessage() + ']');
                                }

                                // Ignore join request.
                                return;
                            }

                            // Stick in authentication subject to node (use security-safe attributes for copy).
                            Map<String, Object> attrs = new HashMap<>(node.getAttributes());

                            attrs.put(IgniteNodeAttributes.ATTR_SECURITY_SUBJECT,
                                ignite.configuration().getMarshaller().marshal(subj));

                            node.setAttributes(attrs);
                        }
                    }
                    catch (IgniteException | IgniteCheckedException e) {
                        LT.error(log, e, "Authentication failed [nodeId=" + node.id() + ", addrs=" +
                            U.addressesAsString(node) + ']');

                        if (log.isDebugEnabled())
                            log.debug("Failed to authenticate node (will ignore join request) [node=" + node +
                                ", err=" + e + ']');

                        onException("Failed to authenticate node (will ignore join request) [node=" + node +
                            ", err=" + e + ']', e);

                        // Ignore join request.
                        return;
                    }
                }

                IgniteNodeValidationResult err = getSpiContext().validateNode(node);

                if (err != null) {
                    boolean ping = node.id().equals(err.nodeId()) ? pingNode(node) : pingNode(err.nodeId());

                    if (!ping) {
                        if (log.isDebugEnabled())
                            log.debug("Conflicting node has already left, need to wait for event. " +
                                "Will ignore join request for now since it will be recent [req=" + msg +
                                ", err=" + err.message() + ']');

                        // Ignore join request.
                        return;
                    }

                    LT.warn(log, null, err.message());

                    // Always output in debug.
                    if (log.isDebugEnabled())
                        log.debug(err.message());

                    try {
                        trySendMessageDirectly(node,
                            new TcpDiscoveryCheckFailedMessage(locNodeId, err.sendMessage()));
                    }
                    catch (IgniteSpiException e) {
                        if (log.isDebugEnabled())
                            log.debug("Failed to send hash ID resolver validation failed message to node " +
                                "[node=" + node + ", err=" + e.getMessage() + ']');

                        onException("Failed to send hash ID resolver validation failed message to node " +
                            "[node=" + node + ", err=" + e.getMessage() + ']', e);
                    }

                    // Ignore join request.
                    return;
                }

                String locMarsh = locNode.attribute(ATTR_MARSHALLER);
                String rmtMarsh = node.attribute(ATTR_MARSHALLER);

                if (!F.eq(locMarsh, rmtMarsh)) {
                    String errMsg = "Local node's marshaller differs from remote node's marshaller " +
                        "(to make sure all nodes in topology have identical marshaller, " +
                        "configure marshaller explicitly in configuration) " +
                        "[locMarshaller=" + locMarsh + ", rmtMarshaller=" + rmtMarsh +
                        ", locNodeAddrs=" + U.addressesAsString(locNode) +
                        ", rmtNodeAddrs=" + U.addressesAsString(node) +
                        ", locNodeId=" + locNode.id() + ", rmtNodeId=" + msg.creatorNodeId() + ']';

                    LT.warn(log, null, errMsg);

                    // Always output in debug.
                    if (log.isDebugEnabled())
                        log.debug(errMsg);

                    try {
                        String sndMsg = "Local node's marshaller differs from remote node's marshaller " +
                            "(to make sure all nodes in topology have identical marshaller, " +
                            "configure marshaller explicitly in configuration) " +
                            "[locMarshaller=" + rmtMarsh + ", rmtMarshaller=" + locMarsh +
                            ", locNodeAddrs=" + U.addressesAsString(node) + ", locPort=" + node.discoveryPort() +
                            ", rmtNodeAddr=" + U.addressesAsString(locNode) + ", locNodeId=" + node.id() +
                            ", rmtNodeId=" + locNode.id() + ']';

                        trySendMessageDirectly(node,
                            new TcpDiscoveryCheckFailedMessage(locNodeId, sndMsg));
                    }
                    catch (IgniteSpiException e) {
                        if (log.isDebugEnabled())
                            log.debug("Failed to send marshaller check failed message to node " +
                                "[node=" + node + ", err=" + e.getMessage() + ']');

                        onException("Failed to send marshaller check failed message to node " +
                            "[node=" + node + ", err=" + e.getMessage() + ']', e);
                    }

                    // Ignore join request.
                    return;
                }

                // Handle join.
                node.internalOrder(ring.nextNodeOrder());

                if (log.isDebugEnabled())
                    log.debug("Internal order has been assigned to node: " + node);

                TcpDiscoveryNodeAddedMessage nodeAddedMsg = new TcpDiscoveryNodeAddedMessage(locNodeId,
                    node, msg.discoveryData(), gridStartTime);

                nodeAddedMsg.client(msg.client());

                processNodeAddedMessage(nodeAddedMsg);
            }
            else if (ring.hasRemoteNodes())
                sendMessageAcrossRing(msg);
        }

        /**
         * Tries to send a message to all node's available addresses.
         *
         * @param node Node to send message to.
         * @param msg Message.
         * @throws IgniteSpiException Last failure if all attempts failed.
         */
        private void trySendMessageDirectly(TcpDiscoveryNode node, TcpDiscoveryAbstractMessage msg)
            throws IgniteSpiException {
            if (node.isClient()) {
                TcpDiscoveryNode routerNode = ring.node(node.clientRouterNodeId());

                if (routerNode == null)
                    throw new IgniteSpiException("Router node for client does not exist: " + node);

                assert !routerNode.isClient();

                trySendMessageDirectly(routerNode, msg);

                return;
            }

            IgniteSpiException ex = null;

            for (InetSocketAddress addr : getNodeAddresses(node, U.sameMacs(locNode, node))) {
                try {
                    sendMessageDirectly(msg, addr, null);

                    ex = null;

                    break;
                }
                catch (IgniteSpiException e) {
                    ex = e;
                }
            }

            if (ex != null)
                throw ex;
        }

        /**
         * Processes client reconnect message.
         *
         * @param msg Client reconnect message.
         */
        private void processClientReconnectMessage(TcpDiscoveryClientReconnectMessage msg) {
            UUID locNodeId = getLocalNodeId();

            boolean isLocNodeRouter = locNodeId.equals(msg.routerNodeId());

            if (!msg.verified()) {
                assert isLocNodeRouter;

                msg.verify(locNodeId);

                if (ring.hasRemoteNodes()) {
                    sendMessageAcrossRing(msg);

                    return;
                }
            }

            UUID nodeId = msg.creatorNodeId();

            TcpDiscoveryNode node = ring.node(nodeId);

            assert node == null || node.isClient();

            if (node != null) {
                assert node.isClient();

                node.clientRouterNodeId(msg.routerNodeId());
                node.aliveCheck(maxMissedClientHbs);

                if (isLocalNodeCoordinator()) {
                    Collection<TcpDiscoveryAbstractMessage> pending =
                        pendingMsgs.messages(msg.lastMessageId());

                    if (pending != null) {
                        msg.pendingMessages(pending);
                        msg.success(true);
                    }
                    else {
                        if (log.isDebugEnabled())
                            log.debug("Failing reconnecting client node because failed to restore pending " +
                                "messages [locNodeId=" + locNodeId + ", clientNodeId=" + nodeId + ']');

                        processNodeFailedMessage(new TcpDiscoveryNodeFailedMessage(locNodeId,
                            node.id(), node.internalOrder()));
                    }
                }
            }
            else if (log.isDebugEnabled())
                log.debug("Reconnecting client node is already failed [nodeId=" + nodeId + ']');

            if (isLocNodeRouter) {
                ClientMessageWorker wrk = clientMsgWorkers.get(nodeId);

                if (wrk != null)
                    wrk.addMessage(msg);
                else if (log.isDebugEnabled())
                    log.debug("Failed to reconnect client node (disconnected during the process) [locNodeId=" +
                        locNodeId + ", clientNodeId=" + nodeId + ']');
            }
            else {
                if (ring.hasRemoteNodes())
                    sendMessageAcrossRing(msg);
            }
        }

        /**
         * Processes node added message.
         *
         * @param msg Node added message.
         * @deprecated Due to current protocol node add process cannot be dropped in the middle of the ring,
         *      if new node auth fails due to config inconsistency. So, we need to finish add
         *      and only then initiate failure.
         */
        @Deprecated
        private void processNodeAddedMessage(TcpDiscoveryNodeAddedMessage msg) {
            assert msg != null;

            TcpDiscoveryNode node = msg.node();

            assert node != null;

            if (node.internalOrder() < locNode.internalOrder()) {
                if (log.isDebugEnabled())
                    log.debug("Discarding node added message since local node's order is greater " +
                        "[node=" + node + ", locNode=" + locNode + ", msg=" + msg + ']');

                return;
            }

            UUID locNodeId = getLocalNodeId();

            if (isLocalNodeCoordinator()) {
                if (msg.verified()) {
                    stats.onRingMessageReceived(msg);

                    processNodeAddFinishedMessage(new TcpDiscoveryNodeAddFinishedMessage(locNodeId, node.id()));

                    addMessage(new TcpDiscoveryDiscardMessage(locNodeId, msg.id()));

                    return;
                }

                msg.verify(locNodeId);
            }

            if (msg.verified() && !locNodeId.equals(node.id())) {
                if (node.internalOrder() <= ring.maxInternalOrder()) {
                    if (log.isDebugEnabled())
                        log.debug("Discarding node added message since new node's order is less than " +
                            "max order in ring [ring=" + ring + ", node=" + node + ", locNode=" + locNode +
                            ", msg=" + msg + ']');

                    if (debugMode)
                        debugLog("Discarding node added message since new node's order is less than " +
                            "max order in ring [ring=" + ring + ", node=" + node + ", locNode=" + locNode +
                            ", msg=" + msg + ']');

                    return;
                }

                if (!isLocalNodeCoordinator() && nodeAuth != null && nodeAuth.isGlobalNodeAuthentication()) {
                    boolean authFailed = true;

                    try {
                        SecurityCredentials cred = unmarshalCredentials(node);

                        if (cred == null) {
                            if (log.isDebugEnabled())
                                log.debug(
                                    "Skipping global authentication for node (security credentials not found, " +
                                        "probably, due to coordinator has older version) " +
                                        "[nodeId=" + node.id() +
                                        ", addrs=" + U.addressesAsString(node) +
                                        ", coord=" + ring.coordinator() + ']');

                            authFailed = false;
                        }
                        else {
                            SecurityContext subj = nodeAuth.authenticateNode(node, cred);

                            SecurityContext coordSubj = ignite.configuration().getMarshaller().unmarshal(
                                node.<byte[]>attribute(IgniteNodeAttributes.ATTR_SECURITY_SUBJECT),
                                U.gridClassLoader());

                            if (!permissionsEqual(coordSubj.subject().permissions(), subj.subject().permissions())) {
                                // Node has not pass authentication.
                                LT.warn(log, null,
                                    "Authentication failed [nodeId=" + node.id() +
                                        ", addrs=" + U.addressesAsString(node) + ']',
                                    "Authentication failed [nodeId=" + U.id8(node.id()) + ", addrs=" +
                                        U.addressesAsString(node) + ']');

                                // Always output in debug.
                                if (log.isDebugEnabled())
                                    log.debug("Authentication failed [nodeId=" + node.id() + ", addrs=" +
                                        U.addressesAsString(node));
                            }
                            else
                                // Node will not be kicked out.
                                authFailed = false;
                        }
                    }
                    catch (IgniteException | IgniteCheckedException e) {
                        U.error(log, "Failed to verify node permissions consistency (will drop the node): " + node, e);
                    }
                    finally {
                        if (authFailed) {
                            try {
                                trySendMessageDirectly(node, new TcpDiscoveryAuthFailedMessage(locNodeId, locHost));
                            }
                            catch (IgniteSpiException e) {
                                if (log.isDebugEnabled())
                                    log.debug("Failed to send unauthenticated message to node " +
                                        "[node=" + node + ", err=" + e.getMessage() + ']');

                                onException("Failed to send unauthenticated message to node " +
                                    "[node=" + node + ", err=" + e.getMessage() + ']', e);
                            }

                            addMessage(new TcpDiscoveryNodeFailedMessage(locNodeId, node.id(),
                                node.internalOrder()));
                        }
                    }
                }

                if (msg.client())
                    node.aliveCheck(maxMissedClientHbs);

                boolean topChanged = ring.add(node);

                if (topChanged) {
                    assert !node.visible() : "Added visible node [node=" + node + ", locNode=" + locNode + ']';

                    Map<Integer, byte[]> data = msg.newNodeDiscoveryData();

                    if (data != null)
                        onExchange(node.id(), node.id(), data, U.gridClassLoader());

                    msg.addDiscoveryData(locNodeId, collectExchangeData(node.id()));
                }

                if (log.isDebugEnabled())
                    log.debug("Added node to local ring [added=" + topChanged + ", node=" + node +
                        ", ring=" + ring + ']');
            }

            if (msg.verified() && locNodeId.equals(node.id())) {
                // Discovery data.
                Map<UUID, Map<Integer, byte[]>> dataMap;

                synchronized (mux) {
                    if (spiState == CONNECTING && locNode.internalOrder() != node.internalOrder()) {
                        // Initialize topology.
                        Collection<TcpDiscoveryNode> top = msg.topology();

                        if (top != null && !top.isEmpty()) {
                            gridStartTime = msg.gridStartTime();

                            for (TcpDiscoveryNode n : top) {
                                // Make all preceding nodes and local node visible.
                                n.visible(true);
                            }

                            locNode.setAttributes(node.attributes());

                            locNode.visible(true);

                            // Restore topology with all nodes visible.
                            ring.restoreTopology(top, node.internalOrder());

                            if (log.isDebugEnabled())
                                log.debug("Restored topology from node added message: " + ring);

                            dataMap = msg.oldNodesDiscoveryData();

                            topHist.clear();
                            topHist.putAll(msg.topologyHistory());

                            // Restore pending messages.
                            pendingMsgs.reset(msg.messages(), msg.discardedMessageId());

                            // Clear data to minimize message size.
                            msg.messages(null, null);
                            msg.topology(null);
                            msg.topologyHistory(null);
                            msg.clearDiscoveryData();
                        }
                        else {
                            if (log.isDebugEnabled())
                                log.debug("Discarding node added message with empty topology: " + msg);

                            return;
                        }
                    }
                    else  {
                        if (log.isDebugEnabled())
                            log.debug("Discarding node added message (this message has already been processed) " +
                                "[spiState=" + spiState +
                                ", msg=" + msg +
                                ", locNode=" + locNode + ']');

                        return;
                    }
                }

                // Notify outside of synchronized block.
                if (dataMap != null) {
                    for (Map.Entry<UUID, Map<Integer, byte[]>> entry : dataMap.entrySet())
                        onExchange(node.id(), entry.getKey(), entry.getValue(), U.gridClassLoader());
                }
            }

            if (ring.hasRemoteNodes())
                sendMessageAcrossRing(msg);
        }

        /**
         * Processes node add finished message.
         *
         * @param msg Node add finished message.
         */
        private void processNodeAddFinishedMessage(TcpDiscoveryNodeAddFinishedMessage msg) {
            assert msg != null;

            UUID nodeId = msg.nodeId();

            assert nodeId != null;

            TcpDiscoveryNode node = ring.node(nodeId);

            if (node == null) {
                if (log.isDebugEnabled())
                    log.debug("Discarding node add finished message since node is not found " +
                        "[msg=" + msg + ']');

                return;
            }

            if (log.isDebugEnabled())
                log.debug("Node to finish add: " + node);

            boolean locNodeCoord = isLocalNodeCoordinator();

            UUID locNodeId = getLocalNodeId();

            if (locNodeCoord) {
                if (msg.verified()) {
                    stats.onRingMessageReceived(msg);

                    addMessage(new TcpDiscoveryDiscardMessage(locNodeId, msg.id()));

                    return;
                }

                if (node.visible() && node.order() != 0) {
                    if (log.isDebugEnabled())
                        log.debug("Discarding node add finished message since node has already been added " +
                            "[node=" + node + ", msg=" + msg + ']');

                    return;
                }
                else
                    msg.topologyVersion(ring.incrementTopologyVersion());

                msg.verify(locNodeId);
            }

            long topVer = msg.topologyVersion();

            boolean fireEvt = false;

            if (msg.verified()) {
                assert topVer > 0 : "Invalid topology version: " + msg;

                if (node.order() == 0)
                    node.order(topVer);

                if (!node.visible()) {
                    node.visible(true);

                    fireEvt = true;
                }
            }

            if (msg.verified() && !locNodeId.equals(nodeId) && spiStateCopy() == CONNECTED && fireEvt) {
                stats.onNodeJoined();

                // Make sure that node with greater order will never get EVT_NODE_JOINED
                // on node with less order.
                assert node.internalOrder() > locNode.internalOrder() : "Invalid order [node=" + node +
                    ", locNode=" + locNode + ", msg=" + msg + ", ring=" + ring + ']';

                if (locNodeVer.equals(node.version()))
                    node.version(locNodeVer);

                if (!locNodeCoord) {
                    boolean b = ring.topologyVersion(topVer);

                    assert b : "Topology version has not been updated: [ring=" + ring + ", msg=" + msg +
                        ", lastMsg=" + lastMsg + ", spiState=" + spiStateCopy() + ']';

                    if (log.isDebugEnabled())
                        log.debug("Topology version has been updated: [ring=" + ring + ", msg=" + msg + ']');

                    lastMsg = msg;
                }

                notifyDiscovery(EVT_NODE_JOINED, topVer, node);

                try {
                    if (ipFinder.isShared() && locNodeCoord)
                        ipFinder.registerAddresses(node.socketAddresses());
                }
                catch (IgniteSpiException e) {
                    if (log.isDebugEnabled())
                        log.debug("Failed to register new node address [node=" + node +
                            ", err=" + e.getMessage() + ']');

                    onException("Failed to register new node address [node=" + node +
                        ", err=" + e.getMessage() + ']', e);
                }
            }

            if (msg.verified() && locNodeId.equals(nodeId) && spiStateCopy() == CONNECTING) {
                assert node != null;

                ring.topologyVersion(topVer);

                node.order(topVer);

                synchronized (mux) {
                    spiState = CONNECTED;

                    mux.notifyAll();
                }

                // Discovery manager must create local joined event before spiStart completes.
                notifyDiscovery(EVT_NODE_JOINED, topVer, locNode);
            }

            if (ring.hasRemoteNodes())
                sendMessageAcrossRing(msg);
        }

        /**
         * Processes node left message.
         *
         * @param msg Node left message.
         */
        private void processNodeLeftMessage(TcpDiscoveryNodeLeftMessage msg) {
            assert msg != null;

            UUID locNodeId = getLocalNodeId();

            UUID leavingNodeId = msg.creatorNodeId();

            if (locNodeId.equals(leavingNodeId)) {
                if (msg.senderNodeId() == null) {
                    synchronized (mux) {
                        if (log.isDebugEnabled())
                            log.debug("Starting local node stop procedure.");

                        spiState = STOPPING;

                        mux.notifyAll();
                    }
                }

                if (msg.verified() || !ring.hasRemoteNodes() || msg.senderNodeId() != null) {
                    if (ipFinder.isShared() && !ring.hasRemoteNodes()) {
                        try {
                            ipFinder.unregisterAddresses(locNode.socketAddresses());
                        }
                        catch (IgniteSpiException e) {
                            U.error(log, "Failed to unregister local node address from IP finder.", e);
                        }
                    }

                    synchronized (mux) {
                        if (spiState == STOPPING) {
                            spiState = LEFT;

                            mux.notifyAll();
                        }
                    }

                    return;
                }

                sendMessageAcrossRing(msg);

                return;
            }

            if (ring.node(msg.senderNodeId()) == null) {
                if (log.isDebugEnabled())
                    log.debug("Discarding node left message since sender node is not in topology: " + msg);

                return;
            }

            TcpDiscoveryNode leavingNode = ring.node(leavingNodeId);

            if (leavingNode != null) {
                synchronized (mux) {
                    leavingNodes.add(leavingNode);
                }
            }
            else {
                if (log.isDebugEnabled())
                    log.debug("Discarding node left message since node was not found: " + msg);

                return;
            }

            boolean locNodeCoord = isLocalNodeCoordinator();

            if (locNodeCoord) {
                if (msg.verified()) {
                    stats.onRingMessageReceived(msg);

                    addMessage(new TcpDiscoveryDiscardMessage(locNodeId, msg.id()));

                    return;
                }

                msg.verify(locNodeId);
            }

            if (msg.verified() && !locNodeId.equals(leavingNodeId)) {
                TcpDiscoveryNode leftNode = ring.removeNode(leavingNodeId);

                assert leftNode != null;

                if (log.isDebugEnabled())
                    log.debug("Removed node from topology: " + leftNode);

                // Clear pending messages map.
                if (!ring.hasRemoteNodes())
                    pendingMsgs.clear();

                long topVer;

                if (locNodeCoord) {
                    if (!msg.client() && ipFinder.isShared()) {
                        try {
                            ipFinder.unregisterAddresses(leftNode.socketAddresses());
                        }
                        catch (IgniteSpiException e) {
                            if (log.isDebugEnabled())
                                log.debug("Failed to unregister left node address: " + leftNode);

                            onException("Failed to unregister left node address: " + leftNode, e);
                        }
                    }

                    topVer = ring.incrementTopologyVersion();

                    msg.topologyVersion(topVer);
                }
                else {
                    topVer = msg.topologyVersion();

                    assert topVer > 0 : "Topology version is empty for message: " + msg;

                    boolean b = ring.topologyVersion(topVer);

                    assert b : "Topology version has not been updated: [ring=" + ring + ", msg=" + msg +
                        ", lastMsg=" + lastMsg + ", spiState=" + spiStateCopy() + ']';

                    if (log.isDebugEnabled())
                        log.debug("Topology version has been updated: [ring=" + ring + ", msg=" + msg + ']');

                    lastMsg = msg;
                }

                if (msg.client()) {
                    ClientMessageWorker wrk = clientMsgWorkers.remove(leavingNodeId);

                    if (wrk != null)
                        wrk.addMessage(msg);
                }
                else if (leftNode.equals(next) && sock != null) {
                    try {
                        writeToSocket(sock, msg);

                        if (log.isDebugEnabled())
                            log.debug("Sent verified node left message to leaving node: " + msg);
                    }
                    catch (IgniteCheckedException | IOException e) {
                        if (log.isDebugEnabled())
                            log.debug("Failed to send verified node left message to leaving node [msg=" + msg +
                                ", err=" + e.getMessage() + ']');

                        onException("Failed to send verified node left message to leaving node [msg=" + msg +
                            ", err=" + e.getMessage() + ']', e);
                    }
                    finally {
                        forceSndPending = true;

                        next = null;

                        U.closeQuiet(sock);
                    }
                }

                stats.onNodeLeft();

                notifyDiscovery(EVT_NODE_LEFT, topVer, leftNode);

                synchronized (mux) {
                    failedNodes.remove(leftNode);

                    leavingNodes.remove(leftNode);
                }
            }

            if (ring.hasRemoteNodes()) {
                try {
                    sendMessageAcrossRing(msg);
                }
                finally {
                    forceSndPending = false;
                }
            }
            else {
                forceSndPending = false;

                if (log.isDebugEnabled())
                    log.debug("Unable to send message across the ring (topology has no remote nodes): " + msg);

                U.closeQuiet(sock);
            }
        }

        /**
         * Processes node failed message.
         *
         * @param msg Node failed message.
         */
        private void processNodeFailedMessage(TcpDiscoveryNodeFailedMessage msg) {
            assert msg != null;

            UUID sndId = msg.senderNodeId();

            if (sndId != null) {
                TcpDiscoveryNode sndNode = ring.node(sndId);

                if (sndNode == null) {
                    if (log.isDebugEnabled())
                        log.debug("Discarding node failed message sent from unknown node: " + msg);

                    return;
                }
                else {
                    boolean contains;

                    synchronized (mux) {
                        contains = failedNodes.contains(sndNode);
                    }

                    if (contains) {
                        if (log.isDebugEnabled())
                            log.debug("Discarding node failed message sent from node which is about to fail: " + msg);

                        return;
                    }
                }
            }

            UUID nodeId = msg.failedNodeId();
            long order = msg.order();

            TcpDiscoveryNode node = ring.node(nodeId);

            if (node != null && node.internalOrder() != order) {
                if (log.isDebugEnabled())
                    log.debug("Ignoring node failed message since node internal order does not match " +
                        "[msg=" + msg + ", node=" + node + ']');

                return;
            }

            if (node != null) {
                synchronized (mux) {
                    failedNodes.add(node);
                }
            }
            else {
                if (log.isDebugEnabled())
                    log.debug("Discarding node failed message since node was not found: " + msg);

                return;
            }

            boolean locNodeCoord = isLocalNodeCoordinator();

            UUID locNodeId = getLocalNodeId();

            if (locNodeCoord) {
                if (msg.verified()) {
                    stats.onRingMessageReceived(msg);

                    addMessage(new TcpDiscoveryDiscardMessage(locNodeId, msg.id()));

                    return;
                }

                msg.verify(locNodeId);
            }

            if (msg.verified()) {
                node = ring.removeNode(nodeId);

                assert node != null;

                // Clear pending messages map.
                if (!ring.hasRemoteNodes())
                    pendingMsgs.clear();

                long topVer;

                if (locNodeCoord) {
                    if (!node.isClient() && ipFinder.isShared()) {
                        try {
                            ipFinder.unregisterAddresses(node.socketAddresses());
                        }
                        catch (IgniteSpiException e) {
                            if (log.isDebugEnabled())
                                log.debug("Failed to unregister failed node address [node=" + node +
                                    ", err=" + e.getMessage() + ']');

                            onException("Failed to unregister failed node address [node=" + node +
                                ", err=" + e.getMessage() + ']', e);
                        }
                    }

                    topVer = ring.incrementTopologyVersion();

                    msg.topologyVersion(topVer);
                }
                else {
                    topVer = msg.topologyVersion();

                    assert topVer > 0 : "Topology version is empty for message: " + msg;

                    boolean b = ring.topologyVersion(topVer);

                    assert b : "Topology version has not been updated: [ring=" + ring + ", msg=" + msg +
                        ", lastMsg=" + lastMsg + ", spiState=" + spiStateCopy() + ']';

                    if (log.isDebugEnabled())
                        log.debug("Topology version has been updated: [ring=" + ring + ", msg=" + msg + ']');

                    lastMsg = msg;
                }

                synchronized (mux) {
                    failedNodes.remove(node);

                    leavingNodes.remove(node);
                }

                notifyDiscovery(EVT_NODE_FAILED, topVer, node);

                stats.onNodeFailed();
            }

            if (ring.hasRemoteNodes())
                sendMessageAcrossRing(msg);
            else {
                if (log.isDebugEnabled())
                    log.debug("Unable to send message across the ring (topology has no remote nodes): " + msg);

                U.closeQuiet(sock);
            }
        }

        /**
         * Processes status check message.
         *
         * @param msg Status check message.
         */
        private void processStatusCheckMessage(TcpDiscoveryStatusCheckMessage msg) {
            assert msg != null;

            UUID locNodeId = getLocalNodeId();

            if (msg.failedNodeId() != null) {
                if (locNodeId.equals(msg.failedNodeId())) {
                    if (log.isDebugEnabled())
                        log.debug("Status check message discarded (suspect node is local node).");

                    return;
                }

                if (locNodeId.equals(msg.creatorNodeId()) && msg.senderNodeId() != null) {
                    if (log.isDebugEnabled())
                        log.debug("Status check message discarded (local node is the sender of the status message).");

                    return;
                }

                if (isLocalNodeCoordinator() && ring.node(msg.creatorNodeId()) == null) {
                    if (log.isDebugEnabled())
                        log.debug("Status check message discarded (creator node is not in topology).");

                    return;
                }
            }
            else {
                if (isLocalNodeCoordinator() && !locNodeId.equals(msg.creatorNodeId())) {
                    // Local node is real coordinator, it should respond and discard message.
                    if (ring.node(msg.creatorNodeId()) != null) {
                        // Sender is in topology, send message via ring.
                        msg.status(STATUS_OK);

                        sendMessageAcrossRing(msg);
                    }
                    else {
                        // Sender is not in topology, it should reconnect.
                        msg.status(STATUS_RECON);

                        try {
                            trySendMessageDirectly(msg.creatorNode(), msg);

                            if (log.isDebugEnabled())
                                log.debug("Responded to status check message " +
                                    "[recipient=" + msg.creatorNodeId() + ", status=" + msg.status() + ']');
                        }
                        catch (IgniteSpiException e) {
                            if (e.hasCause(SocketException.class)) {
                                if (log.isDebugEnabled()) {
                                    log.debug("Failed to respond to status check message (connection refused) " +
                                        "[recipient=" + msg.creatorNodeId() + ", status=" + msg.status() + ']');
                                }

                                onException("Failed to respond to status check message (connection refused) " +
                                    "[recipient=" + msg.creatorNodeId() + ", status=" + msg.status() + ']', e);
                            }
                            else {
                                if (pingNode(msg.creatorNode())) {
                                    // Node exists and accepts incoming connections.
                                    U.error(log, "Failed to respond to status check message " +
                                        "[recipient=" + msg.creatorNodeId() + ", status=" + msg.status() + ']', e);
                                }
                                else if (log.isDebugEnabled()) {
                                    log.debug("Failed to respond to status check message (did the node stop?) " +
                                        "[recipient=" + msg.creatorNodeId() + ", status=" + msg.status() + ']');
                                }
                            }
                        }
                    }

                    return;
                }

                if (locNodeId.equals(msg.creatorNodeId()) && msg.senderNodeId() == null &&
                    U.currentTimeMillis() - locNode.lastUpdateTime() < hbFreq) {
                    if (log.isDebugEnabled())
                        log.debug("Status check message discarded (local node receives updates).");

                    return;
                }

                if (locNodeId.equals(msg.creatorNodeId()) && msg.senderNodeId() == null &&
                    spiStateCopy() != CONNECTED) {
                    if (log.isDebugEnabled())
                        log.debug("Status check message discarded (local node is not connected to topology).");

                    return;
                }

                if (locNodeId.equals(msg.creatorNodeId()) && msg.senderNodeId() != null) {
                    if (spiStateCopy() != CONNECTED)
                        return;

                    if (msg.status() == STATUS_OK) {
                        if (log.isDebugEnabled())
                            log.debug("Received OK status response from coordinator: " + msg);
                    }
                    else if (msg.status() == STATUS_RECON) {
                        U.warn(log, "Node is out of topology (probably, due to short-time network problems).");

                        notifyDiscovery(EVT_NODE_SEGMENTED, ring.topologyVersion(), locNode);

                        return;
                    }
                    else if (log.isDebugEnabled())
                        log.debug("Status value was not updated in status response: " + msg);

                    // Discard the message.
                    return;
                }
            }

            if (ring.hasRemoteNodes())
                sendMessageAcrossRing(msg);
        }

        /**
         * Processes regular heartbeat message.
         *
         * @param msg Heartbeat message.
         */
        private void processHeartbeatMessage(TcpDiscoveryHeartbeatMessage msg) {
            assert msg != null;

            UUID locNodeId = getLocalNodeId();

            if (ring.node(msg.creatorNodeId()) == null) {
                if (log.isDebugEnabled())
                    log.debug("Discarding heartbeat message issued by unknown node [msg=" + msg +
                        ", ring=" + ring + ']');

                return;
            }

            if (isLocalNodeCoordinator() && !locNodeId.equals(msg.creatorNodeId())) {
                if (log.isDebugEnabled())
                    log.debug("Discarding heartbeat message issued by non-coordinator node: " + msg);

                return;
            }

            if (!isLocalNodeCoordinator() && locNodeId.equals(msg.creatorNodeId())) {
                if (log.isDebugEnabled())
                    log.debug("Discarding heartbeat message issued by local node (node is no more coordinator): " +
                        msg);

                return;
            }

            if (locNodeId.equals(msg.creatorNodeId()) && !hasMetrics(msg, locNodeId) && msg.senderNodeId() != null) {
                if (log.isDebugEnabled())
                    log.debug("Discarding heartbeat message that has made two passes: " + msg);

                return;
            }

            long tstamp = U.currentTimeMillis();

            if (spiStateCopy() == CONNECTED) {
                if (msg.hasMetrics()) {
                    for (Map.Entry<UUID, MetricsSet> e : msg.metrics().entrySet()) {
                        UUID nodeId = e.getKey();

                        MetricsSet metricsSet = e.getValue();

                        Map<Integer, CacheMetrics> cacheMetrics = msg.hasCacheMetrics() ?
                                msg.cacheMetrics().get(nodeId) : Collections.<Integer, CacheMetrics>emptyMap();

                        updateMetrics(nodeId, metricsSet.metrics(), cacheMetrics, tstamp);

                        for (T2<UUID, ClusterMetrics> t : metricsSet.clientMetrics())
                            updateMetrics(t.get1(), t.get2(), cacheMetrics, tstamp);
                    }
                }
            }

            if (ring.hasRemoteNodes()) {
                if ((locNodeId.equals(msg.creatorNodeId()) && msg.senderNodeId() == null ||
                    !hasMetrics(msg, locNodeId)) && spiStateCopy() == CONNECTED) {
                    // Message is on its first ring or just created on coordinator.
                    msg.setMetrics(locNodeId, metricsProvider.metrics());
                    msg.setCacheMetrics(locNodeId, metricsProvider.cacheMetrics());

                    for (Map.Entry<UUID, ClientMessageWorker> e : clientMsgWorkers.entrySet()) {
                        UUID nodeId = e.getKey();
                        ClusterMetrics metrics = e.getValue().metrics();

                        if (metrics != null)
                            msg.setClientMetrics(locNodeId, nodeId, metrics);

                        msg.addClientNodeId(nodeId);
                    }
                }
                else {
                    // Message is on its second ring.
                    removeMetrics(msg, locNodeId);

                    Collection<UUID> clientNodeIds = msg.clientNodeIds();

                    for (TcpDiscoveryNode clientNode : ring.clientNodes()) {
                        if (clientNode.visible()) {
                            if (clientNodeIds.contains(clientNode.id()))
                                clientNode.aliveCheck(maxMissedClientHbs);
                            else {
                                int aliveCheck = clientNode.decrementAliveCheck();

                                if (aliveCheck == 0 && isLocalNodeCoordinator()) {
                                    processNodeFailedMessage(new TcpDiscoveryNodeFailedMessage(locNodeId,
                                        clientNode.id(), clientNode.internalOrder()));
                                }
                            }
                        }
                    }
                }

                if (ring.hasRemoteNodes())
                    sendMessageAcrossRing(msg);
            }
            else {
                locNode.lastUpdateTime(tstamp);

                notifyDiscovery(EVT_NODE_METRICS_UPDATED, ring.topologyVersion(), locNode);
            }
        }

        /**
         * @param nodeId Node ID.
         * @param metrics Metrics.
         * @param cacheMetrics Cache metrics.
         * @param tstamp Timestamp.
         */
        private void updateMetrics(UUID nodeId,
            ClusterMetrics metrics,
            Map<Integer, CacheMetrics> cacheMetrics,
            long tstamp)
        {
            assert nodeId != null;
            assert metrics != null;

            TcpDiscoveryNode node = ring.node(nodeId);

            if (node != null) {
                node.setMetrics(metrics);
                node.setCacheMetrics(cacheMetrics);

                node.lastUpdateTime(tstamp);

                notifyDiscovery(EVT_NODE_METRICS_UPDATED, ring.topologyVersion(), node);
            }
            else if (log.isDebugEnabled())
                log.debug("Received metrics from unknown node: " + nodeId);
        }

        /**
         * @param msg Message.
         */
        private boolean hasMetrics(TcpDiscoveryHeartbeatMessage msg, UUID nodeId) {
            return msg.hasMetrics(nodeId) || msg.hasCacheMetrics(nodeId);
        }

        /**
         * Processes discard message and discards previously registered pending messages.
         *
         * @param msg Discard message.
         */
        @SuppressWarnings("StatementWithEmptyBody")
        private void processDiscardMessage(TcpDiscoveryDiscardMessage msg) {
            assert msg != null;

            IgniteUuid msgId = msg.msgId();

            assert msgId != null;

            if (isLocalNodeCoordinator()) {
                if (!getLocalNodeId().equals(msg.verifierNodeId()))
                    // Message is not verified or verified by former coordinator.
                    msg.verify(getLocalNodeId());
                else
                    // Discard the message.
                    return;
            }

            if (msg.verified())
                pendingMsgs.discard(msgId);

            if (ring.hasRemoteNodes())
                sendMessageAcrossRing(msg);
        }

        /**
         * @param msg Message.
         */
        private void processCustomMessage(TcpDiscoveryCustomEventMessage msg) {
            if (isLocalNodeCoordinator()) {
                boolean sndNext;

                if (!msg.verified()) {
                    msg.verify(getLocalNodeId());
                    msg.topologyVersion(ring.topologyVersion());

                    notifyDiscoveryListener(msg);

                    sndNext = true;
                }
                else
                    sndNext = false;

                if (sndNext && ring.hasRemoteNodes())
                    sendMessageAcrossRing(msg);
                else {
                    stats.onRingMessageReceived(msg);

                    try {
                        DiscoverySpiCustomMessage msgObj = marsh.unmarshal(msg.messageBytes(), U.gridClassLoader());

                        DiscoverySpiCustomMessage nextMsg = msgObj.newMessageOnRingEnd();

                        if (nextMsg != null)
                            addMessage(new TcpDiscoveryCustomEventMessage(getLocalNodeId(), marsh.marshal(nextMsg)));
                    }
                    catch (IgniteCheckedException e) {
                        U.error(log, "Failed to unmarshal discovery custom message.", e);
                    }

                    addMessage(new TcpDiscoveryDiscardMessage(getLocalNodeId(), msg.id()));
                }
            }
            else {
                if (msg.verified())
                    notifyDiscoveryListener(msg);

                if (ring.hasRemoteNodes())
                    sendMessageAcrossRing(msg);
            }
        }

        /**
         * @param msg Custom message.
         */
        private void notifyDiscoveryListener(TcpDiscoveryCustomEventMessage msg) {
            DiscoverySpiListener lsnr = TcpDiscoverySpi.this.lsnr;

            TcpDiscoverySpiState spiState = spiStateCopy();

<<<<<<< HEAD
            Map<Long, Collection<ClusterNode>> hist;

            synchronized (mux) {
                hist = new TreeMap<>(topHist);
            }

            Collection<ClusterNode> snapshot = hist.get(msg.topologyVersion());

            if (lsnr != null && (spiState == CONNECTED || spiState == DISCONNECTING)) {
                assert msg.messageBytes() != null;

                TcpDiscoveryNode node = ring.node(msg.creatorNodeId());

                if (node != null) {
                    try {
                        DiscoverySpiCustomMessage msgObj = marsh.unmarshal(msg.messageBytes(), U.gridClassLoader());
=======
                    try {
                        Serializable msgObj = marsh.unmarshal(msg.messageBytes(), U.gridClassLoader());
>>>>>>> bf80c27f

                        lsnr.onDiscovery(DiscoveryCustomEvent.EVT_DISCOVERY_CUSTOM_EVT,
                            msg.topologyVersion(),
                            node,
                            snapshot,
                            hist,
                            msgObj);

                        msg.messageBytes(marsh.marshal(msgObj));
                    }
                    catch (IgniteCheckedException e) {
                        U.error(log, "Failed to unmarshal discovery custom message.", e);
                    }
                }
            }
        }
    }

    /**
     * Thread that accepts incoming TCP connections.
     * <p>
     * Tcp server will call provided closure when accepts incoming connection.
     * From that moment server is no more responsible for the socket.
     */
    private class TcpServer extends IgniteSpiThread {
        /** Socket TCP server listens to. */
        private ServerSocket srvrSock;

        /** Port to listen. */
        private int port;

        /**
         * Constructor.
         *
         * @throws IgniteSpiException In case of error.
         */
        TcpServer() throws IgniteSpiException {
            super(gridName, "tcp-disco-srvr", log);

            setPriority(threadPri);

            for (port = locPort; port < locPort + locPortRange; port++) {
                try {
                    srvrSock = new ServerSocket(port, 0, locHost);

                    break;
                }
                catch (IOException e) {
                    if (port < locPort + locPortRange - 1) {
                        if (log.isDebugEnabled())
                            log.debug("Failed to bind to local port (will try next port within range) " +
                                "[port=" + port + ", localHost=" + locHost + ']');

                        onException("Failed to bind to local port. " +
                            "[port=" + port + ", localHost=" + locHost + ']', e);
                    }
                    else {
                        throw new IgniteSpiException("Failed to bind TCP server socket (possibly all ports in range " +
                            "are in use) [firstPort=" + locPort + ", lastPort=" + (locPort + locPortRange - 1) +
                            ", addr=" + locHost + ']', e);
                    }
                }
            }

            if (log.isInfoEnabled())
                log.info("Successfully bound to TCP port [port=" + port + ", localHost=" + locHost + ']');
        }

        /** {@inheritDoc} */
        @Override protected void body() throws InterruptedException {
            try {
                while (!isInterrupted()) {
                    Socket sock = srvrSock.accept();

                    long tstamp = U.currentTimeMillis();

                    if (log.isDebugEnabled())
                        log.debug("Accepted incoming connection from addr: " + sock.getInetAddress());

                    SocketReader reader = new SocketReader(sock);

                    synchronized (mux) {
                        readers.add(reader);

                        reader.start();
                    }

                    stats.onServerSocketInitialized(U.currentTimeMillis() - tstamp);
                }
            }
            catch (IOException e) {
                if (log.isDebugEnabled())
                    U.error(log, "Failed to accept TCP connection.", e);

                onException("Failed to accept TCP connection.", e);

                if (!isInterrupted()) {
                    if (U.isMacInvalidArgumentError(e))
                        U.error(log, "Failed to accept TCP connection\n\t" + U.MAC_INVALID_ARG_MSG, e);
                    else
                        U.error(log, "Failed to accept TCP connection.", e);
                }
            }
            finally {
                U.closeQuiet(srvrSock);
            }
        }

        /** {@inheritDoc} */
        @Override public void interrupt() {
            super.interrupt();

            U.close(srvrSock, log);
        }
    }

    /**
     * Thread that reads messages from the socket created for incoming connections.
     */
    private class SocketReader extends IgniteSpiThread {
        /** Socket to read data from. */
        private final Socket sock;

        /** */
        private volatile UUID nodeId;

        /** */
        private volatile boolean client;

        /**
         * Constructor.
         *
         * @param sock Socket to read data from.
         */
        SocketReader(Socket sock) {
            super(gridName, "tcp-disco-sock-reader", log);

            this.sock = sock;

            setPriority(threadPri);

            stats.onSocketReaderCreated();
        }

        /** {@inheritDoc} */
        @Override protected void body() throws InterruptedException {
            UUID locNodeId = getLocalNodeId();

            try {
                InputStream in;

                try {
                    // Set socket options.
                    sock.setKeepAlive(true);
                    sock.setTcpNoDelay(true);

                    int timeout = sock.getSoTimeout();

                    sock.setSoTimeout((int)netTimeout);

                    in = new BufferedInputStream(sock.getInputStream());

                    byte[] buf = new byte[4];
                    int read = 0;

                    while (read < buf.length) {
                        int r = in.read(buf, read, buf.length - read);

                        if (r >= 0)
                            read += r;
                        else {
                            if (log.isDebugEnabled())
                                log.debug("Failed to read magic header (too few bytes received) " +
                                    "[rmtAddr=" + sock.getRemoteSocketAddress() +
                                    ", locAddr=" + sock.getLocalSocketAddress() + ']');

                            LT.warn(log, null, "Failed to read magic header (too few bytes received) [rmtAddr=" +
                                sock.getRemoteSocketAddress() + ", locAddr=" + sock.getLocalSocketAddress() + ']');

                            return;
                        }
                    }

                    if (!Arrays.equals(buf, U.IGNITE_HEADER)) {
                        if (log.isDebugEnabled())
                            log.debug("Unknown connection detected (is some other software connecting to " +
                                "this Ignite port?) " +
                                "[rmtAddr=" + sock.getRemoteSocketAddress() +
                                ", locAddr=" + sock.getLocalSocketAddress() + ']');

                        LT.warn(log, null, "Unknown connection detected (is some other software connecting to " +
                            "this Ignite port?) [rmtAddr=" + sock.getRemoteSocketAddress() +
                            ", locAddr=" + sock.getLocalSocketAddress() + ']');

                        return;
                    }

                    // Restore timeout.
                    sock.setSoTimeout(timeout);

                    TcpDiscoveryAbstractMessage msg = readMessage(sock, in, netTimeout);

                    // Ping.
                    if (msg instanceof TcpDiscoveryPingRequest) {
                        if (!isNodeStopping()) {
                            TcpDiscoveryPingRequest req = (TcpDiscoveryPingRequest)msg;

                            TcpDiscoveryPingResponse res = new TcpDiscoveryPingResponse(locNodeId);

                            if (req.clientNodeId() != null)
                                res.clientExists(clientMsgWorkers.containsKey(req.clientNodeId()));

                            writeToSocket(sock, res);
                        }
                        else if (log.isDebugEnabled())
                            log.debug("Ignore ping request, node is stopping.");

                        return;
                    }

                    // Handshake.
                    TcpDiscoveryHandshakeRequest req = (TcpDiscoveryHandshakeRequest)msg;

                    UUID nodeId = req.creatorNodeId();
                    boolean client = req.client();

                    this.nodeId = nodeId;
                    this.client = client;

                    TcpDiscoveryHandshakeResponse res =
                        new TcpDiscoveryHandshakeResponse(locNodeId, locNode.internalOrder());

                    writeToSocket(sock, res);

                    // It can happen if a remote node is stopped and it has a loopback address in the list of addresses,
                    // the local node sends a handshake request message on the loopback address, so we get here.
                    if (locNodeId.equals(nodeId)) {
                        assert !client;

                        if (log.isDebugEnabled())
                            log.debug("Handshake request from local node: " + req);

                        return;
                    }

                    if (client) {
                        if (log.isDebugEnabled())
                            log.debug("Created client message worker [locNodeId=" + locNodeId +
                                ", rmtNodeId=" + nodeId + ", sock=" + sock + ']');

                        ClientMessageWorker clientMsgWrk = new ClientMessageWorker(sock, nodeId);

                        clientMsgWrk.start();

                        clientMsgWorkers.put(nodeId, clientMsgWrk);
                    }

                    if (log.isDebugEnabled())
                        log.debug("Initialized connection with remote node [nodeId=" + nodeId +
                            ", client=" + client + ']');

                    if (debugMode)
                        debugLog("Initialized connection with remote node [nodeId=" + nodeId +
                            ", client=" + client + ']');
                }
                catch (IOException e) {
                    if (log.isDebugEnabled())
                        U.error(log, "Caught exception on handshake [err=" + e +", sock=" + sock + ']', e);

                    if (X.hasCause(e, ObjectStreamException.class) || !sock.isClosed()) {
                        if (U.isMacInvalidArgumentError(e))
                            LT.error(log, e, "Failed to initialize connection [sock=" + sock + "]\n\t" +
                                U.MAC_INVALID_ARG_MSG);
                        else
                            LT.error(log, e, "Failed to initialize connection [sock=" + sock + ']');
                    }

                    onException("Caught exception on handshake [err=" + e + ", sock=" + sock + ']', e);

                    return;
                }
                catch (IgniteCheckedException e) {
                    if (log.isDebugEnabled())
                        U.error(log, "Caught exception on handshake [err=" + e +", sock=" + sock + ']', e);

                    onException("Caught exception on handshake [err=" + e +", sock=" + sock + ']', e);

                    if (e.hasCause(SocketTimeoutException.class))
                        LT.warn(log, null, "Socket operation timed out on handshake " +
                            "(consider increasing 'networkTimeout' configuration property) " +
                            "[netTimeout=" + netTimeout + ']');

                    else if (e.hasCause(ClassNotFoundException.class))
                        LT.warn(log, null, "Failed to read message due to ClassNotFoundException " +
                            "(make sure same versions of all classes are available on all nodes) " +
                            "[rmtAddr=" + sock.getRemoteSocketAddress() +
                            ", err=" + X.cause(e, ClassNotFoundException.class).getMessage() + ']');

                    // Always report marshalling problems.
                    else if (e.hasCause(ObjectStreamException.class) ||
                        (!sock.isClosed() && !e.hasCause(IOException.class)))
                        LT.error(log, e, "Failed to initialize connection [sock=" + sock + ']');

                    return;
                }

                while (!isInterrupted()) {
                    try {
                        TcpDiscoveryAbstractMessage msg = marsh.unmarshal(in, U.gridClassLoader());

                        UUID destClientNodeId = msg.destinationClientNodeId();

                        if (destClientNodeId != null) {
                            ClientMessageWorker wrk = clientMsgWorkers.get(destClientNodeId);

                            if (wrk != null) {
                                msg.senderNodeId(locNodeId);

                                wrk.addMessage(msg);

                                writeToSocket(sock, RES_OK);
                            }
                            else if (log.isDebugEnabled())
                                log.debug("Discarding routed message because client has already left: " + msg);

                            continue;
                        }

                        msg.senderNodeId(nodeId);

                        if (log.isDebugEnabled())
                            log.debug("Message has been received: " + msg);

                        stats.onMessageReceived(msg);

                        if (debugMode && recordable(msg))
                            debugLog("Message has been received: " + msg);

                        if (msg instanceof TcpDiscoveryJoinRequestMessage) {
                            TcpDiscoveryJoinRequestMessage req = (TcpDiscoveryJoinRequestMessage)msg;

                            if (!req.responded()) {
                                boolean ok = processJoinRequestMessage(req);

                                if (client && ok)
                                    continue;
                                else
                                    // Direct join request - no need to handle this socket anymore.
                                    break;
                            }
                        }
                        else if (msg instanceof TcpDiscoveryClientReconnectMessage) {
                            if (client) {
                                TcpDiscoverySpiState state = spiStateCopy();

                                if (state == CONNECTED) {
                                    writeToSocket(sock, RES_OK);

                                    msgWorker.addMessage(msg);

                                    continue;
                                }
                                else {
                                    writeToSocket(sock, RES_CONTINUE_JOIN);

                                    break;
                                }
                            }
                        }
                        else if (msg instanceof TcpDiscoveryDuplicateIdMessage) {
                            // Send receipt back.
                            writeToSocket(sock, RES_OK);

                            boolean ignored = false;

                            TcpDiscoverySpiState state = null;

                            synchronized (mux) {
                                if (spiState == CONNECTING) {
                                    joinRes.set(msg);

                                    spiState = DUPLICATE_ID;

                                    mux.notifyAll();
                                }
                                else {
                                    ignored = true;

                                    state = spiState;
                                }
                            }

                            if (ignored && log.isDebugEnabled())
                                log.debug("Duplicate ID message has been ignored [msg=" + msg +
                                    ", spiState=" + state + ']');

                            continue;
                        }
                        else if (msg instanceof TcpDiscoveryAuthFailedMessage) {
                            // Send receipt back.
                            writeToSocket(sock, RES_OK);

                            boolean ignored = false;

                            TcpDiscoverySpiState state = null;

                            synchronized (mux) {
                                if (spiState == CONNECTING) {
                                    joinRes.set(msg);

                                    spiState = AUTH_FAILED;

                                    mux.notifyAll();
                                }
                                else {
                                    ignored = true;

                                    state = spiState;
                                }
                            }

                            if (ignored && log.isDebugEnabled())
                                log.debug("Auth failed message has been ignored [msg=" + msg +
                                    ", spiState=" + state + ']');

                            continue;
                        }
                        else if (msg instanceof TcpDiscoveryCheckFailedMessage) {
                            // Send receipt back.
                            writeToSocket(sock, RES_OK);

                            boolean ignored = false;

                            TcpDiscoverySpiState state = null;

                            synchronized (mux) {
                                if (spiState == CONNECTING) {
                                    joinRes.set(msg);

                                    spiState = CHECK_FAILED;

                                    mux.notifyAll();
                                }
                                else {
                                    ignored = true;

                                    state = spiState;
                                }
                            }

                            if (ignored && log.isDebugEnabled())
                                log.debug("Check failed message has been ignored [msg=" + msg +
                                    ", spiState=" + state + ']');

                            continue;
                        }
                        else if (msg instanceof TcpDiscoveryLoopbackProblemMessage) {
                            // Send receipt back.
                            writeToSocket(sock, RES_OK);

                            boolean ignored = false;

                            TcpDiscoverySpiState state = null;

                            synchronized (mux) {
                                if (spiState == CONNECTING) {
                                    joinRes.set(msg);

                                    spiState = LOOPBACK_PROBLEM;

                                    mux.notifyAll();
                                }
                                else {
                                    ignored = true;

                                    state = spiState;
                                }
                            }

                            if (ignored && log.isDebugEnabled())
                                log.debug("Loopback problem message has been ignored [msg=" + msg +
                                    ", spiState=" + state + ']');

                            continue;
                        }

                        msgWorker.addMessage(msg);

                        // Send receipt back.
                        if (!client)
                            writeToSocket(sock, RES_OK);
                    }
                    catch (IgniteCheckedException e) {
                        if (log.isDebugEnabled())
                            U.error(log, "Caught exception on message read [sock=" + sock +
                                ", locNodeId=" + locNodeId + ", rmtNodeId=" + nodeId + ']', e);

                        onException("Caught exception on message read [sock=" + sock +
                            ", locNodeId=" + locNodeId + ", rmtNodeId=" + nodeId + ']', e);

                        if (isInterrupted() || sock.isClosed())
                            return;

                        if (e.hasCause(ClassNotFoundException.class))
                            LT.warn(log, null, "Failed to read message due to ClassNotFoundException " +
                                "(make sure same versions of all classes are available on all nodes) " +
                                "[rmtNodeId=" + nodeId +
                                ", err=" + X.cause(e, ClassNotFoundException.class).getMessage() + ']');

                        // Always report marshalling errors.
                        boolean err = e.hasCause(ObjectStreamException.class) ||
                            (nodeAlive(nodeId) && spiStateCopy() == CONNECTED && !X.hasCause(e, IOException.class));

                        if (err)
                            LT.error(log, e, "Failed to read message [sock=" + sock + ", locNodeId=" + locNodeId +
                                ", rmtNodeId=" + nodeId + ']');

                        return;
                    }
                    catch (IOException e) {
                        if (log.isDebugEnabled())
                            U.error(log, "Caught exception on message read [sock=" + sock + ", locNodeId=" + locNodeId +
                                ", rmtNodeId=" + nodeId + ']', e);

                        if (isInterrupted() || sock.isClosed())
                            return;

                        // Always report marshalling errors (although it is strange here).
                        boolean err = X.hasCause(e, ObjectStreamException.class) ||
                            (nodeAlive(nodeId) && spiStateCopy() == CONNECTED);

                        if (err)
                            LT.error(log, e, "Failed to send receipt on message [sock=" + sock +
                                ", locNodeId=" + locNodeId + ", rmtNodeId=" + nodeId + ']');

                        onException("Caught exception on message read [sock=" + sock + ", locNodeId=" + locNodeId +
                            ", rmtNodeId=" + nodeId + ']', e);

                        return;
                    }
                }
            }
            finally {
                if (client) {
                    if (log.isDebugEnabled())
                        log.debug("Client connection failed [sock=" + sock + ", locNodeId=" + locNodeId +
                            ", rmtNodeId=" + nodeId + ']');

                    U.interrupt(clientMsgWorkers.remove(nodeId));
                }

                U.closeQuiet(sock);
            }
        }

        /**
         * @param nodeId Node ID.
         * @return {@code True} if node is in the ring and is not being removed from.
         */
        private boolean nodeAlive(UUID nodeId) {
            // Is node alive or about to be removed from the ring?
            TcpDiscoveryNode node = ring.node(nodeId);

            boolean nodeAlive = node != null && node.visible();

            if (nodeAlive) {
                synchronized (mux) {
                    nodeAlive = !F.transform(failedNodes, F.node2id()).contains(nodeId) &&
                        !F.transform(leavingNodes, F.node2id()).contains(nodeId);
                }
            }

            return nodeAlive;
        }

        /**
         * @param msg Join request message.
         * @return Whether connection was successful.
         * @throws IOException If IO failed.
         */
        @SuppressWarnings({"IfMayBeConditional"})
        private boolean processJoinRequestMessage(TcpDiscoveryJoinRequestMessage msg) throws IOException {
            assert msg != null;
            assert !msg.responded();

            TcpDiscoverySpiState state = spiStateCopy();

            if (state == CONNECTED) {
                writeToSocket(sock, RES_OK);

                if (log.isDebugEnabled())
                    log.debug("Responded to join request message [msg=" + msg + ", res=" + RES_OK + ']');

                msg.responded(true);

                msgWorker.addMessage(msg);

                return true;
            }
            else {
                stats.onMessageProcessingStarted(msg);

                Integer res;

                SocketAddress rmtAddr = sock.getRemoteSocketAddress();

                if (state == CONNECTING) {
                    if (noResAddrs.contains(rmtAddr) ||
                        getLocalNodeId().compareTo(msg.creatorNodeId()) < 0)
                        // Remote node node has not responded to join request or loses UUID race.
                        res = RES_WAIT;
                    else
                        // Remote node responded to join request and wins UUID race.
                        res = RES_CONTINUE_JOIN;
                }
                else
                    // Local node is stopping. Remote node should try next one.
                    res = RES_CONTINUE_JOIN;

                writeToSocket(sock, res);

                if (log.isDebugEnabled())
                    log.debug("Responded to join request message [msg=" + msg + ", res=" + res + ']');

                fromAddrs.addAll(msg.node().socketAddresses());

                stats.onMessageProcessingFinished(msg);

                return false;
            }
        }

        /** {@inheritDoc} */
        @Override public void interrupt() {
            super.interrupt();

            U.closeQuiet(sock);
        }

        /** {@inheritDoc} */
        @Override protected void cleanup() {
            super.cleanup();

            U.closeQuiet(sock);

            synchronized (mux) {
                readers.remove(this);
            }

            stats.onSocketReaderRemoved();
        }

        /** {@inheritDoc} */
        @Override public String toString() {
            return "Socket reader [id=" + getId() + ", name=" + getName() + ", nodeId=" + nodeId + ']';
        }
    }

    /**
     * SPI Statistics printer.
     */
    private class StatisticsPrinter extends IgniteSpiThread {
        /**
         * Constructor.
         */
        StatisticsPrinter() {
            super(gridName, "tcp-disco-stats-printer", log);

            assert statsPrintFreq > 0;

            assert log.isInfoEnabled();

            setPriority(threadPri);
        }

        /** {@inheritDoc} */
        @SuppressWarnings({"BusyWait"})
        @Override protected void body() throws InterruptedException {
            if (log.isDebugEnabled())
                log.debug("Statistics printer has been started.");

            while (!isInterrupted()) {
                Thread.sleep(statsPrintFreq);

                printStatistics();
            }
        }
    }

    /**
     */
    private class ClientMessageWorker extends MessageWorkerAdapter {
        /** Node ID. */
        private final UUID nodeId;

        /** Socket. */
        private final Socket sock;

        /** Current client metrics. */
        private volatile ClusterMetrics metrics;

        /**
         * @param sock Socket.
         * @param nodeId Node ID.
         */
        protected ClientMessageWorker(Socket sock, UUID nodeId) {
            super("tcp-disco-client-message-worker");

            this.sock = sock;
            this.nodeId = nodeId;
        }

        /**
         * @return Current client metrics.
         */
        ClusterMetrics metrics() {
            return metrics;
        }

        /** {@inheritDoc} */
        @Override void addMessage(TcpDiscoveryAbstractMessage msg) {
            if (msg instanceof TcpDiscoveryHeartbeatMessage) {
                TcpDiscoveryHeartbeatMessage hbMsg = (TcpDiscoveryHeartbeatMessage)msg;

                if (hbMsg.creatorNodeId().equals(nodeId)) {
                    metrics = hbMsg.metrics().get(nodeId).metrics();

                    removeMetrics(hbMsg, nodeId);

                    assert !hbMsg.hasMetrics();
                    assert !hbMsg.hasCacheMetrics();
                }
            }

            super.addMessage(msg);
        }

        /** {@inheritDoc} */
        @Override protected void processMessage(TcpDiscoveryAbstractMessage msg) {
            try {
                assert msg.verified() : msg;

                if (log.isDebugEnabled())
                    log.debug("Redirecting message to client [sock=" + sock + ", locNodeId="
                        + getLocalNodeId() + ", rmtNodeId=" + nodeId + ", msg=" + msg + ']');

                try {
                    prepareNodeAddedMessage(msg, nodeId, null, null);

                    writeToSocket(sock, msg);
                }
                finally {
                    clearNodeAddedMessage(msg);
                }
            }
            catch (IgniteCheckedException | IOException e) {
                if (log.isDebugEnabled())
                    U.error(log, "Client connection failed [sock=" + sock + ", locNodeId="
                        + getLocalNodeId() + ", rmtNodeId=" + nodeId + ", msg=" + msg + ']', e);

                onException("Client connection failed [sock=" + sock + ", locNodeId="
                    + getLocalNodeId() + ", rmtNodeId=" + nodeId + ", msg=" + msg + ']', e);

                U.interrupt(clientMsgWorkers.remove(nodeId));

                U.closeQuiet(sock);
            }
        }

        /** {@inheritDoc} */
        @Override protected void cleanup() {
            super.cleanup();

            U.closeQuiet(sock);
        }
    }
}<|MERGE_RESOLUTION|>--- conflicted
+++ resolved
@@ -4517,7 +4517,6 @@
 
             TcpDiscoverySpiState spiState = spiStateCopy();
 
-<<<<<<< HEAD
             Map<Long, Collection<ClusterNode>> hist;
 
             synchronized (mux) {
@@ -4534,10 +4533,6 @@
                 if (node != null) {
                     try {
                         DiscoverySpiCustomMessage msgObj = marsh.unmarshal(msg.messageBytes(), U.gridClassLoader());
-=======
-                    try {
-                        Serializable msgObj = marsh.unmarshal(msg.messageBytes(), U.gridClassLoader());
->>>>>>> bf80c27f
 
                         lsnr.onDiscovery(DiscoveryCustomEvent.EVT_DISCOVERY_CUSTOM_EVT,
                             msg.topologyVersion(),
