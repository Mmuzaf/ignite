/*
 * Licensed to the Apache Software Foundation (ASF) under one or more
 * contributor license agreements.  See the NOTICE file distributed with
 * this work for additional information regarding copyright ownership.
 * The ASF licenses this file to You under the Apache License, Version 2.0
 * (the "License"); you may not use this file except in compliance with
 * the License.  You may obtain a copy of the License at
 *
 *      http://www.apache.org/licenses/LICENSE-2.0
 *
 * Unless required by applicable law or agreed to in writing, software
 * distributed under the License is distributed on an "AS IS" BASIS,
 * WITHOUT WARRANTIES OR CONDITIONS OF ANY KIND, either express or implied.
 * See the License for the specific language governing permissions and
 * limitations under the License.
 */

package org.apache.ignite.spi.communication.tcp.messages;

import java.nio.ByteBuffer;
import java.util.UUID;
import org.apache.ignite.internal.IgniteCodeGeneratingFail;
import org.apache.ignite.internal.util.typedef.internal.S;
import org.apache.ignite.plugin.extensions.communication.MessageReader;
import org.apache.ignite.plugin.extensions.communication.MessageWriter;

/**
 * Updated handshake message.
 */
@IgniteCodeGeneratingFail
public class HandshakeMessage2 extends HandshakeMessage {
    /** */
    private static final long serialVersionUID = 0L;

    /** Message size in bytes including {@link HandshakeMessage} fields. */
<<<<<<< HEAD
    public static final int HANDSHAKE2_MSG_FULL_SIZE = MESSAGE_FULL_SIZE + 4;
=======
    public static final int HANDSHAKE2_MESSAGE_SIZE = MESSAGE_FULL_SIZE + 4;
>>>>>>> 74e56026

    /** */
    private int connIdx;

    /**
     *
     */
    public HandshakeMessage2() {
        // No-op.
    }

    /**
     * @param nodeId Node ID.
     * @param connectCnt Connect count.
     * @param rcvCnt Number of received messages.
     * @param connIdx Connection index.
     */
    public HandshakeMessage2(UUID nodeId, long connectCnt, long rcvCnt, int connIdx) {
        super(nodeId, connectCnt, rcvCnt);

        this.connIdx = connIdx;
    }

    /** {@inheritDoc} */
    @Override public short directType() {
        return -44;
    }

    /** {@inheritDoc} */
    @Override public int getMessageSize() {
        return HANDSHAKE2_MSG_FULL_SIZE;
    }

    /** {@inheritDoc} */
    @Override public int connectionIndex() {
        return connIdx;
    }

    /** {@inheritDoc} */
    @Override public int getMessageSize() {
        return HANDSHAKE2_MESSAGE_SIZE;
    }

    /** {@inheritDoc} */
    @Override public boolean writeTo(ByteBuffer buf, MessageWriter writer) {
        if (!super.writeTo(buf, writer))
            return false;

        if (buf.remaining() < 4)
            return false;

        buf.putInt(connIdx);

        return true;
    }

    /** {@inheritDoc} */
    @Override public boolean readFrom(ByteBuffer buf, MessageReader reader) {
        if (!super.readFrom(buf, reader))
            return false;

        if (buf.remaining() < 4)
            return false;

        connIdx = buf.getInt();

        return true;
    }

    /** {@inheritDoc} */
    @Override public String toString() {
        return S.toString(HandshakeMessage2.class, this);
    }
}<|MERGE_RESOLUTION|>--- conflicted
+++ resolved
@@ -33,11 +33,7 @@
     private static final long serialVersionUID = 0L;
 
     /** Message size in bytes including {@link HandshakeMessage} fields. */
-<<<<<<< HEAD
-    public static final int HANDSHAKE2_MSG_FULL_SIZE = MESSAGE_FULL_SIZE + 4;
-=======
     public static final int HANDSHAKE2_MESSAGE_SIZE = MESSAGE_FULL_SIZE + 4;
->>>>>>> 74e56026
 
     /** */
     private int connIdx;
@@ -64,11 +60,6 @@
     /** {@inheritDoc} */
     @Override public short directType() {
         return -44;
-    }
-
-    /** {@inheritDoc} */
-    @Override public int getMessageSize() {
-        return HANDSHAKE2_MSG_FULL_SIZE;
     }
 
     /** {@inheritDoc} */
