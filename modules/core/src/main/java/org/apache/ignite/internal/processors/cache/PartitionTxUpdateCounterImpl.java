--- conflicted
+++ resolved
@@ -102,11 +102,7 @@
         return cntr.get();
     }
 
-<<<<<<< HEAD
-    /** */
-=======
-    /** {@inheritDoc} */
->>>>>>> 074575cd
+    /** {@inheritDoc} */
     @Override public synchronized long highestAppliedCounter() {
         return queue.isEmpty() ? cntr.get() : queue.last().absolute();
     }
