/*
 * Licensed to the Apache Software Foundation (ASF) under one or more
 * contributor license agreements.  See the NOTICE file distributed with
 * this work for additional information regarding copyright ownership.
 * The ASF licenses this file to You under the Apache License, Version 2.0
 * (the "License"); you may not use this file except in compliance with
 * the License.  You may obtain a copy of the License at
 *
 *      http://www.apache.org/licenses/LICENSE-2.0
 *
 * Unless required by applicable law or agreed to in writing, software
 * distributed under the License is distributed on an "AS IS" BASIS,
 * WITHOUT WARRANTIES OR CONDITIONS OF ANY KIND, either express or implied.
 * See the License for the specific language governing permissions and
 * limitations under the License.
 */

package org.apache.ignite.internal.processors.cache.distributed.dht;

import java.io.IOException;
import java.util.Collection;
import java.util.Collections;
import java.util.LinkedList;
import java.util.Queue;
import java.util.UUID;
import java.util.concurrent.atomic.AtomicLong;
import java.util.concurrent.atomic.AtomicReference;
import org.apache.ignite.IgniteCheckedException;
import org.apache.ignite.IgniteLogger;
import org.apache.ignite.internal.IgniteNeedReconnectException;
import org.apache.ignite.cluster.ClusterNode;
import org.apache.ignite.internal.GridNodeOrderComparator;
import org.apache.ignite.internal.cluster.ClusterTopologyCheckedException;
import org.apache.ignite.internal.managers.discovery.DiscoCache;
import org.apache.ignite.internal.processors.affinity.AffinityTopologyVersion;
import org.apache.ignite.internal.processors.cache.DynamicCacheDescriptor;
import org.apache.ignite.internal.processors.cache.GridCacheSharedContext;
import org.apache.ignite.internal.util.future.GridFutureAdapter;
import org.apache.ignite.internal.util.tostring.GridToStringInclude;
import org.apache.ignite.internal.util.typedef.X;
import org.apache.ignite.internal.util.typedef.internal.S;
import org.apache.ignite.internal.util.typedef.internal.U;
import org.jetbrains.annotations.Nullable;

import static org.apache.ignite.internal.managers.communication.GridIoPolicy.AFFINITY_POOL;

/**
 * Future that fetches affinity assignment from remote cache nodes.
 */
public class GridDhtAssignmentFetchFuture extends GridFutureAdapter<GridDhtAffinityAssignmentResponse> {
    /** Logger reference. */
    private static final AtomicReference<IgniteLogger> logRef = new AtomicReference<>();

    /** Logger. */
    private static IgniteLogger log;

    /** */
    private static final AtomicLong idGen = new AtomicLong();

    /** */
    private final GridCacheSharedContext ctx;

    /** List of available nodes this future can fetch data from. */
    @GridToStringInclude
    private Queue<ClusterNode> availableNodes;

    /** Pending node from which response is being awaited. */
    private ClusterNode pendingNode;

    /** */
    private final long id;

    /** */
    private final AffinityTopologyVersion topVer;

    /** */
    private final int cacheId;

    /**
     * @param ctx Context.
     * @param cacheDesc Cache descriptor.
     * @param topVer Topology version.
     * @param discoCache Discovery cache.
     */
    public GridDhtAssignmentFetchFuture(
        GridCacheSharedContext ctx,
        DynamicCacheDescriptor cacheDesc,
        AffinityTopologyVersion topVer,
        DiscoCache discoCache
    ) {
        this.topVer = topVer;
        this.cacheId = cacheDesc.cacheId();
        this.ctx = ctx;
<<<<<<< HEAD
        int cacheId = CU.cacheId(cacheName);

        key = new T2<>(cacheId, topVer);
=======
>>>>>>> 3b7e1662

        id = idGen.getAndIncrement();

        Collection<ClusterNode> availableNodes = discoCache.cacheAffinityNodes(cacheDesc.cacheId());

        LinkedList<ClusterNode> tmp = new LinkedList<>();

        for (ClusterNode node : availableNodes) {
            if (!node.isLocal() && ctx.discovery().alive(node))
                tmp.add(node);
        }

        Collections.sort(tmp, GridNodeOrderComparator.INSTANCE);

        this.availableNodes = tmp;

        if (log == null)
            log = U.logger(ctx.kernalContext(), logRef, GridDhtAssignmentFetchFuture.class);
    }

    /**
     * @return Cache ID.
     */
    public int cacheId() {
        return cacheId;
    }

    /**
     * @return Future ID.
     */
    public long id() {
        return id;
    }

    /**
     * Initializes fetch future.
     */
    public void init() {
        ctx.affinity().addDhtAssignmentFetchFuture(this);

        requestFromNextNode();
    }

    /**
     * @param nodeId Node ID.
     * @param res Response.
     */
    public void onResponse(UUID nodeId, GridDhtAffinityAssignmentResponse res) {
        GridDhtAffinityAssignmentResponse res0 = null;

        synchronized (this) {
            if (pendingNode != null && pendingNode.id().equals(nodeId))
                res0 = res;
        }

        if (res0 != null)
            onDone(res);
    }

    /**
     * @param leftNodeId Left node ID.
     */
    public void onNodeLeft(UUID leftNodeId) {
        synchronized (this) {
            if (pendingNode != null && pendingNode.id().equals(leftNodeId)) {
                availableNodes.remove(pendingNode);

                pendingNode = null;
            }
        }

        requestFromNextNode();
    }

    /** {@inheritDoc} */
    @Override public boolean onDone(@Nullable GridDhtAffinityAssignmentResponse res, @Nullable Throwable err) {
        if (super.onDone(res, err)) {
            ctx.affinity().removeDhtAssignmentFetchFuture(this);

            return true;
        }

        return false;
    }

    /**
     * Requests affinity from next node in the list.
     */
    private void requestFromNextNode() {
        boolean complete;

        // Avoid 'protected field is accessed in synchronized context' warning.
        IgniteLogger log0 = log;

        synchronized (this) {
            while (!availableNodes.isEmpty()) {
                ClusterNode node = availableNodes.poll();

                try {
                    if (log0.isDebugEnabled())
                        log0.debug("Sending affinity fetch request to remote node [locNodeId=" + ctx.localNodeId() +
                            ", node=" + node + ']');

                    ctx.io().send(node,
                        new GridDhtAffinityAssignmentRequest(id, cacheId, topVer),
                        AFFINITY_POOL);

                    // Close window for listener notification.
                    if (ctx.discovery().node(node.id()) == null) {
                        U.warn(log0, "Failed to request affinity assignment from remote node (node left grid, will " +
                            "continue to another node): " + node);

                        continue;
                    }

                    pendingNode = node;

                    break;
                }
                catch (ClusterTopologyCheckedException ignored) {
                    U.warn(log0, "Failed to request affinity assignment from remote node (node left grid, will " +
                        "continue to another node): " + node);
                }
                catch (IgniteCheckedException e) {
                    if (ctx.discovery().reconnectSupported() && X.hasCause(e, IOException.class)) {
                        onDone(new IgniteNeedReconnectException(ctx.localNode(), e));

                        return;
                    }

                    U.warn(log0, "Failed to request affinity assignment from remote node (will " +
                        "continue to another node): " + node);
                }
            }

            complete = pendingNode == null;
        }

        // No more nodes left, complete future with null outside of synchronization.
        // Affinity should be calculated from scratch.
        if (complete)
            onDone((GridDhtAffinityAssignmentResponse)null);
    }

    /** {@inheritDoc} */
    @Override public String toString() {
        return S.toString(GridDhtAssignmentFetchFuture.class, this);
    }
}<|MERGE_RESOLUTION|>--- conflicted
+++ resolved
@@ -88,15 +88,9 @@
         AffinityTopologyVersion topVer,
         DiscoCache discoCache
     ) {
+        this.ctx = ctx;
+        cacheId = cacheDesc.cacheId();
         this.topVer = topVer;
-        this.cacheId = cacheDesc.cacheId();
-        this.ctx = ctx;
-<<<<<<< HEAD
-        int cacheId = CU.cacheId(cacheName);
-
-        key = new T2<>(cacheId, topVer);
-=======
->>>>>>> 3b7e1662
 
         id = idGen.getAndIncrement();
 
