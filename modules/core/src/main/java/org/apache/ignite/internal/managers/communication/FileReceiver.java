--- conflicted
+++ resolved
@@ -82,11 +82,7 @@
             fileIo.position(meta.offset());
         }
         catch (IOException e) {
-<<<<<<< HEAD
-            throw new IgniteException("Unable to open destination file. Receiver will will be stopped: " +
-=======
             throw new IgniteException("Unable to open destination file. Receiver will be stopped: " +
->>>>>>> 13a01514
                 file.getAbsolutePath(), e);
         }
     }
