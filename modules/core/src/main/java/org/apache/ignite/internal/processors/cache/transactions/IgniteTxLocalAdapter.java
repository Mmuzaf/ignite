--- conflicted
+++ resolved
@@ -2229,46 +2229,6 @@
                 }
             }
 
-<<<<<<< HEAD
-                            if (optimistic() && !implicit()) {
-                                try {
-                                    if (needReadVer) {
-                                        T2<CacheObject, GridCacheVersion> res = primaryLocal(entry) ?
-                                            entry.innerGetVersioned(this,
-                                                /*swap*/false,
-                                                /*unmarshal*/retval,
-                                                /*metrics*/retval,
-                                                /*events*/retval,
-                                                CU.subjectId(this, cctx),
-                                                entryProcessor,
-                                                resolveTaskName(),
-                                                null,
-                                                keepBinary) : null;
-
-                                        if (res != null) {
-                                            old = res.get1();
-                                            readVer = res.get2();
-                                        }
-                                    }
-                                    else {
-                                        old = entry.innerGet(this,
-                                            /*swap*/false,
-                                            /*read-through*/false,
-                                            /*fail-fast*/false,
-                                            /*unmarshal*/retval,
-                                            /*metrics*/retval,
-                                            /*events*/retval,
-                                            /*temporary*/false,
-                                            CU.subjectId(this, cctx),
-                                            entryProcessor,
-                                            resolveTaskName(),
-                                            null,
-                                            keepBinary);
-                                    }
-                                }
-                                catch (ClusterTopologyCheckedException e) {
-                                    entry.context().evicts().touch(entry, topologyVersion());
-=======
             if (missedForLoad != null) {
                 return loadMissing(cacheCtx,
                     missedForLoad,
@@ -2287,7 +2247,6 @@
             return new GridFinishedFuture<>(e);
         }
     }
->>>>>>> 900788b6
 
     /**
      * @param cacheCtx Cache context.
@@ -2321,31 +2280,10 @@
 
                     IgniteTxEntry e = entry(new IgniteTxKey(key, cacheCtx.cacheId()));
 
-<<<<<<< HEAD
-                                ret.set(cacheCtx, old, false, keepBinary);
-
-                                if (!readCommitted()) {
-                                    // Enlist failed filters as reads for non-read-committed mode,
-                                    // so future ops will get the same values.
-                                    txEntry = addEntry(READ,
-                                        old,
-                                        null,
-                                        null,
-                                        entry,
-                                        null,
-                                        CU.empty0(),
-                                        false,
-                                        -1L,
-                                        -1L,
-                                        null,
-                                        skipStore,
-                                        keepBinary);
-=======
                     assert e != null;
 
                     if (needReadVer) {
                         assert loadVer != null;
->>>>>>> 900788b6
 
                         e.serializableReadVersion(singleRmv && val != null ? SER_READ_NOT_EMPTY_VER : loadVer);
                     }
@@ -2354,7 +2292,7 @@
                         assert !hasFilters && !retval;
                         assert val == null || Boolean.TRUE.equals(val) : val;
 
-                        ret.set(cacheCtx, null, val != null);
+                        ret.set(cacheCtx, null, val != null, keepBinary);
                     }
                     else {
                         CacheObject cacheVal = cacheCtx.toCacheObject(val);
@@ -2371,24 +2309,8 @@
                                 if (log.isDebugEnabled())
                                     log.debug("Failed to get entry version: [msg=" + ex.getMessage() + ']');
 
-<<<<<<< HEAD
-                            txEntry = addEntry(op,
-                                cacheCtx.toCacheObject(val),
-                                entryProcessor,
-                                invokeArgs,
-                                entry,
-                                expiryPlc,
-                                filter,
-                                true,
-                                drTtl,
-                                drExpireTime,
-                                drVer,
-                                skipStore,
-                                keepBinary);
-=======
                                 ver = null;
                             }
->>>>>>> 900788b6
 
                             addInvokeResult(e, cacheVal, ret, ver);
                         }
@@ -2458,34 +2380,14 @@
 
         final boolean rmv = val == null && entryProcessor == null;
 
-<<<<<<< HEAD
-                                        if (retval)
-                                            ret.set(cacheCtx, null, true, keepBinary);
-                                        else
-                                            ret.success(true);
-                                    }
-                                }
-                                else {
-                                    if (needReadVer) {
-                                        assert readVer != null;
-=======
         IgniteTxKey txKey = cacheCtx.txKey(cacheKey);
->>>>>>> 900788b6
 
         IgniteTxEntry txEntry = entry(txKey);
 
-<<<<<<< HEAD
-                                    if (retval && !transform)
-                                        ret.set(cacheCtx, old, true, keepBinary);
-                                    else {
-                                        if (txEntry.op() == TRANSFORM) {
-                                            GridCacheVersion ver;
-=======
         // First time access.
         if (txEntry == null) {
             while (true) {
                 GridCacheEntryEx entry = entryEx(cacheCtx, txKey, topologyVersion());
->>>>>>> 900788b6
 
                 try {
                     entry.unswap(false);
@@ -2524,12 +2426,6 @@
                                 }
                             }
                             else {
-<<<<<<< HEAD
-                                if (retval && !transform)
-                                    ret.set(cacheCtx, old, true, keepBinary);
-                                else
-                                    ret.success(true);
-=======
                                 old = entry.innerGet(this,
                                     /*swap*/false,
                                     /*read-through*/false,
@@ -2542,7 +2438,6 @@
                                     entryProcessor,
                                     resolveTaskName(),
                                     null);
->>>>>>> 900788b6
                             }
                         }
                         catch (ClusterTopologyCheckedException e) {
@@ -2575,12 +2470,8 @@
 
                             txEntry.markValid();
 
-<<<<<<< HEAD
-                            ret.set(cacheCtx, v, false, keepBinary);
-=======
                             if (needReadVer) {
                                 assert readVer != null;
->>>>>>> 900788b6
 
                                 txEntry.serializableReadVersion(singleRmv ? SER_READ_NOT_EMPTY_VER : readVer);
                             }
@@ -2589,24 +2480,8 @@
                         if (readCommitted())
                             cacheCtx.evicts().touch(entry, topologyVersion());
 
-<<<<<<< HEAD
-                        txEntry = addEntry(op,
-                            cacheCtx.toCacheObject(val),
-                            entryProcessor,
-                            invokeArgs,
-                            entry,
-                            expiryPlc,
-                            filter,
-                            true,
-                            drTtl,
-                            drExpireTime,
-                            drVer,
-                            skipStore,
-                            keepBinary);
-=======
                         break; // While.
                     }
->>>>>>> 900788b6
 
                     final GridCacheOperation op = lockOnly ? NOOP : rmv ? DELETE :
                         entryProcessor != null ? TRANSFORM : old != null ? UPDATE : CREATE;
@@ -2665,10 +2540,6 @@
                                     catch (GridCacheEntryRemovedException ex) {
                                         assert optimistic() : txEntry;
 
-<<<<<<< HEAD
-                        if (retval && !transform)
-                            ret.set(cacheCtx, v, true, keepBinary);
-=======
                                         if (log.isDebugEnabled())
                                             log.debug("Failed to get entry version " +
                                                 "[err=" + ex.getMessage() + ']');
@@ -2687,7 +2558,6 @@
                     else {
                         if (retval && !transform)
                             ret.set(cacheCtx, old, true);
->>>>>>> 900788b6
                         else
                             ret.success(true);
                     }
@@ -2705,24 +2575,7 @@
                 throw new IgniteCheckedException("Failed to enlist write value for key (cannot have update value in " +
                     "transaction after EntryProcessor is applied): " + CU.value(cacheKey, cacheCtx, false));
 
-<<<<<<< HEAD
-            IgniteInternalFuture<Void> fut = loadMissing(
-                cacheCtx,
-                /*read through*/cacheCtx.config().isLoadPreviousValue() && !skipStore,
-                /*async*/true,
-                missedForLoad,
-                skipVals,
-                needReadVer,
-                keepBinary,
-                new GridInClosure3<KeyCacheObject, Object, GridCacheVersion>() {
-                    @Override public void apply(KeyCacheObject key,
-                        @Nullable Object val,
-                        @Nullable GridCacheVersion loadVer) {
-                        if (log.isDebugEnabled())
-                            log.debug("Loaded value from remote node [key=" + key + ", val=" + val + ']');
-=======
             GridCacheEntryEx entry = txEntry.cached();
->>>>>>> 900788b6
 
             CacheObject v = txEntry.value();
 
@@ -2738,15 +2591,6 @@
                 GridCacheOperation op = rmv ? DELETE : entryProcessor != null ? TRANSFORM :
                     v != null ? UPDATE : CREATE;
 
-<<<<<<< HEAD
-                            ret.set(cacheCtx, null, val != null, keepBinary);
-                        }
-                        else {
-                            CacheObject cacheVal = cacheCtx.toCacheObject(val);
-
-                            if (e.op() == TRANSFORM) {
-                                GridCacheVersion ver;
-=======
                 txEntry = addEntry(op,
                     cacheCtx.toCacheObject(val),
                     entryProcessor,
@@ -2759,7 +2603,6 @@
                     drExpireTime,
                     drVer,
                     skipStore);
->>>>>>> 900788b6
 
                 if (enlisted != null)
                     enlisted.add(cacheKey);
@@ -2776,13 +2619,7 @@
                         if (log.isDebugEnabled())
                             log.debug("Failed to get entry version: [msg=" + e.getMessage() + ']');
 
-<<<<<<< HEAD
-                                ret.set(cacheCtx, cacheVal, success, keepBinary);
-                            }
-                        }
-=======
                         ver = null;
->>>>>>> 900788b6
                     }
 
                     addInvokeResult(txEntry, txEntry.value(), ret, ver);
@@ -3482,32 +3319,10 @@
 
         ExpiryPolicy plc;
 
-<<<<<<< HEAD
-            final IgniteInternalFuture<Set<KeyCacheObject>> loadFut = enlistWrite(
-                cacheCtx,
-                keys0,
-                plc,
-                implicit,
-                /** lookup map */null,
-                /** invoke map */null,
-                /** invoke arguments */null,
-                retval,
-                /** lock only */false,
-                filter,
-                ret,
-                enlisted,
-                null,
-                drMap,
-                opCtx != null && opCtx.skipStore(),
-                singleRmv,
-                opCtx != null && opCtx.isKeepBinary()
-            );
-=======
         if (!F.isEmpty(filter))
             plc = opCtx != null ? opCtx.expiry() : null;
         else
             plc = null;
->>>>>>> 900788b6
 
         final IgniteInternalFuture<Void> loadFut = enlistWrite(
             cacheCtx,
@@ -3524,7 +3339,8 @@
             null,
             drMap,
             opCtx != null && opCtx.skipStore(),
-            singleRmv
+            singleRmv,
+            opCtx != null && opCtx.isKeepBinary()
         );
 
         if (log.isDebugEnabled())
