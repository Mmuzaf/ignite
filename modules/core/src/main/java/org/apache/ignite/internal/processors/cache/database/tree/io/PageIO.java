--- conflicted
+++ resolved
@@ -139,13 +139,7 @@
     public static final short T_PAGE_LIST_NODE = 13;
 
     /** */
-    public static final short T_PAGE_LIST_META = 16;
-
-    /** */
-    public static final short T_PAGE_LIST_NODE = 17;
-
-    /** */
-    public static final short T_PART_META = 18;
+    public static final short T_PART_META = 14;
 
     /** */
     private final int ver;
@@ -320,16 +314,14 @@
             case T_BPLUS_META:
                 return (Q)BPlusMetaIO.VERSIONS.forVersion(ver);
 
-<<<<<<< HEAD
             case T_PART_META:
                 return (Q)PagePartMetaIO.VERSIONS.forVersion(ver);
-=======
+
             case T_PAGE_LIST_NODE:
                 return (Q)PagesListNodeIO.VERSIONS.forVersion(ver);
 
             case T_PAGE_LIST_META:
                 return (Q)PagesListMetaIO.VERSIONS.forVersion(ver);
->>>>>>> 34568eda
 
             case T_META:
                 throw new IgniteCheckedException("Root meta page should be always accessed with a fixed version.");
