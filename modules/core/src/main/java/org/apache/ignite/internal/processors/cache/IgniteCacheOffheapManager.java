/*
 * Licensed to the Apache Software Foundation (ASF) under one or more
 * contributor license agreements.  See the NOTICE file distributed with
 * this work for additional information regarding copyright ownership.
 * The ASF licenses this file to You under the Apache License, Version 2.0
 * (the "License"); you may not use this file except in compliance with
 * the License.  You may obtain a copy of the License at
 *
 *      http://www.apache.org/licenses/LICENSE-2.0
 *
 * Unless required by applicable law or agreed to in writing, software
 * distributed under the License is distributed on an "AS IS" BASIS,
 * WITHOUT WARRANTIES OR CONDITIONS OF ANY KIND, either express or implied.
 * See the License for the specific language governing permissions and
 * limitations under the License.
 */

package org.apache.ignite.internal.processors.cache;

import javax.cache.Cache;
import org.apache.ignite.IgniteCheckedException;
import org.apache.ignite.internal.processors.affinity.AffinityTopologyVersion;
import org.apache.ignite.internal.processors.cache.database.CacheDataRow;
import org.apache.ignite.internal.processors.cache.database.RootPage;
import org.apache.ignite.internal.processors.cache.database.RowStore;
import org.apache.ignite.internal.processors.cache.database.tree.reuse.ReuseList;
import org.apache.ignite.internal.processors.cache.distributed.dht.GridDhtLocalPartition;
import org.apache.ignite.internal.processors.cache.version.GridCacheVersion;
import org.apache.ignite.internal.util.GridAtomicLong;
import org.apache.ignite.internal.util.IgniteTree;
import org.apache.ignite.internal.util.lang.GridCloseableIterator;
import org.apache.ignite.internal.util.lang.GridCursor;
import org.apache.ignite.internal.util.lang.GridIterator;
import org.apache.ignite.internal.util.lang.IgniteInClosure2X;
import org.jetbrains.annotations.Nullable;

/**
 *
 */
@SuppressWarnings("WeakerAccess")
public interface IgniteCacheOffheapManager extends GridCacheManager {
    /**
     * Partition counter update callback. May be overridden by plugin-provided subclasses.
     *
     * @param part Partition.
     * @param cntr Partition counter.
     */
    public void onPartitionCounterUpdated(int part, long cntr);

    /**
     * Initial counter will be updated on state restore only
     *
     * @param part Partition
     * @param cntr New initial counter
     */
    public void onPartitionInitialCounterUpdated(int part, long cntr);

    /**
     * Partition counter provider. May be overridden by plugin-provided subclasses.
     *
     * @param part Partition ID.
     * @return Last updated counter.
     */
    public long lastUpdatedPartitionCounter(int part);

    /**
     * @param entry Cache entry.
     * @return Cached row, if available, null otherwise.
     * @throws IgniteCheckedException If failed.
     */
    @Nullable public CacheDataRow read(GridCacheMapEntry entry) throws IgniteCheckedException;

    /**
     * @param p Partition.
     * @return Data store.
     * @throws IgniteCheckedException If failed.
     */
    public CacheDataStore createCacheDataStore(int p) throws IgniteCheckedException;

    /**
     * @return Iterable over all existing cache data stores.
     */
    public Iterable<CacheDataStore> cacheDataStores();

    /**
<<<<<<< HEAD
=======
     * @param part Partition.
     * @return Data store.
     */
    public CacheDataStore dataStore(GridDhtLocalPartition part);

    /**
     * @param p Partition ID.
>>>>>>> 86c40587
     * @param store Data store.
     */
    public void destroyCacheDataStore(CacheDataStore store) throws IgniteCheckedException;

    /**
     * TODO: GG-10884, used on only from initialValue.
     */
    public boolean containsKey(GridCacheMapEntry entry);

    /**
     * @param c Closure.
     * @throws IgniteCheckedException If failed.
     */
    public boolean expire(IgniteInClosure2X<GridCacheEntryEx, GridCacheVersion> c, int amount) throws IgniteCheckedException;

    /**
     * Gets the number of entries pending expire.
     *
     * @return Number of pending entries.
     * @throws IgniteCheckedException If failed to get number of pending entries.
     */
    public long expiredSize() throws IgniteCheckedException;

    /**
     * @param key Key.
     * @param part Partition.
     * @param c Tree update closure.
     * @throws IgniteCheckedException If failed.
     */
    public void invoke(KeyCacheObject key, GridDhtLocalPartition part, OffheapInvokeClosure c)
        throws IgniteCheckedException;

    /**
     * @param key  Key.
     * @param val  Value.
     * @param ver  Version.
     * @param expireTime Expire time.
     * @param oldRow Old row if available.
     * @param part Partition.
     * @throws IgniteCheckedException If failed.
     */
    public void update(
        KeyCacheObject key,
        CacheObject val,
        GridCacheVersion ver,
        long expireTime,
        GridDhtLocalPartition part,
        @Nullable CacheDataRow oldRow
    ) throws IgniteCheckedException;

    /**
     * @param key Key.
     * @param part Partition.
     * @throws IgniteCheckedException If failed.
     */
    public void updateIndexes(
        KeyCacheObject key,
        GridDhtLocalPartition part
    ) throws IgniteCheckedException;

    /**
     * @param key Key.
     * @param partId Partition number.
     * @param part Partition.
     * @throws IgniteCheckedException If failed.
     */
    public void remove(
        KeyCacheObject key,
        int partId,
        GridDhtLocalPartition part
    ) throws IgniteCheckedException;

    /**
     * @param ldr Class loader.
     * @return Number of undeployed entries.
     */
    public int onUndeploy(ClassLoader ldr);

    /**
     * @param primary Primary entries flag.
     * @param backup Backup entries flag.
     * @param topVer Topology version.
     * @return Rows iterator.
     * @throws IgniteCheckedException If failed.
     */
    public GridIterator<CacheDataRow> iterator(boolean primary, boolean backup, final AffinityTopologyVersion topVer)
        throws IgniteCheckedException;

    /**
     * @param part Partition.
     * @return Partition data iterator.
     * @throws IgniteCheckedException If failed.
     */
    public GridIterator<CacheDataRow> iterator(final int part) throws IgniteCheckedException;

    /**
     * @param part Partition.
     * @param partCntr Partition counter to get historical data if available.
     * @return Partition data iterator.
     * @throws IgniteCheckedException If failed.
     */
    public IgniteRebalanceIterator rebalanceIterator(int part, AffinityTopologyVersion topVer, Long partCntr)
        throws IgniteCheckedException;

    /**
     * @param primary Primary entries flag.
     * @param backup Backup entries flag.
     * @param topVer Topology version.
     * @param keepBinary Keep binary flag.
     * @return Entries iterator.
     * @throws IgniteCheckedException If failed.
     */
    public <K, V> GridCloseableIterator<Cache.Entry<K, V>> entriesIterator(final boolean primary,
        final boolean backup,
        final AffinityTopologyVersion topVer,
        final boolean keepBinary) throws IgniteCheckedException;

    /**
     * @param part Partition.
     * @return Iterator.
     * @throws IgniteCheckedException If failed.
     */
    public GridCloseableIterator<KeyCacheObject> keysIterator(final int part) throws IgniteCheckedException;

    /**
     * @param primary Primary entries flag.
     * @param backup Backup entries flag.
     * @param topVer Topology version.
     * @return Entries count.
     * @throws IgniteCheckedException If failed.
     */
    public long entriesCount(boolean primary, boolean backup, AffinityTopologyVersion topVer)
        throws IgniteCheckedException;

    /**
     * Clears offheap entries.
     *
     * @param readers {@code True} to clear readers.
     */
    public void clear(boolean readers);

    /**
     * @param part Partition.
     * @return Number of entries in given partition.
     */
    public long entriesCount(int part);

    /**
     * @return Offheap allocated size.
     */
    public long offHeapAllocatedSize();

    /**
     * @return Global remove ID counter.
     */
    public GridAtomicLong globalRemoveId();

    // TODO GG-10884: moved from GridCacheSwapManager.
    void writeAll(Iterable<GridCacheBatchSwapEntry> swapped) throws IgniteCheckedException;

    /**
     * @param idxName Index name.
     * @return Root page for index tree.
     * @throws IgniteCheckedException If failed.
     */
    public RootPage rootPageForIndex(String idxName) throws IgniteCheckedException;

    /**
     * @param idxName Index name.
     * @throws IgniteCheckedException If failed.
     */
    public void dropRootPageForIndex(String idxName) throws IgniteCheckedException;

    /**
     * @return Reuse list for index tree.
     */
    public ReuseList reuseListForIndex(String idxName) throws IgniteCheckedException;

    /**
     *
     * @return Number of entries.
     */
    public long entriesCount();

    /**
     *
     */
    interface OffheapInvokeClosure extends IgniteTree.InvokeClosure<CacheDataRow> {
        /**
         * @return Old row.
         */
        @Nullable public CacheDataRow oldRow();
    }

    /**
     *
     */
    interface CacheDataStore {
        /**
         * @return Partition ID.
         */
        int partId();

        /**
         * @return Store name.
         */
        String name();

        /**
         * @param size Size to init.
         * @param updCntr Update counter to init.
         */
        void init(long size, long updCntr);

        /**
         * @return Size.
         */
        int size();

        /**
         * @return Update counter.
         */
        long updateCounter();

        /**
         *
         */
        void updateCounter(long val);

        /**
         * @return Next update counter.
         */
        public long nextUpdateCounter();

        /**
         * @return Initial update counter.
         */
        public Long initialUpdateCounter();

        /**
         * @param key Key.
<<<<<<< HEAD
=======
         * @param val Value.
         * @param ver Version.
         * @param expireTime Expire time.
         * @param oldRow Old row.
         * @return New row.
         * @throws IgniteCheckedException If failed.
         */
        CacheDataRow createRow(KeyCacheObject key,
            CacheObject val,
            GridCacheVersion ver,
            long expireTime,
            @Nullable CacheDataRow oldRow) throws IgniteCheckedException;

        /**
         * @param key Key.
         * @param part Partition.
>>>>>>> 86c40587
         * @param val Value.
         * @param ver Version.
         * @param expireTime Expire time.
         * @param oldRow Old row if available.
         * @throws IgniteCheckedException If failed.
         */
        void update(KeyCacheObject key,
            CacheObject val,
            GridCacheVersion ver,
            long expireTime,
            @Nullable CacheDataRow oldRow) throws IgniteCheckedException;

        /**
         * @param key Key.
<<<<<<< HEAD
         * @throws IgniteCheckedException If failed.
         */
        void updateIndexes(KeyCacheObject key) throws IgniteCheckedException;
=======
         * @param c Closure.
         * @throws IgniteCheckedException If failed.
         */
        public void invoke(KeyCacheObject key, OffheapInvokeClosure c) throws IgniteCheckedException;
>>>>>>> 86c40587

        /**
         * @param key Key.
         * @param partId Partition number.
         * @throws IgniteCheckedException If failed.
         */
        public void remove(KeyCacheObject key, int partId) throws IgniteCheckedException;

        /**
         * @param key Key.
         * @return Data row.
         * @throws IgniteCheckedException If failed.
         */
        public CacheDataRow find(KeyCacheObject key) throws IgniteCheckedException;

        /**
         * @return Data cursor.
         * @throws IgniteCheckedException If failed.
         */
        public GridCursor<? extends CacheDataRow> cursor() throws IgniteCheckedException;

        /**
         * @param lower Lower bound.
         * @param upper Upper bound.
         * @return Data cursor.
         * @throws IgniteCheckedException If failed.
         */
        public GridCursor<? extends CacheDataRow> cursor(KeyCacheObject lower,
            KeyCacheObject upper) throws IgniteCheckedException;

        /**
         * Destroys the tree associated with the store.
         *
         * @throws IgniteCheckedException If failed.
         */
        public void destroy() throws IgniteCheckedException;

        /**
         * @return Row store.
         */
        public RowStore rowStore();

        /**
         * @param cntr Counter.
         */
        void updateInitialCounter(long cntr);
    }
}<|MERGE_RESOLUTION|>--- conflicted
+++ resolved
@@ -83,16 +83,12 @@
     public Iterable<CacheDataStore> cacheDataStores();
 
     /**
-<<<<<<< HEAD
-=======
      * @param part Partition.
      * @return Data store.
      */
     public CacheDataStore dataStore(GridDhtLocalPartition part);
 
     /**
-     * @param p Partition ID.
->>>>>>> 86c40587
      * @param store Data store.
      */
     public void destroyCacheDataStore(CacheDataStore store) throws IgniteCheckedException;
@@ -334,8 +330,6 @@
 
         /**
          * @param key Key.
-<<<<<<< HEAD
-=======
          * @param val Value.
          * @param ver Version.
          * @param expireTime Expire time.
@@ -351,8 +345,6 @@
 
         /**
          * @param key Key.
-         * @param part Partition.
->>>>>>> 86c40587
          * @param val Value.
          * @param ver Version.
          * @param expireTime Expire time.
@@ -367,16 +359,16 @@
 
         /**
          * @param key Key.
-<<<<<<< HEAD
          * @throws IgniteCheckedException If failed.
          */
         void updateIndexes(KeyCacheObject key) throws IgniteCheckedException;
-=======
+
+        /**
+         * @param key Key.
          * @param c Closure.
          * @throws IgniteCheckedException If failed.
          */
         public void invoke(KeyCacheObject key, OffheapInvokeClosure c) throws IgniteCheckedException;
->>>>>>> 86c40587
 
         /**
          * @param key Key.
