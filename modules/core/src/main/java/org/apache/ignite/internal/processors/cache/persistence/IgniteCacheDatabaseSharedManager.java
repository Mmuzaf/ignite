--- conflicted
+++ resolved
@@ -660,27 +660,7 @@
 
     /** {@inheritDoc} */
     @Override protected void stop0(boolean cancel) {
-<<<<<<< HEAD
-        if (dataRegionMap != null) {
-            for (DataRegion memPlc : dataRegionMap.values()) {
-                memPlc.pageMemory().stop();
-
-                memPlc.evictionTracker().stop();
-
-                unregisterMBean(memPlc.memoryMetrics().getName());
-            }
-
-            dataRegionMap.clear();
-
-            dataRegionMap = null;
-
-            dataRegionsInitialized = false;
-        }
-
-        dataRegionsStarted = false;
-=======
         onDeActivate(cctx.kernalContext());
->>>>>>> 3329b3cd
     }
 
     /**
@@ -1088,6 +1068,8 @@
 
             dataRegionsInitialized = false;
         }
+
+        dataRegionsStarted = false;
     }
 
     /**
