--- conflicted
+++ resolved
@@ -1164,15 +1164,13 @@
 
             startMemoryPolicies();
 
-<<<<<<< HEAD
             initPageMemoryDataStructures(cfg);
 
+            for (DatabaseLifecycleListener lsnr : getDatabaseListeners(kctx))
+                lsnr.afterInitialise(this);
+
             dataRegionsStarted = true;
         }
-=======
-        for (DatabaseLifecycleListener lsnr : getDatabaseListeners(kctx))
-            lsnr.afterInitialise(this);
->>>>>>> caa4b0aa
     }
 
     /** {@inheritDoc} */
