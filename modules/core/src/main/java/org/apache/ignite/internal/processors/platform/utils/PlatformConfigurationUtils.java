/*
 * Licensed to the Apache Software Foundation (ASF) under one or more
 * contributor license agreements.  See the NOTICE file distributed with
 * this work for additional information regarding copyright ownership.
 * The ASF licenses this file to You under the Apache License, Version 2.0
 * (the "License"); you may not use this file except in compliance with
 * the License.  You may obtain a copy of the License at
 *
 *      http://www.apache.org/licenses/LICENSE-2.0
 *
 * Unless required by applicable law or agreed to in writing, software
 * distributed under the License is distributed on an "AS IS" BASIS,
 * WITHOUT WARRANTIES OR CONDITIONS OF ANY KIND, either express or implied.
 * See the License for the specific language governing permissions and
 * limitations under the License.
 */

package org.apache.ignite.internal.processors.platform.utils;

import java.lang.management.ManagementFactory;
import java.net.InetSocketAddress;
import java.util.ArrayList;
import java.util.Collection;
import java.util.HashMap;
import java.util.LinkedHashMap;
import java.util.List;
import java.util.Map;
import org.apache.ignite.binary.BinaryRawReader;
import org.apache.ignite.binary.BinaryRawWriter;
import org.apache.ignite.cache.CacheAtomicWriteOrderMode;
import org.apache.ignite.cache.CacheAtomicityMode;
import org.apache.ignite.cache.CacheMode;
import org.apache.ignite.cache.CacheRebalanceMode;
import org.apache.ignite.cache.CacheWriteSynchronizationMode;
import org.apache.ignite.cache.QueryEntity;
import org.apache.ignite.cache.QueryIndex;
import org.apache.ignite.cache.QueryIndexType;
import org.apache.ignite.cache.affinity.AffinityFunction;
import org.apache.ignite.cache.affinity.fair.FairAffinityFunction;
import org.apache.ignite.cache.affinity.rendezvous.RendezvousAffinityFunction;
import org.apache.ignite.cache.eviction.EvictionPolicy;
import org.apache.ignite.cache.eviction.fifo.FifoEvictionPolicy;
import org.apache.ignite.cache.eviction.lru.LruEvictionPolicy;
import org.apache.ignite.configuration.AtomicConfiguration;
import org.apache.ignite.configuration.BinaryConfiguration;
import org.apache.ignite.configuration.CacheConfiguration;
import org.apache.ignite.configuration.IgniteConfiguration;
import org.apache.ignite.configuration.NearCacheConfiguration;
import org.apache.ignite.configuration.TransactionConfiguration;
import org.apache.ignite.internal.binary.BinaryRawReaderEx;
import org.apache.ignite.internal.binary.BinaryRawWriterEx;
import org.apache.ignite.internal.processors.platform.cache.affinity.PlatformAffinityFunction;
import org.apache.ignite.platform.dotnet.PlatformDotNetAffinityFunction;
import org.apache.ignite.platform.dotnet.PlatformDotNetBinaryConfiguration;
import org.apache.ignite.platform.dotnet.PlatformDotNetBinaryTypeConfiguration;
import org.apache.ignite.platform.dotnet.PlatformDotNetCacheStoreFactoryNative;
import org.apache.ignite.platform.dotnet.PlatformDotNetConfiguration;
import org.apache.ignite.spi.communication.CommunicationSpi;
import org.apache.ignite.spi.communication.tcp.TcpCommunicationSpi;
import org.apache.ignite.spi.communication.tcp.TcpCommunicationSpiMBean;
import org.apache.ignite.spi.discovery.DiscoverySpi;
import org.apache.ignite.spi.discovery.tcp.TcpDiscoverySpi;
import org.apache.ignite.spi.discovery.tcp.ipfinder.TcpDiscoveryIpFinder;
import org.apache.ignite.spi.discovery.tcp.ipfinder.multicast.TcpDiscoveryMulticastIpFinder;
import org.apache.ignite.spi.discovery.tcp.ipfinder.vm.TcpDiscoveryVmIpFinder;
import org.apache.ignite.transactions.TransactionConcurrency;
import org.apache.ignite.transactions.TransactionIsolation;

/**
 * Configuration utils.
 */
@SuppressWarnings("unchecked")
public class PlatformConfigurationUtils {
    /**
     * Write .Net configuration to the stream.
     *
     * @param writer Writer.
     * @param cfg Configuration.
     */
    public static void writeDotNetConfiguration(BinaryRawWriterEx writer, PlatformDotNetConfiguration cfg) {
        // 1. Write assemblies.
        PlatformUtils.writeNullableCollection(writer, cfg.getAssemblies());

        PlatformDotNetBinaryConfiguration binaryCfg = cfg.getBinaryConfiguration();

        if (binaryCfg != null) {
            writer.writeBoolean(true);

            PlatformUtils.writeNullableCollection(writer, binaryCfg.getTypesConfiguration(),
                new PlatformWriterClosure<PlatformDotNetBinaryTypeConfiguration>() {
                    @Override public void write(BinaryRawWriterEx writer, PlatformDotNetBinaryTypeConfiguration typ) {
                        writer.writeString(typ.getTypeName());
                        writer.writeString(typ.getNameMapper());
                        writer.writeString(typ.getIdMapper());
                        writer.writeString(typ.getSerializer());
                        writer.writeString(typ.getAffinityKeyFieldName());
                        writer.writeObject(typ.getKeepDeserialized());
                        writer.writeBoolean(typ.isEnum());
                    }
                });

            PlatformUtils.writeNullableCollection(writer, binaryCfg.getTypes());
            writer.writeString(binaryCfg.getDefaultNameMapper());
            writer.writeString(binaryCfg.getDefaultIdMapper());
            writer.writeString(binaryCfg.getDefaultSerializer());
            writer.writeBoolean(binaryCfg.isDefaultKeepDeserialized());
        }
        else
            writer.writeBoolean(false);
    }

    /**
     * Reads cache configuration from a stream.
     *
     * @param in Stream.
     * @return Cache configuration.
     */
    public static CacheConfiguration readCacheConfiguration(BinaryRawReaderEx in) {
        assert in != null;

        CacheConfiguration ccfg = new CacheConfiguration();

        ccfg.setAtomicityMode(CacheAtomicityMode.fromOrdinal(in.readInt()));
        ccfg.setAtomicWriteOrderMode(CacheAtomicWriteOrderMode.fromOrdinal((byte)in.readInt()));
        ccfg.setBackups(in.readInt());
        ccfg.setCacheMode(CacheMode.fromOrdinal(in.readInt()));
        ccfg.setCopyOnRead(in.readBoolean());
        ccfg.setEagerTtl(in.readBoolean());
        // TODO GG-11148.
        //ccfg.setSwapEnabled(in.readBoolean());
        ccfg.setEvictSynchronized(in.readBoolean());
        ccfg.setEvictSynchronizedConcurrencyLevel(in.readInt());
        ccfg.setEvictSynchronizedKeyBufferSize(in.readInt());
        ccfg.setEvictSynchronizedTimeout(in.readLong());
        ccfg.setInvalidate(in.readBoolean());
        ccfg.setStoreKeepBinary(in.readBoolean());
        ccfg.setLoadPreviousValue(in.readBoolean());
        ccfg.setDefaultLockTimeout(in.readLong());
        ccfg.setLongQueryWarningTimeout(in.readLong());
        ccfg.setMaxConcurrentAsyncOperations(in.readInt());
        ccfg.setEvictMaxOverflowRatio(in.readFloat());
        // TODO GG-11148.
        //ccfg.setMemoryMode(CacheMemoryMode.values()[in.readInt()]);
        ccfg.setName(in.readString());
        ccfg.setOffHeapMaxMemory(in.readLong());
        ccfg.setReadFromBackup(in.readBoolean());
        ccfg.setRebalanceBatchSize(in.readInt());
        ccfg.setRebalanceDelay(in.readLong());
        ccfg.setRebalanceMode(CacheRebalanceMode.fromOrdinal(in.readInt()));
        ccfg.setRebalanceThrottle(in.readLong());
        ccfg.setRebalanceTimeout(in.readLong());
        ccfg.setSqlEscapeAll(in.readBoolean());
        ccfg.setSqlOnheapRowCacheSize(in.readInt());
        ccfg.setStartSize(in.readInt());
        ccfg.setWriteBehindBatchSize(in.readInt());
        ccfg.setWriteBehindEnabled(in.readBoolean());
        ccfg.setWriteBehindFlushFrequency(in.readLong());
        ccfg.setWriteBehindFlushSize(in.readInt());
        ccfg.setWriteBehindFlushThreadCount(in.readInt());
        ccfg.setWriteSynchronizationMode(CacheWriteSynchronizationMode.fromOrdinal(in.readInt()));
        ccfg.setReadThrough(in.readBoolean());
        ccfg.setWriteThrough(in.readBoolean());

        Object storeFactory = in.readObjectDetached();

        if (storeFactory != null)
            ccfg.setCacheStoreFactory(new PlatformDotNetCacheStoreFactoryNative(storeFactory));

        int qryEntCnt = in.readInt();

        if (qryEntCnt > 0) {
            Collection<QueryEntity> entities = new ArrayList<>(qryEntCnt);

            for (int i = 0; i < qryEntCnt; i++)
                entities.add(readQueryEntity(in));

            ccfg.setQueryEntities(entities);
        }

        if (in.readBoolean())
            ccfg.setNearConfiguration(readNearConfiguration(in));

        ccfg.setEvictionPolicy(readEvictionPolicy(in));
        ccfg.setAffinity(readAffinityFunction(in));

        return ccfg;
    }

    /**
     * Reads the near config.
     *
     * @param in Stream.
     * @return NearCacheConfiguration.
     */
    public static NearCacheConfiguration readNearConfiguration(BinaryRawReader in) {
        NearCacheConfiguration cfg = new NearCacheConfiguration();

        cfg.setNearStartSize(in.readInt());
        cfg.setNearEvictionPolicy(readEvictionPolicy(in));

        return cfg;
    }

    /**
     * Reads the eviction policy.
     *
     * @param in Stream.
     * @return Eviction policy.
     */
    public static EvictionPolicy readEvictionPolicy(BinaryRawReader in) {
        byte plcTyp = in.readByte();

        switch (plcTyp) {
            case 0:
                break;
            case 1: {
                FifoEvictionPolicy p = new FifoEvictionPolicy();
                p.setBatchSize(in.readInt());
                p.setMaxSize(in.readInt());
                p.setMaxMemorySize(in.readLong());
                return p;
            }
            case 2: {
                LruEvictionPolicy p = new LruEvictionPolicy();
                p.setBatchSize(in.readInt());
                p.setMaxSize(in.readInt());
                p.setMaxMemorySize(in.readLong());
                return p;
            }
            default:
                assert false;
        }

        return null;
    }

    /**
     * Reads the eviction policy.
     *
     * @param in Stream.
     * @return Affinity function.
     */
    public static PlatformAffinityFunction readAffinityFunction(BinaryRawReaderEx in) {
        byte plcTyp = in.readByte();

        if (plcTyp == 0)
            return null;

        int partitions = in.readInt();
        boolean exclNeighbours = in.readBoolean();
        byte overrideFlags = in.readByte();
        Object userFunc = in.readObjectDetached();

        AffinityFunction baseFunc = null;

        switch (plcTyp) {
            case 1: {
                FairAffinityFunction f = new FairAffinityFunction();
                f.setPartitions(partitions);
                f.setExcludeNeighbors(exclNeighbours);
                baseFunc = f;
                break;
            }
            case 2: {
                RendezvousAffinityFunction f = new RendezvousAffinityFunction();
                f.setPartitions(partitions);
                f.setExcludeNeighbors(exclNeighbours);
                baseFunc = f;
                break;
            }
            default:
                assert plcTyp == 3;
        }

        return new PlatformAffinityFunction(userFunc, partitions, overrideFlags, baseFunc);
    }

    /**
     * Reads the near config.
     *
     * @param out Stream.
     * @param cfg NearCacheConfiguration.
     */
    @SuppressWarnings("TypeMayBeWeakened")
    public static void writeNearConfiguration(BinaryRawWriter out, NearCacheConfiguration cfg) {
        assert cfg != null;

        out.writeInt(cfg.getNearStartSize());
        writeEvictionPolicy(out, cfg.getNearEvictionPolicy());
    }

    /**
     * Writes the affinity functions.
     *
     * @param out Stream.
     * @param f Affinity.
     */
    private static void writeAffinityFunction(BinaryRawWriter out, AffinityFunction f) {
        if (f instanceof PlatformDotNetAffinityFunction)
            f = ((PlatformDotNetAffinityFunction)f).getFunc();

        if (f instanceof FairAffinityFunction) {
            out.writeByte((byte) 1);

            FairAffinityFunction f0 = (FairAffinityFunction) f;
            out.writeInt(f0.getPartitions());
            out.writeBoolean(f0.isExcludeNeighbors());
            out.writeByte((byte) 0);  // override flags
            out.writeObject(null);  // user func
        } else if (f instanceof RendezvousAffinityFunction) {
            out.writeByte((byte) 2);

            RendezvousAffinityFunction f0 = (RendezvousAffinityFunction) f;
            out.writeInt(f0.getPartitions());
            out.writeBoolean(f0.isExcludeNeighbors());
            out.writeByte((byte) 0);  // override flags
            out.writeObject(null);  // user func
        } else if (f instanceof PlatformAffinityFunction) {
            PlatformAffinityFunction f0 = (PlatformAffinityFunction) f;
            AffinityFunction baseFunc = f0.getBaseFunc();

            if (baseFunc instanceof FairAffinityFunction) {
                out.writeByte((byte) 1);
                out.writeInt(f0.partitions());
                out.writeBoolean(((FairAffinityFunction) baseFunc).isExcludeNeighbors());
                out.writeByte(f0.getOverrideFlags());
                out.writeObject(f0.getUserFunc());
            } else if (baseFunc instanceof RendezvousAffinityFunction) {
                out.writeByte((byte) 2);
                out.writeInt(f0.partitions());
                out.writeBoolean(((RendezvousAffinityFunction) baseFunc).isExcludeNeighbors());
                out.writeByte(f0.getOverrideFlags());
                out.writeObject(f0.getUserFunc());
            } else {
                out.writeByte((byte) 3);
                out.writeInt(f0.partitions());
                out.writeBoolean(false);  // exclude neighbors
                out.writeByte(f0.getOverrideFlags());
                out.writeObject(f0.getUserFunc());
            }
        } else {
            out.writeByte((byte) 0);
        }
    }

    /**
     * Writes the eviction policy.
     * @param out Stream.
     * @param p Policy.
     */
    @SuppressWarnings("TypeMayBeWeakened")
    private static void writeEvictionPolicy(BinaryRawWriter out, EvictionPolicy p) {
        if (p instanceof FifoEvictionPolicy) {
            out.writeByte((byte)1);

            FifoEvictionPolicy p0 = (FifoEvictionPolicy)p;
            out.writeInt(p0.getBatchSize());
            out.writeInt(p0.getMaxSize());
            out.writeLong(p0.getMaxMemorySize());
        }
        else if (p instanceof LruEvictionPolicy) {
            out.writeByte((byte)2);

            LruEvictionPolicy p0 = (LruEvictionPolicy)p;
            out.writeInt(p0.getBatchSize());
            out.writeInt(p0.getMaxSize());
            out.writeLong(p0.getMaxMemorySize());
        }
        else {
            out.writeByte((byte)0);
        }
    }

    /**
     * Reads the query entity.
     *
     * @param in Stream.
     * @return QueryEntity.
     */
    public static QueryEntity readQueryEntity(BinaryRawReader in) {
        QueryEntity res = new QueryEntity();

        res.setKeyType(in.readString());
        res.setValueType(in.readString());

        // Fields
        int cnt = in.readInt();

        if (cnt > 0) {
            LinkedHashMap<String, String> fields = new LinkedHashMap<>(cnt);

            for (int i = 0; i < cnt; i++)
                fields.put(in.readString(), in.readString());

            res.setFields(fields);
        }

        // Aliases
        cnt = in.readInt();

        if (cnt > 0) {
            Map<String, String> aliases = new HashMap<>(cnt);

            for (int i = 0; i < cnt; i++)
                aliases.put(in.readString(), in.readString());

            res.setAliases(aliases);
        }

        // Indexes
        cnt = in.readInt();

        if (cnt > 0) {
            Collection<QueryIndex> indexes = new ArrayList<>(cnt);

            for (int i = 0; i < cnt; i++)
                indexes.add(readQueryIndex(in));

            res.setIndexes(indexes);
        }

        return res;
    }

    /**
     * Reads the query index.
     *
     * @param in Reader.
     * @return Query index.
     */
    public static QueryIndex readQueryIndex(BinaryRawReader in) {
        QueryIndex res = new QueryIndex();

        res.setName(in.readString());
        res.setIndexType(QueryIndexType.values()[in.readByte()]);

        int cnt = in.readInt();

        if (cnt > 0) {
            LinkedHashMap<String, Boolean> fields = new LinkedHashMap<>(cnt);

            for (int i = 0; i < cnt; i++)
                fields.put(in.readString(), !in.readBoolean());

            res.setFields(fields);
        }

        return res;
    }

    /**
     * Reads Ignite configuration.
     * @param in Reader.
     * @param cfg Configuration.
     */
    public static void readIgniteConfiguration(BinaryRawReaderEx in, IgniteConfiguration cfg) {
        if (in.readBoolean()) cfg.setClientMode(in.readBoolean());
        int[] eventTypes = in.readIntArray(); if (eventTypes != null) cfg.setIncludeEventTypes(eventTypes);
        if (in.readBoolean()) cfg.setMetricsExpireTime(in.readLong());
        if (in.readBoolean()) cfg.setMetricsHistorySize(in.readInt());
        if (in.readBoolean()) cfg.setMetricsLogFrequency(in.readLong());
        if (in.readBoolean()) cfg.setMetricsUpdateFrequency(in.readLong());
        if (in.readBoolean()) cfg.setNetworkSendRetryCount(in.readInt());
        if (in.readBoolean()) cfg.setNetworkSendRetryDelay(in.readLong());
        if (in.readBoolean()) cfg.setNetworkTimeout(in.readLong());
        String workDir = in.readString(); if (workDir != null) cfg.setWorkDirectory(workDir);
        String localHost = in.readString(); if (localHost != null) cfg.setLocalHost(localHost);
        if (in.readBoolean()) cfg.setDaemon(in.readBoolean());
        if (in.readBoolean()) cfg.setLateAffinityAssignment(in.readBoolean());

        readCacheConfigurations(in, cfg);
        readDiscoveryConfiguration(in, cfg);

        if (in.readBoolean()) {
            TcpCommunicationSpi comm = new TcpCommunicationSpi();

            comm.setAckSendThreshold(in.readInt());
            comm.setConnectTimeout(in.readLong());
            comm.setDirectBuffer(in.readBoolean());
            comm.setDirectSendBuffer(in.readBoolean());
            comm.setIdleConnectionTimeout(in.readLong());
            comm.setLocalAddress(in.readString());
            comm.setLocalPort(in.readInt());
            comm.setLocalPortRange(in.readInt());
            comm.setMaxConnectTimeout(in.readLong());
            comm.setMessageQueueLimit(in.readInt());
            comm.setReconnectCount(in.readInt());
            comm.setSelectorsCount(in.readInt());
            comm.setSlowClientQueueLimit(in.readInt());
            comm.setSocketReceiveBuffer(in.readInt());
            comm.setSocketSendBuffer(in.readInt());
            comm.setTcpNoDelay(in.readBoolean());
            comm.setUnacknowledgedMessagesBufferSize(in.readInt());

            cfg.setCommunicationSpi(comm);
        }

        if (in.readBoolean()) {
            if (cfg.getBinaryConfiguration() == null)
                cfg.setBinaryConfiguration(new BinaryConfiguration());

            cfg.getBinaryConfiguration().setCompactFooter(in.readBoolean());
        }

        int attrCnt = in.readInt();

        if (attrCnt > 0) {
            Map<String, Object> attrs = new HashMap<>(attrCnt);

            for (int i = 0; i < attrCnt; i++)
                attrs.put(in.readString(), in.readObject());

            cfg.setUserAttributes(attrs);
        }

        if (in.readBoolean()) {
            AtomicConfiguration atomic = new AtomicConfiguration();

            atomic.setAtomicSequenceReserveSize(in.readInt());
            atomic.setBackups(in.readInt());
            atomic.setCacheMode(CacheMode.fromOrdinal(in.readInt()));

            cfg.setAtomicConfiguration(atomic);
        }

        if (in.readBoolean()) {
            TransactionConfiguration tx = new TransactionConfiguration();

            tx.setPessimisticTxLogSize(in.readInt());
            tx.setDefaultTxConcurrency(TransactionConcurrency.fromOrdinal(in.readInt()));
            tx.setDefaultTxIsolation(TransactionIsolation.fromOrdinal(in.readInt()));
            tx.setDefaultTxTimeout(in.readLong());
            tx.setPessimisticTxLogLinger(in.readInt());

            cfg.setTransactionConfiguration(tx);
        }
    }

    /**
     * Reads cache configurations from a stream and updates provided IgniteConfiguration.
     *
     * @param cfg IgniteConfiguration to update.
     * @param in Reader.
     */
    public static void readCacheConfigurations(BinaryRawReaderEx in, IgniteConfiguration cfg) {
        int len = in.readInt();

        if (len == 0)
            return;

        List<CacheConfiguration> caches = new ArrayList<>();

        for (int i = 0; i < len; i++)
            caches.add(readCacheConfiguration(in));

        CacheConfiguration[] oldCaches = cfg.getCacheConfiguration();
        CacheConfiguration[] caches0 = caches.toArray(new CacheConfiguration[caches.size()]);

        if (oldCaches == null)
            cfg.setCacheConfiguration(caches0);
        else {
            CacheConfiguration[] mergedCaches = new CacheConfiguration[oldCaches.length + caches.size()];

            System.arraycopy(oldCaches, 0, mergedCaches, 0, oldCaches.length);
            System.arraycopy(caches0, 0, mergedCaches, oldCaches.length, caches.size());

            cfg.setCacheConfiguration(mergedCaches);
        }
    }

    /**
     * Reads discovery configuration from a stream and updates provided IgniteConfiguration.
     *
     * @param cfg IgniteConfiguration to update.
     * @param in Reader.
     */
    public static void readDiscoveryConfiguration(BinaryRawReader in, IgniteConfiguration cfg) {
        boolean hasConfig = in.readBoolean();

        if (!hasConfig)
            return;

        TcpDiscoverySpi disco = new TcpDiscoverySpi();

        boolean hasIpFinder = in.readBoolean();

        if (hasIpFinder) {
            byte ipFinderType = in.readByte();

            int addrCount = in.readInt();

            ArrayList<String> addrs = null;

            if (addrCount > 0) {
                addrs = new ArrayList<>(addrCount);

                for (int i = 0; i < addrCount; i++)
                    addrs.add(in.readString());
            }

            TcpDiscoveryVmIpFinder finder = null;
            if (ipFinderType == 1) {
                finder = new TcpDiscoveryVmIpFinder();
            }
            else if (ipFinderType == 2) {
                TcpDiscoveryMulticastIpFinder finder0 = new TcpDiscoveryMulticastIpFinder();

                finder0.setLocalAddress(in.readString());
                finder0.setMulticastGroup(in.readString());
                finder0.setMulticastPort(in.readInt());
                finder0.setAddressRequestAttempts(in.readInt());
                finder0.setResponseWaitTime(in.readInt());

                boolean hasTtl = in.readBoolean();

                if (hasTtl)
                    finder0.setTimeToLive(in.readInt());

                finder = finder0;
            }
            else {
                assert false;
            }

            finder.setAddresses(addrs);

            disco.setIpFinder(finder);
        }

        disco.setSocketTimeout(in.readLong());
        disco.setAckTimeout(in.readLong());
        disco.setMaxAckTimeout(in.readLong());
        disco.setNetworkTimeout(in.readLong());
        disco.setJoinTimeout(in.readLong());

        disco.setForceServerMode(in.readBoolean());
        disco.setClientReconnectDisabled(in.readBoolean());
        disco.setLocalAddress(in.readString());
        disco.setReconnectCount(in.readInt());
        disco.setLocalPort(in.readInt());
        disco.setLocalPortRange(in.readInt());
        disco.setMaxMissedHeartbeats(in.readInt());
        disco.setMaxMissedClientHeartbeats(in.readInt());
        disco.setStatisticsPrintFrequency(in.readLong());
        disco.setIpFinderCleanFrequency(in.readLong());
        disco.setThreadPriority(in.readInt());
        disco.setHeartbeatFrequency(in.readLong());
        disco.setTopHistorySize(in.readInt());

        cfg.setDiscoverySpi(disco);
    }

    /**
     * Writes cache configuration.
     *
     * @param writer Writer.
     * @param ccfg Configuration.
     */
    public static void writeCacheConfiguration(BinaryRawWriter writer, CacheConfiguration ccfg) {
        assert writer != null;
        assert ccfg != null;

        writeEnumInt(writer, ccfg.getAtomicityMode(), CacheConfiguration.DFLT_CACHE_ATOMICITY_MODE);
        writeEnumInt(writer, ccfg.getAtomicWriteOrderMode());
        writer.writeInt(ccfg.getBackups());
        writeEnumInt(writer, ccfg.getCacheMode(), CacheConfiguration.DFLT_CACHE_MODE);
        writer.writeBoolean(ccfg.isCopyOnRead());
        writer.writeBoolean(ccfg.isEagerTtl());
        // TODO GG-11148.
//        writer.writeBoolean(ccfg.isSwapEnabled());
        writer.writeBoolean(ccfg.isEvictSynchronized());
        writer.writeInt(ccfg.getEvictSynchronizedConcurrencyLevel());
        writer.writeInt(ccfg.getEvictSynchronizedKeyBufferSize());
        writer.writeLong(ccfg.getEvictSynchronizedTimeout());
        writer.writeBoolean(ccfg.isInvalidate());
        writer.writeBoolean(ccfg.isStoreKeepBinary());
        writer.writeBoolean(ccfg.isLoadPreviousValue());
        writer.writeLong(ccfg.getDefaultLockTimeout());
        writer.writeLong(ccfg.getLongQueryWarningTimeout());
        writer.writeInt(ccfg.getMaxConcurrentAsyncOperations());
        writer.writeFloat(ccfg.getEvictMaxOverflowRatio());
<<<<<<< HEAD
        // TODO GG-11148.
//        writer.writeInt(ccfg.getMemoryMode() == null ?
//            CacheConfiguration.DFLT_MEMORY_MODE.ordinal() : ccfg.getMemoryMode().ordinal());
=======
        writeEnumInt(writer, ccfg.getMemoryMode(), CacheConfiguration.DFLT_MEMORY_MODE);
>>>>>>> 31b9bb84
        writer.writeString(ccfg.getName());
        writer.writeLong(ccfg.getOffHeapMaxMemory());
        writer.writeBoolean(ccfg.isReadFromBackup());
        writer.writeInt(ccfg.getRebalanceBatchSize());
        writer.writeLong(ccfg.getRebalanceDelay());
        writeEnumInt(writer, ccfg.getRebalanceMode(), CacheConfiguration.DFLT_REBALANCE_MODE);
        writer.writeLong(ccfg.getRebalanceThrottle());
        writer.writeLong(ccfg.getRebalanceTimeout());
        writer.writeBoolean(ccfg.isSqlEscapeAll());
        writer.writeInt(ccfg.getSqlOnheapRowCacheSize());
        writer.writeInt(ccfg.getStartSize());
        writer.writeInt(ccfg.getWriteBehindBatchSize());
        writer.writeBoolean(ccfg.isWriteBehindEnabled());
        writer.writeLong(ccfg.getWriteBehindFlushFrequency());
        writer.writeInt(ccfg.getWriteBehindFlushSize());
        writer.writeInt(ccfg.getWriteBehindFlushThreadCount());
        writeEnumInt(writer, ccfg.getWriteSynchronizationMode());
        writer.writeBoolean(ccfg.isReadThrough());
        writer.writeBoolean(ccfg.isWriteThrough());

        if (ccfg.getCacheStoreFactory() instanceof PlatformDotNetCacheStoreFactoryNative)
            writer.writeObject(((PlatformDotNetCacheStoreFactoryNative)ccfg.getCacheStoreFactory()).getNativeFactory());
        else
            writer.writeObject(null);

        Collection<QueryEntity> qryEntities = ccfg.getQueryEntities();

        if (qryEntities != null) {
            writer.writeInt(qryEntities.size());

            for (QueryEntity e : qryEntities)
                writeQueryEntity(writer, e);
        }
        else
            writer.writeInt(0);

        NearCacheConfiguration nearCfg = ccfg.getNearConfiguration();

        if (nearCfg != null) {
            writer.writeBoolean(true);

            writeNearConfiguration(writer, nearCfg);
        }
        else
            writer.writeBoolean(false);

        writeEvictionPolicy(writer, ccfg.getEvictionPolicy());
        writeAffinityFunction(writer, ccfg.getAffinity());
    }

    /**
     * Write query entity.
     *
     * @param writer Writer.
     * @param queryEntity Query entity.
     */
    private static void writeQueryEntity(BinaryRawWriter writer, QueryEntity queryEntity) {
        assert queryEntity != null;

        writer.writeString(queryEntity.getKeyType());
        writer.writeString(queryEntity.getValueType());

        // Fields
        LinkedHashMap<String, String> fields = queryEntity.getFields();

        if (fields != null) {
            writer.writeInt(fields.size());

            for (Map.Entry<String, String> field : fields.entrySet()) {
                writer.writeString(field.getKey());
                writer.writeString(field.getValue());
            }
        }
        else
            writer.writeInt(0);

        // Aliases
        Map<String, String> aliases = queryEntity.getAliases();

        if (aliases != null) {
            writer.writeInt(aliases.size());

            for (Map.Entry<String, String> alias : aliases.entrySet()) {
                writer.writeString(alias.getKey());
                writer.writeString(alias.getValue());
            }
        }
        else
            writer.writeInt(0);

        // Indexes
        Collection<QueryIndex> indexes = queryEntity.getIndexes();

        if (indexes != null) {
            writer.writeInt(indexes.size());

            for (QueryIndex index : indexes)
                writeQueryIndex(writer, index);
        }
        else
            writer.writeInt(0);
    }

    /**
     * Writer query index.
     *
     * @param writer Writer.
     * @param index Index.
     */
    private static void writeQueryIndex(BinaryRawWriter writer, QueryIndex index) {
        assert index != null;

        writer.writeString(index.getName());
        writeEnumByte(writer, index.getIndexType());

        LinkedHashMap<String, Boolean> fields = index.getFields();

        if (fields != null) {
            writer.writeInt(fields.size());

            for (Map.Entry<String, Boolean> field : fields.entrySet()) {
                writer.writeString(field.getKey());
                writer.writeBoolean(!field.getValue());
            }
        }
        else
            writer.writeInt(0);
    }

    /**
     * Writes Ignite configuration.
     *
     * @param w Writer.
     * @param cfg Configuration.
     */
    public static void writeIgniteConfiguration(BinaryRawWriter w, IgniteConfiguration cfg) {
        assert w != null;
        assert cfg != null;

        w.writeBoolean(true); w.writeBoolean(cfg.isClientMode());
        w.writeIntArray(cfg.getIncludeEventTypes());
        w.writeBoolean(true); w.writeLong(cfg.getMetricsExpireTime());
        w.writeBoolean(true); w.writeInt(cfg.getMetricsHistorySize());
        w.writeBoolean(true); w.writeLong(cfg.getMetricsLogFrequency());
        w.writeBoolean(true); w.writeLong(cfg.getMetricsUpdateFrequency());
        w.writeBoolean(true); w.writeInt(cfg.getNetworkSendRetryCount());
        w.writeBoolean(true); w.writeLong(cfg.getNetworkSendRetryDelay());
        w.writeBoolean(true); w.writeLong(cfg.getNetworkTimeout());
        w.writeString(cfg.getWorkDirectory());
        w.writeString(cfg.getLocalHost());
        w.writeBoolean(true); w.writeBoolean(cfg.isDaemon());
        w.writeBoolean(true); w.writeBoolean(cfg.isLateAffinityAssignment());

        CacheConfiguration[] cacheCfg = cfg.getCacheConfiguration();

        if (cacheCfg != null) {
            w.writeInt(cacheCfg.length);

            for (CacheConfiguration ccfg : cacheCfg)
                writeCacheConfiguration(w, ccfg);
        }
        else
            w.writeInt(0);

        writeDiscoveryConfiguration(w, cfg.getDiscoverySpi());

        CommunicationSpi comm = cfg.getCommunicationSpi();

        if (comm instanceof TcpCommunicationSpi) {
            w.writeBoolean(true);
            TcpCommunicationSpiMBean tcp = (TcpCommunicationSpiMBean) comm;

            w.writeInt(tcp.getAckSendThreshold());
            w.writeLong(tcp.getConnectTimeout());
            w.writeBoolean(tcp.isDirectBuffer());
            w.writeBoolean(tcp.isDirectSendBuffer());
            w.writeLong(tcp.getIdleConnectionTimeout());
            w.writeString(tcp.getLocalAddress());
            w.writeInt(tcp.getLocalPort());
            w.writeInt(tcp.getLocalPortRange());
            w.writeLong(tcp.getMaxConnectTimeout());
            w.writeInt(tcp.getMessageQueueLimit());
            w.writeInt(tcp.getReconnectCount());
            w.writeInt(tcp.getSelectorsCount());
            w.writeInt(tcp.getSlowClientQueueLimit());
            w.writeInt(tcp.getSocketReceiveBuffer());
            w.writeInt(tcp.getSocketSendBuffer());
            w.writeBoolean(tcp.isTcpNoDelay());
            w.writeInt(tcp.getUnacknowledgedMessagesBufferSize());
        }
        else
            w.writeBoolean(false);

        BinaryConfiguration bc = cfg.getBinaryConfiguration();
        w.writeBoolean(bc != null);

        if (bc != null)
            w.writeBoolean(bc.isCompactFooter());

        Map<String, ?> attrs = cfg.getUserAttributes();

        if (attrs != null) {
            w.writeInt(attrs.size());

            for (Map.Entry<String, ?> e : attrs.entrySet()) {
                w.writeString(e.getKey());
                w.writeObject(e.getValue());
            }
        }
        else
            w.writeInt(0);

        AtomicConfiguration atomic = cfg.getAtomicConfiguration();

        if (atomic != null) {
            w.writeBoolean(true);

            w.writeInt(atomic.getAtomicSequenceReserveSize());
            w.writeInt(atomic.getBackups());
            writeEnumInt(w, atomic.getCacheMode(), AtomicConfiguration.DFLT_CACHE_MODE);
        }
        else
            w.writeBoolean(false);

        TransactionConfiguration tx = cfg.getTransactionConfiguration();

        if (tx != null) {
            w.writeBoolean(true);

            w.writeInt(tx.getPessimisticTxLogSize());
            writeEnumInt(w, tx.getDefaultTxConcurrency(), TransactionConfiguration.DFLT_TX_CONCURRENCY);
            writeEnumInt(w, tx.getDefaultTxIsolation(), TransactionConfiguration.DFLT_TX_ISOLATION);
            w.writeLong(tx.getDefaultTxTimeout());
            w.writeInt(tx.getPessimisticTxLogLinger());
        }
        else
            w.writeBoolean(false);

        w.writeString(cfg.getIgniteHome());

        w.writeLong(ManagementFactory.getMemoryMXBean().getHeapMemoryUsage().getInit());
        w.writeLong(ManagementFactory.getMemoryMXBean().getHeapMemoryUsage().getMax());
    }

    /**
     * Writes discovery configuration.
     *
     * @param w Writer.
     * @param spi Disco.
     */
    private static void writeDiscoveryConfiguration(BinaryRawWriter w, DiscoverySpi spi) {
        assert w != null;
        assert spi != null;

        if (!(spi instanceof TcpDiscoverySpi)) {
            w.writeBoolean(false);
            return;
        }

        w.writeBoolean(true);

        TcpDiscoverySpi tcp = (TcpDiscoverySpi)spi;

        TcpDiscoveryIpFinder finder = tcp.getIpFinder();

        if (finder instanceof TcpDiscoveryVmIpFinder) {
            w.writeBoolean(true);

            boolean isMulticast = finder instanceof TcpDiscoveryMulticastIpFinder;

            w.writeByte((byte)(isMulticast ? 2 : 1));

            Collection<InetSocketAddress> addrs = finder.getRegisteredAddresses();

            w.writeInt(addrs.size());

            for (InetSocketAddress a : addrs)
                w.writeString(a.toString());

            if (isMulticast) {
                TcpDiscoveryMulticastIpFinder multiFinder = (TcpDiscoveryMulticastIpFinder) finder;

                w.writeString(multiFinder.getLocalAddress());
                w.writeString(multiFinder.getMulticastGroup());
                w.writeInt(multiFinder.getMulticastPort());
                w.writeInt(multiFinder.getAddressRequestAttempts());
                w.writeInt(multiFinder.getResponseWaitTime());

                int ttl = multiFinder.getTimeToLive();
                w.writeBoolean(ttl != -1);

                if (ttl != -1)
                    w.writeInt(ttl);
            }
        }
        else {
            w.writeBoolean(false);
        }

        w.writeLong(tcp.getSocketTimeout());
        w.writeLong(tcp.getAckTimeout());
        w.writeLong(tcp.getMaxAckTimeout());
        w.writeLong(tcp.getNetworkTimeout());
        w.writeLong(tcp.getJoinTimeout());

        w.writeBoolean(tcp.isForceServerMode());
        w.writeBoolean(tcp.isClientReconnectDisabled());
        w.writeString(tcp.getLocalAddress());
        w.writeInt(tcp.getReconnectCount());
        w.writeInt(tcp.getLocalPort());
        w.writeInt(tcp.getLocalPortRange());
        w.writeInt(tcp.getMaxMissedHeartbeats());
        w.writeInt(tcp.getMaxMissedClientHeartbeats());
        w.writeLong(tcp.getStatisticsPrintFrequency());
        w.writeLong(tcp.getIpFinderCleanFrequency());
        w.writeInt(tcp.getThreadPriority());
        w.writeLong(tcp.getHeartbeatFrequency());
        w.writeInt((int)tcp.getTopHistorySize());
    }

    /**
     * Writes enum as byte.
     *
     * @param w Writer.
     * @param e Enum.
     */
    private static void writeEnumByte(BinaryRawWriter w, Enum e) {
        w.writeByte(e == null ? 0 : (byte)e.ordinal());
    }

    /**
     * Writes enum as int.
     *
     * @param w Writer.
     * @param e Enum.
     */
    private static void writeEnumInt(BinaryRawWriter w, Enum e) {
        w.writeInt(e == null ? 0 : e.ordinal());
    }

    /**
     * Writes enum as int.
     *
     * @param w Writer.
     * @param e Enum.
     */
    private static void writeEnumInt(BinaryRawWriter w, Enum e, Enum def) {
        assert def != null;

        w.writeInt(e == null ? def.ordinal() : e.ordinal());
    }

    /**
     * Private constructor.
     */
    private PlatformConfigurationUtils() {
        // No-op.
    }
}<|MERGE_RESOLUTION|>--- conflicted
+++ resolved
@@ -679,13 +679,8 @@
         writer.writeLong(ccfg.getLongQueryWarningTimeout());
         writer.writeInt(ccfg.getMaxConcurrentAsyncOperations());
         writer.writeFloat(ccfg.getEvictMaxOverflowRatio());
-<<<<<<< HEAD
         // TODO GG-11148.
-//        writer.writeInt(ccfg.getMemoryMode() == null ?
-//            CacheConfiguration.DFLT_MEMORY_MODE.ordinal() : ccfg.getMemoryMode().ordinal());
-=======
-        writeEnumInt(writer, ccfg.getMemoryMode(), CacheConfiguration.DFLT_MEMORY_MODE);
->>>>>>> 31b9bb84
+//        writeEnumInt(writer, ccfg.getMemoryMode(), CacheConfiguration.DFLT_MEMORY_MODE);
         writer.writeString(ccfg.getName());
         writer.writeLong(ccfg.getOffHeapMaxMemory());
         writer.writeBoolean(ccfg.isReadFromBackup());
