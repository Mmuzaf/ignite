/*
 * Licensed to the Apache Software Foundation (ASF) under one or more
 * contributor license agreements.  See the NOTICE file distributed with
 * this work for additional information regarding copyright ownership.
 * The ASF licenses this file to You under the Apache License, Version 2.0
 * (the "License"); you may not use this file except in compliance with
 * the License.  You may obtain a copy of the License at
 *
 *      http://www.apache.org/licenses/LICENSE-2.0
 *
 * Unless required by applicable law or agreed to in writing, software
 * distributed under the License is distributed on an "AS IS" BASIS,
 * WITHOUT WARRANTIES OR CONDITIONS OF ANY KIND, either express or implied.
 * See the License for the specific language governing permissions and
 * limitations under the License.
 */

package org.apache.ignite.internal.processors.cache.persistence.snapshot;

import java.io.Closeable;
import java.io.File;
import java.io.IOException;
import java.nio.ByteBuffer;
import java.nio.ByteOrder;
import java.util.ArrayList;
import java.util.Collection;
import java.util.Collections;
import java.util.HashMap;
import java.util.HashSet;
import java.util.Iterator;
import java.util.List;
import java.util.Map;
import java.util.Objects;
import java.util.Set;
import java.util.UUID;
import java.util.concurrent.CompletableFuture;
import java.util.concurrent.CopyOnWriteArrayList;
import java.util.concurrent.ExecutionException;
import java.util.concurrent.atomic.AtomicBoolean;
import java.util.concurrent.atomic.AtomicIntegerArray;
import java.util.concurrent.locks.Lock;
import java.util.concurrent.locks.ReadWriteLock;
import java.util.concurrent.locks.ReentrantLock;
import java.util.concurrent.locks.ReentrantReadWriteLock;
import java.util.function.BiConsumer;
import java.util.function.BooleanSupplier;
import java.util.stream.Collectors;
import org.apache.ignite.IgniteCheckedException;
import org.apache.ignite.binary.BinaryType;
import org.apache.ignite.configuration.CacheConfiguration;
import org.apache.ignite.internal.IgniteFutureCancelledCheckedException;
import org.apache.ignite.internal.IgniteInternalFuture;
import org.apache.ignite.internal.pagemem.PageIdUtils;
import org.apache.ignite.internal.pagemem.store.PageStore;
import org.apache.ignite.internal.pagemem.store.PageWriteListener;
import org.apache.ignite.internal.processors.cache.CacheGroupContext;
import org.apache.ignite.internal.processors.cache.GridCacheSharedContext;
import org.apache.ignite.internal.processors.cache.distributed.dht.topology.GridDhtLocalPartition;
import org.apache.ignite.internal.processors.cache.distributed.dht.topology.GridDhtPartitionState;
import org.apache.ignite.internal.processors.cache.persistence.GridCacheDatabaseSharedManager;
import org.apache.ignite.internal.processors.cache.persistence.checkpoint.CheckpointListener;
import org.apache.ignite.internal.processors.cache.persistence.file.FileIO;
import org.apache.ignite.internal.processors.cache.persistence.file.FileIOFactory;
import org.apache.ignite.internal.processors.cache.persistence.file.FilePageStoreManager;
import org.apache.ignite.internal.processors.cache.persistence.metastorage.MetaStorage;
import org.apache.ignite.internal.processors.cache.persistence.partstate.GroupPartitionId;
import org.apache.ignite.internal.processors.cache.persistence.tree.io.PageIO;
import org.apache.ignite.internal.processors.cache.persistence.wal.crc.FastCrc;
import org.apache.ignite.internal.processors.marshaller.MappedName;
import org.apache.ignite.internal.processors.metastorage.persistence.DistributedMetaStorageImpl;
import org.apache.ignite.internal.util.future.GridFutureAdapter;
import org.apache.ignite.internal.util.lang.IgniteThrowableRunner;
import org.apache.ignite.internal.util.tostring.GridToStringExclude;
import org.apache.ignite.internal.util.typedef.F;
import org.apache.ignite.internal.util.typedef.internal.CU;
import org.apache.ignite.internal.util.typedef.internal.S;
import org.apache.ignite.internal.util.typedef.internal.U;
import org.jetbrains.annotations.Nullable;

import static org.apache.ignite.internal.pagemem.PageIdAllocator.INDEX_PARTITION;
import static org.apache.ignite.internal.processors.cache.persistence.file.FilePageStoreManager.cacheWorkDir;
import static org.apache.ignite.internal.processors.cache.persistence.file.FilePageStoreManager.getPartitionFile;
import static org.apache.ignite.internal.processors.cache.persistence.snapshot.IgniteSnapshotManager.copy;
import static org.apache.ignite.internal.processors.cache.persistence.snapshot.IgniteSnapshotManager.databaseRelativePath;
import static org.apache.ignite.internal.processors.cache.persistence.snapshot.IgniteSnapshotManager.partDeltaFile;

/**
 * The requested map of cache groups and its partitions to include into snapshot represented as <tt>Map<Integer, Set<Integer>></tt>.
 * If array of partitions is {@code null} than all OWNING partitions for given cache groups will be included into snapshot.
 * In this case if all of partitions have OWNING state the index partition also will be included.
 * <p>
 * If partitions for particular cache group are not provided that they will be collected and added
 * on checkpoint under the write lock.
 */
class SnapshotFutureTask extends AbstractSnapshotFutureTask<Set<GroupPartitionId>> implements CheckpointListener {
    /** File page store manager for accessing cache group associated files. */
    private final FilePageStoreManager pageStore;

    /** Local buffer to perform copy-on-write operations for {@link PageStoreSerialWriter}. */
    private final ThreadLocal<ByteBuffer> locBuff;

    /**
     * The length of file size per each cache partition file.
     * Partition has value greater than zero only for partitions in OWNING state.
     * Information collected under checkpoint write lock.
     */
    private final Map<GroupPartitionId, Long> partFileLengths = new HashMap<>();

    /**
     * Map of partitions to snapshot and theirs corresponding delta PageStores.
     * Writers are pinned to the snapshot context due to controlling partition
     * processing supplier.
     */
    private final Map<GroupPartitionId, PageStoreSerialWriter> partDeltaWriters = new HashMap<>();

    /**
     * List of cache configuration senders. Each sender associated with particular cache
     * configuration file to monitor it change (e.g. via SQL add/drop column or SQL index
     * create/drop operations).
     */
    private final List<CacheConfigurationSender> ccfgSndrs = new CopyOnWriteArrayList<>();

    /** {@code true} if all metastorage data must be also included into snapshot. */
    private final boolean withMetaStorage;

    /** Cache group and corresponding partitions collected under the checkpoint write lock. */
    private final Map<Integer, Set<Integer>> processed = new HashMap<>();

    /** Checkpoint end future. */
    private final CompletableFuture<Boolean> cpEndFut = new CompletableFuture<>();

    /** Future to wait until checkpoint mark phase will be finished and snapshot tasks scheduled. */
    private final GridFutureAdapter<Void> startedFut = new GridFutureAdapter<>();

    /** Absolute path to save intermediate results of cache partitions of this node. */
    private volatile File tmpConsIdDir;

    /** Future which will be completed when task requested to be closed. Will be executed on system pool. */
    private volatile CompletableFuture<Void> closeFut;

    /** Flag indicates that task already scheduled on checkpoint. */
    private final AtomicBoolean started = new AtomicBoolean();

    /**
     * @param cctx Shared context.
     * @param srcNodeId Node id which cause snapshot task creation.
     * @param snpName Unique identifier of snapshot process.
     * @param tmpWorkDir Working directory for intermediate snapshot results.
     * @param ioFactory Factory to working with snapshot files.
     * @param snpSndr Factory which produces snapshot receiver instance.
     * @param parts Map of cache groups and its partitions to include into snapshot, if set of partitions
     * is {@code null} than all OWNING partitions for given cache groups will be included into snapshot.
     */
    public SnapshotFutureTask(
        GridCacheSharedContext<?, ?> cctx,
        UUID srcNodeId,
        String snpName,
        File tmpWorkDir,
        FileIOFactory ioFactory,
        SnapshotSender snpSndr,
        Map<Integer, Set<Integer>> parts,
        boolean withMetaStorage,
        ThreadLocal<ByteBuffer> locBuff
    ) {
        super(cctx, srcNodeId, snpName, tmpWorkDir, ioFactory, snpSndr, parts);

        assert snpName != null : "Snapshot name cannot be empty or null.";
        assert snpSndr != null : "Snapshot sender which handles execution tasks must be not null.";
        assert snpSndr.executor() != null : "Executor service must be not null.";
        assert cctx.pageStore() instanceof FilePageStoreManager : "Snapshot task can work only with physical files.";
        assert !parts.containsKey(MetaStorage.METASTORAGE_CACHE_ID) : "The withMetaStorage must be used instead.";

        this.withMetaStorage = withMetaStorage;
        this.pageStore = (FilePageStoreManager)cctx.pageStore();
        this.locBuff = locBuff;
    }

    /**
     * @return Set of cache groups included into snapshot operation.
     */
    public Set<Integer> affectedCacheGroups() {
        return parts.keySet();
    }

    /**
     * @param th An exception which occurred during snapshot processing.
     */
    @Override public void acceptException(Throwable th) {
        if (th == null)
            return;

        if (err.compareAndSet(null, th))
            closeAsync();

        startedFut.onDone(th);

        if (!(th instanceof IgniteFutureCancelledCheckedException))
            U.error(log, "Snapshot task has accepted exception to stop", th);
    }

    /** {@inheritDoc} */
    @Override public boolean onDone(@Nullable Set<GroupPartitionId> res, @Nullable Throwable err) {
        for (PageStoreSerialWriter writer : partDeltaWriters.values())
            U.closeQuiet(writer);

        for (CacheConfigurationSender ccfgSndr : ccfgSndrs)
            U.closeQuiet(ccfgSndr);

        snpSndr.close(err);

        if (tmpConsIdDir != null)
            U.delete(tmpConsIdDir);

        // Delete snapshot directory if no other files exists.
        try {
            if (U.fileCount(tmpSnpWorkDir.toPath()) == 0 || err != null)
                U.delete(tmpSnpWorkDir.toPath());
        }
        catch (IOException e) {
            log.error("Snapshot directory doesn't exist [snpName=" + snpName + ", dir=" + tmpSnpWorkDir + ']');
        }

        if (err != null)
            startedFut.onDone(err);

        return super.onDone(res, err);
    }

    /**
     * @return Started future.
     */
    @Override public IgniteInternalFuture<?> started() {
        return startedFut;
    }

    /**
     * @return {@code true} if current task requested to be stopped.
     */
    private boolean stopping() {
        return err.get() != null;
    }

    /**
     * Initiates snapshot task.
     *
     * @return {@code true} if task started by this call.
     */
    @Override public boolean start() {
        if (stopping())
            return false;

        try {
            if (!started.compareAndSet(false, true))
                return false;

            tmpConsIdDir = U.resolveWorkDirectory(tmpSnpWorkDir.getAbsolutePath(),
                databaseRelativePath(cctx.kernalContext().pdsFolderResolver().resolveFolders().folderName()),
                false);

            for (Integer grpId : parts.keySet()) {
                CacheGroupContext gctx = cctx.cache().cacheGroup(grpId);

                if (gctx == null)
                    throw new IgniteCheckedException("Cache group context not found: " + grpId);

                if (!CU.isPersistentCache(gctx.config(), cctx.kernalContext().config().getDataStorageConfiguration()))
                    throw new IgniteCheckedException("In-memory cache groups are not allowed to be snapshot: " + grpId);

                if (gctx.config().isEncryptionEnabled())
                    throw new IgniteCheckedException("Encrypted cache groups are not allowed to be snapshot: " + grpId);

                // Create cache group snapshot directory on start in a single thread.
                U.ensureDirectory(cacheWorkDir(tmpConsIdDir, FilePageStoreManager.cacheDirName(gctx.config())),
                    "directory for snapshotting cache group",
                    log);
            }

            if (withMetaStorage) {
                U.ensureDirectory(cacheWorkDir(tmpConsIdDir, MetaStorage.METASTORAGE_DIR_NAME),
                    "directory for snapshotting metastorage",
                    log);
            }

            startedFut.listen(f ->
                ((GridCacheDatabaseSharedManager)cctx.database()).removeCheckpointListener(this)
            );

            // Listener will be removed right after first execution.
            ((GridCacheDatabaseSharedManager)cctx.database()).addCheckpointListener(this);

            if (log.isInfoEnabled()) {
                log.info("Snapshot operation is scheduled on local node and will be handled by the checkpoint " +
                    "listener [sctx=" + this + ", topVer=" + cctx.discovery().topologyVersionEx() + ']');
            }
        }
        catch (IgniteCheckedException e) {
            acceptException(e);

            return false;
        }

        return true;
    }

    /** {@inheritDoc} */
    @Override public void beforeCheckpointBegin(Context ctx) throws IgniteCheckedException {
        if (stopping())
            return;

        ctx.finishedStateFut().listen(f -> {
            if (f.error() == null)
                cpEndFut.complete(true);
            else
                cpEndFut.completeExceptionally(f.error());
        });

        if (withMetaStorage) {
            try {
                long start = U.currentTimeMillis();

                U.get(((DistributedMetaStorageImpl)cctx.kernalContext().distributedMetastorage()).flush());

                if (log.isInfoEnabled()) {
                    log.info("Finished waiting for all the concurrent operations over the metadata store before snapshot " +
                        "[snpName=" + snpName + ", time=" + (U.currentTimeMillis() - start) + "ms]");
                }
            }
            catch (IgniteCheckedException ignore) {
                // Flushing may be cancelled or interrupted due to the local node stopping.
            }
        }
    }

    /** {@inheritDoc} */
    @Override public void onMarkCheckpointBegin(Context ctx) {
        // Write lock is hold. Partition pages counters has been collected under write lock.
        if (stopping())
            return;

        try {
            for (Map.Entry<Integer, Set<Integer>> e : parts.entrySet()) {
                int grpId = e.getKey();
                Set<Integer> grpParts = e.getValue();

                CacheGroupContext gctx = cctx.cache().cacheGroup(grpId);

                Iterator<GridDhtLocalPartition> iter;

                if (grpParts == null)
                    iter = gctx.topology().currentLocalPartitions().iterator();
                else {
                    if (grpParts.contains(INDEX_PARTITION)) {
                        throw new IgniteCheckedException("Index partition cannot be included into snapshot if " +
                            " set of cache group partitions has been explicitly provided [grpId=" + grpId + ']');
                    }

                    iter = F.iterator(grpParts, gctx.topology()::localPartition, false);
                }

                Set<Integer> owning = new HashSet<>();
                Set<Integer> missed = new HashSet<>();

                // Iterate over partitions in particular cache group.
                while (iter.hasNext()) {
                    GridDhtLocalPartition part = iter.next();

                    // Partition can be in MOVING\RENTING states.
                    // Index partition will be excluded if not all partition OWNING.
                    // There is no data assigned to partition, thus it haven't been created yet.
                    if (part.state() == GridDhtPartitionState.OWNING)
                        owning.add(part.id());
                    else
                        missed.add(part.id());
                }

                boolean affNode = gctx.nodeFilter() == null || gctx.nodeFilter().apply(cctx.localNode());

                if (grpParts != null) {
                    // Partition has been provided for cache group, but some of them are not in OWNING state.
                    // Exit with an error.
                    if (!missed.isEmpty()) {
                        throw new IgniteCheckedException("Snapshot operation cancelled due to " +
                            "not all of requested partitions has OWNING state on local node [grpId=" + grpId +
                            ", missed=" + S.compact(missed) + ']');
                    }
                }
                else {
                    // Partitions have not been provided for snapshot task and all partitions have
                    // OWNING state, so index partition must be included into snapshot.
                    if (!missed.isEmpty()) {
                        log.warning("All local cache group partitions in OWNING state have been included into a snapshot. " +
                            "Partitions which have different states skipped. Index partitions has also been skipped " +
                            "[snpName=" + snpName + ", grpId=" + grpId + ", missed=" + S.compact(missed) + ']');
                    }
                    else if (affNode && missed.isEmpty() && cctx.kernalContext().query().moduleEnabled())
                        owning.add(INDEX_PARTITION);
                }

                processed.put(grpId, owning);
            }

            List<CacheConfiguration<?, ?>> ccfgs = new ArrayList<>();

            for (Map.Entry<Integer, Set<Integer>> e : processed.entrySet()) {
                int grpId = e.getKey();

                CacheGroupContext gctx = cctx.cache().cacheGroup(grpId);

                if (gctx == null)
                    throw new IgniteCheckedException("Cache group is stopped : " + grpId);

                ccfgs.add(gctx.config());
                addPartitionWriters(grpId, e.getValue(), FilePageStoreManager.cacheDirName(gctx.config()));
            }

            if (withMetaStorage) {
                processed.put(MetaStorage.METASTORAGE_CACHE_ID, MetaStorage.METASTORAGE_PARTITIONS);

                addPartitionWriters(MetaStorage.METASTORAGE_CACHE_ID, MetaStorage.METASTORAGE_PARTITIONS,
                    MetaStorage.METASTORAGE_DIR_NAME);
            }

            pageStore.readConfigurationFiles(ccfgs,
                (ccfg, ccfgFile) -> ccfgSndrs.add(new CacheConfigurationSender(ccfg.getName(),
                    FilePageStoreManager.cacheDirName(ccfg), ccfgFile)));
        }
        catch (IgniteCheckedException e) {
            acceptException(e);
        }
    }

    /** {@inheritDoc} */
    @Override public void onCheckpointBegin(Context ctx) {
        if (stopping())
            return;

        assert !processed.isEmpty() : "Partitions to process must be collected under checkpoint mark phase";

        wrapExceptionIfStarted(() -> snpSndr.init(processed.values().stream().mapToInt(Set::size).sum()))
            .run();

        // Snapshot task can now be started since checkpoint write lock released and
        // there is no error happen on task init.
        if (!startedFut.onDone())
            return;

        // Submit all tasks for partitions and deltas processing.
        List<CompletableFuture<Void>> futs = new ArrayList<>();

<<<<<<< HEAD
        if (log.isDebugEnabled())
            log.debug("Submit partition processing tasks with partition allocated lengths: " + partFileLengths);
=======
        if (log.isInfoEnabled()) {
            log.info("Submit partition processing tasks to the snapshot execution pool " +
                "[map=" + compactGroupPartitions(partFileLengths.keySet()) +
                ", totalSize=" + U.humanReadableByteCount(partFileLengths.values().stream().mapToLong(v -> v).sum()) + ']');
        }
>>>>>>> 7528ca8e

        Collection<BinaryType> binTypesCopy = cctx.kernalContext()
            .cacheObjects()
            .metadata(Collections.emptyList())
            .values();

        // Process binary meta.
        futs.add(CompletableFuture.runAsync(
            wrapExceptionIfStarted(() -> snpSndr.sendBinaryMeta(binTypesCopy)),
            snpSndr.executor()));

        List<Map<Integer, MappedName>> mappingsCopy = cctx.kernalContext()
            .marshallerContext()
            .getCachedMappings();

        // Process marshaller meta.
        futs.add(CompletableFuture.runAsync(
            wrapExceptionIfStarted(() -> snpSndr.sendMarshallerMeta(mappingsCopy)),
            snpSndr.executor()));

        // Send configuration files of all cache groups.
        for (CacheConfigurationSender ccfgSndr : ccfgSndrs)
            futs.add(CompletableFuture.runAsync(wrapExceptionIfStarted(ccfgSndr::sendCacheConfig), snpSndr.executor()));

        try {
            for (Map.Entry<Integer, Set<Integer>> e : processed.entrySet()) {
                int grpId = e.getKey();
                String cacheDirName = pageStore.cacheDirName(grpId);

                // Process partitions for a particular cache group.
                for (int partId : e.getValue()) {
                    GroupPartitionId pair = new GroupPartitionId(grpId, partId);

                    Long partLen = partFileLengths.get(pair);

                    CompletableFuture<Void> fut0 = CompletableFuture.runAsync(
                        wrapExceptionIfStarted(() -> {
                            snpSndr.sendPart(
                                getPartitionFile(pageStore.workDir(), cacheDirName, partId),
                                cacheDirName,
                                pair,
                                partLen);

                            // Stop partition writer.
                            partDeltaWriters.get(pair).markPartitionProcessed();
                        }),
                        snpSndr.executor())
                        // Wait for the completion of both futures - checkpoint end, copy partition.
                        .runAfterBothAsync(cpEndFut,
                            wrapExceptionIfStarted(() -> {
                                File delta = partDeltaWriters.get(pair).deltaFile;

                                try {
                                    // Atomically creates a new, empty delta file if and only if
                                    // a file with this name does not yet exist.
                                    delta.createNewFile();
                                }
                                catch (IOException ex) {
                                    throw new IgniteCheckedException(ex);
                                }

                                snpSndr.sendDelta(delta, cacheDirName, pair);

                                boolean deleted = delta.delete();

                                assert deleted;
                            }),
                            snpSndr.executor());

                    futs.add(fut0);
                }
            }

            int futsSize = futs.size();

            CompletableFuture.allOf(futs.toArray(new CompletableFuture[futsSize]))
                .whenComplete((res, t) -> {
                    assert t == null : "Exception must never be thrown since a wrapper is used " +
                        "for each snapshot task: " + t;

                    closeAsync();
                });
        }
        catch (IgniteCheckedException e) {
            acceptException(e);
        }
    }

    /**
     * @param grpId Cache group id.
     * @param parts Set of partitions to be processed.
     * @param dirName Directory name to init.
     * @throws IgniteCheckedException If fails.
     */
    private void addPartitionWriters(int grpId, Set<Integer> parts, String dirName) throws IgniteCheckedException {
        for (int partId : parts) {
            GroupPartitionId pair = new GroupPartitionId(grpId, partId);

            PageStore store = pageStore.getStore(grpId, partId);

            partDeltaWriters.put(pair,
                new PageStoreSerialWriter(store,
                    partDeltaFile(cacheWorkDir(tmpConsIdDir, dirName), partId)));

            partFileLengths.put(pair, store.size());
        }
    }

    /**
     * @param exec Runnable task to execute.
     * @return Wrapped task.
     */
    private Runnable wrapExceptionIfStarted(IgniteThrowableRunner exec) {
        return () -> {
            if (stopping())
                return;

            try {
                exec.run();
            }
            catch (Throwable t) {
                acceptException(t);
            }
        };
    }

    /**
     * @return Future which will be completed when operations truly stopped.
     */
    public synchronized CompletableFuture<Void> closeAsync() {
        if (closeFut == null) {
            Throwable err0 = err.get();

            // Zero partitions haven't to be written on disk.
            Set<GroupPartitionId> taken = partFileLengths.entrySet().stream()
                .filter(e -> e.getValue() > 0)
                .map(Map.Entry::getKey)
                .collect(Collectors.toSet());

            closeFut = CompletableFuture.runAsync(() -> onDone(taken, err0),
                cctx.kernalContext().pools().getSystemExecutorService());
        }

        return closeFut;
    }

    /** {@inheritDoc} */
    @Override public boolean cancel() {
        super.cancel();

        try {
            closeAsync().get();
        }
        catch (InterruptedException | ExecutionException e) {
            U.error(log, "SnapshotFutureTask cancellation failed", e);

            return false;
        }

        return true;
    }

    /**
     * @param grps List of processing pairs.
     * @return Map of cache group id their partitions compacted by {@link S#compact(Collection)}.
     */
    private static Map<Integer, String> compactGroupPartitions(Collection<GroupPartitionId> grps) {
        return grps.stream()
            .collect(Collectors.groupingBy(GroupPartitionId::getGroupId,
                Collectors.mapping(GroupPartitionId::getPartitionId,
                    Collectors.toSet())))
            .entrySet()
            .stream()
            .collect(Collectors.toMap(Map.Entry::getKey, e -> S.compact(e.getValue())));
    }

    /** {@inheritDoc} */
    @Override public boolean equals(Object o) {
        if (this == o)
            return true;

        if (o == null || getClass() != o.getClass())
            return false;

        SnapshotFutureTask ctx = (SnapshotFutureTask)o;

        return snpName.equals(ctx.snpName);
    }

    /** {@inheritDoc} */
    @Override public int hashCode() {
        return Objects.hash(snpName);
    }

    /** {@inheritDoc} */
    @Override public String toString() {
        return S.toString(SnapshotFutureTask.class, this, super.toString());
    }

    /** */
    private class CacheConfigurationSender implements BiConsumer<String, File>, Closeable {
        /** Cache name associated with configuration file. */
        private final String cacheName;

        /** Cache directory associated with configuration file. */
        private final String cacheDirName;

        /** Lock for cache configuration processing. */
        private final Lock lock = new ReentrantLock();

        /** Configuration file to send. */
        private volatile File ccfgFile;

        /** {@code true} if configuration file already sent. */
        private volatile boolean sent;

        /**
         * {@code true} if an old configuration file written to the temp directory and
         * waiting to be sent.
         */
        private volatile boolean fromTemp;

        /**
         * @param ccfgFile Cache configuration to send.
         * @param cacheDirName Cache directory.
         */
        public CacheConfigurationSender(String cacheName, String cacheDirName, File ccfgFile) {
            this.cacheName = cacheName;
            this.cacheDirName = cacheDirName;
            this.ccfgFile = ccfgFile;

            pageStore.addConfigurationChangeListener(this);
        }

        /**
         * Send the original cache configuration file or the temp one instead saved due to
         * concurrent configuration change operation happened (e.g. SQL add/drop column).
         */
        public void sendCacheConfig() {
            lock.lock();

            try {
                snpSndr.sendCacheConfig(ccfgFile, cacheDirName);

                close0();
            }
            finally {
                lock.unlock();
            }
        }

        /** {@inheritDoc} */
        @Override public void accept(String cacheName, File ccfgFile) {
            assert ccfgFile.exists() :
                "Cache configuration file must exist [cacheName=" + cacheName +
                    ", ccfgFile=" + ccfgFile.getAbsolutePath() + ']';

            if (stopping())
                return;

            if (!cacheName.equals(this.cacheName) || sent || fromTemp)
                return;

            lock.lock();

            try {
                if (sent || fromTemp)
                    return;

                File cacheWorkDir = cacheWorkDir(tmpSnpWorkDir, cacheDirName);

                if (!U.mkdirs(cacheWorkDir))
                    throw new IOException("Unable to create temp directory to copy original configuration file: " + cacheWorkDir);

                File newCcfgFile = new File(cacheWorkDir, ccfgFile.getName());
                newCcfgFile.createNewFile();

                copy(ioFactory, ccfgFile, newCcfgFile, ccfgFile.length());

                this.ccfgFile = newCcfgFile;
                fromTemp = true;
            }
            catch (IOException e) {
                acceptException(e);
            }
            finally {
                lock.unlock();
            }
        }

        /** Close writer and remove listener. */
        private void close0() {
            sent = true;
            pageStore.removeConfigurationChangeListener(this);

            if (fromTemp)
                U.delete(ccfgFile);
        }

        /** {@inheritDoc} */
        @Override public void close() {
            lock.lock();

            try {
                close0();
            }
            finally {
                lock.unlock();
            }
        }
    }

    /** */
    private class PageStoreSerialWriter implements PageWriteListener, Closeable {
        /** Page store to which current writer is related to. */
        @GridToStringExclude
        private final PageStore store;

        /** Partition delta file to store delta pages into. */
        private final File deltaFile;

        /** Busy lock to protect write operations. */
        private final ReadWriteLock lock = new ReentrantReadWriteLock();

        /** {@code true} if need the original page from PageStore instead of given buffer. */
        @GridToStringExclude
        private final BooleanSupplier checkpointComplete = () ->
            cpEndFut.isDone() && !cpEndFut.isCompletedExceptionally();

        /**
         * Array of bits. 1 - means pages written, 0 - the otherwise.
         * Size of array can be estimated only under checkpoint write lock.
         */
        private final AtomicBitSet writtenPages;

        /** IO over the underlying delta file. */
        @GridToStringExclude
        private volatile FileIO deltaFileIo;

        /** {@code true} if partition file has been copied to external resource. */
        private volatile boolean partProcessed;

        /**
         * @param store Partition page store.
         * @param deltaFile Destination file to write pages to.
         */
        public PageStoreSerialWriter(PageStore store, File deltaFile) {
            assert store != null;
            assert cctx.database().checkpointLockIsHeldByThread();

            this.deltaFile = deltaFile;
            this.store = store;
            // It is important to init {@link AtomicBitSet} under the checkpoint write-lock.
            // This guarantee us that no pages will be modified and it's safe to init pages
            // list which needs to be processed.
            writtenPages = new AtomicBitSet(store.pages());

            store.addWriteListener(this);
        }

        /**
         * @return {@code true} if writer is stopped and cannot write pages.
         */
        public boolean stopped() {
            return (checkpointComplete.getAsBoolean() && partProcessed) || stopping();
        }

        /**
         * Mark partition has been processed by another thread.
         */
        public void markPartitionProcessed() {
            lock.writeLock().lock();

            try {
                partProcessed = true;
            }
            finally {
                lock.writeLock().unlock();
            }
        }

        /** {@inheritDoc} */
        @Override public void accept(long pageId, ByteBuffer buf) {
            assert buf.position() == 0 : buf.position();
            assert buf.order() == ByteOrder.nativeOrder() : buf.order();

            if (deltaFileIo == null) {
                lock.writeLock().lock();

                try {
                    if (stopped())
                        return;

                    if (deltaFileIo == null)
                        deltaFileIo = ioFactory.create(deltaFile);
                }
                catch (IOException e) {
                    acceptException(e);
                }
                finally {
                    lock.writeLock().unlock();
                }
            }

            int pageIdx = -1;

            lock.readLock().lock();

            try {
                if (stopped())
                    return;

                pageIdx = PageIdUtils.pageIndex(pageId);

                if (checkpointComplete.getAsBoolean()) {
                    // Page already written.
                    if (!writtenPages.touch(pageIdx))
                        return;

                    final ByteBuffer locBuf = locBuff.get();

                    assert locBuf.capacity() == store.getPageSize();

                    locBuf.clear();

                    if (!store.read(pageId, locBuf, true))
                        return;

                    locBuf.flip();

                    writePage0(pageId, locBuf);
                }
                else {
                    // Direct buffer is needs to be written, associated checkpoint not finished yet.
                    writePage0(pageId, buf);

                    // Page marked as written to delta file, so there is no need to
                    // copy it from file when the first checkpoint associated with
                    // current snapshot task ends.
                    writtenPages.touch(pageIdx);
                }
            }
            catch (Throwable ex) {
                acceptException(new IgniteCheckedException("Error during writing pages to delta partition file " +
                    "[pageIdx=" + pageIdx + ", writer=" + this + ']', ex));
            }
            finally {
                lock.readLock().unlock();
            }
        }

        /**
         * @param pageId Page ID.
         * @param pageBuf Page buffer to write.
         * @throws IOException If page writing failed (IO error occurred).
         */
        private void writePage0(long pageId, ByteBuffer pageBuf) throws IOException {
            assert deltaFileIo != null : "Delta pages storage is not inited: " + this;
            assert pageBuf.position() == 0;
            assert pageBuf.order() == ByteOrder.nativeOrder() : "Page buffer order " + pageBuf.order()
                + " should be same with " + ByteOrder.nativeOrder();

            if (log.isDebugEnabled()) {
                log.debug("onPageWrite [pageId=" + pageId +
                    ", pageIdBuff=" + PageIO.getPageId(pageBuf) +
                    ", fileSize=" + deltaFileIo.size() +
                    ", crcBuff=" + FastCrc.calcCrc(pageBuf, pageBuf.limit()) +
                    ", crcPage=" + PageIO.getCrc(pageBuf) + ']');

                pageBuf.rewind();
            }

            // Write buffer to the end of the file.
            deltaFileIo.writeFully(pageBuf);
        }

        /** {@inheritDoc} */
        @Override public void close() {
            lock.writeLock().lock();

            try {
                U.closeQuiet(deltaFileIo);

                deltaFileIo = null;

                store.removeWriteListener(this);
            }
            finally {
                lock.writeLock().unlock();
            }
        }

        /** {@inheritDoc} */
        @Override public String toString() {
            return S.toString(PageStoreSerialWriter.class, this);
        }
    }

    /**
     *
     */
    private static class AtomicBitSet {
        /** Container of bits. */
        private final AtomicIntegerArray arr;

        /** Size of array of bits. */
        private final int size;

        /**
         * @param size Size of array.
         */
        public AtomicBitSet(int size) {
            this.size = size;

            arr = new AtomicIntegerArray((size + 31) >>> 5);
        }

        /**
         * @param off Bit position to change.
         * @return {@code true} if bit has been set,
         * {@code false} if bit changed by another thread or out of range.
         */
        public boolean touch(long off) {
            if (off >= size)
                return false;

            int bit = 1 << off;
            int bucket = (int)(off >>> 5);

            while (true) {
                int cur = arr.get(bucket);
                int val = cur | bit;

                if (cur == val)
                    return false;

                if (arr.compareAndSet(bucket, cur, val))
                    return true;
            }
        }
    }
}<|MERGE_RESOLUTION|>--- conflicted
+++ resolved
@@ -447,16 +447,11 @@
         // Submit all tasks for partitions and deltas processing.
         List<CompletableFuture<Void>> futs = new ArrayList<>();
 
-<<<<<<< HEAD
-        if (log.isDebugEnabled())
-            log.debug("Submit partition processing tasks with partition allocated lengths: " + partFileLengths);
-=======
         if (log.isInfoEnabled()) {
             log.info("Submit partition processing tasks to the snapshot execution pool " +
                 "[map=" + compactGroupPartitions(partFileLengths.keySet()) +
                 ", totalSize=" + U.humanReadableByteCount(partFileLengths.values().stream().mapToLong(v -> v).sum()) + ']');
         }
->>>>>>> 7528ca8e
 
         Collection<BinaryType> binTypesCopy = cctx.kernalContext()
             .cacheObjects()
