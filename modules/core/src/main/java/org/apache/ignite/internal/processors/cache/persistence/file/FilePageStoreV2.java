/*
* Licensed to the Apache Software Foundation (ASF) under one or more
* contributor license agreements.  See the NOTICE file distributed with
* this work for additional information regarding copyright ownership.
* The ASF licenses this file to You under the Apache License, Version 2.0
* (the "License"); you may not use this file except in compliance with
* the License.  You may obtain a copy of the License at
*
*      http://www.apache.org/licenses/LICENSE-2.0
*
* Unless required by applicable law or agreed to in writing, software
* distributed under the License is distributed on an "AS IS" BASIS,
* WITHOUT WARRANTIES OR CONDITIONS OF ANY KIND, either express or implied.
* See the License for the specific language governing permissions and
* limitations under the License.
*/
package org.apache.ignite.internal.processors.cache.persistence.file;

import java.nio.file.Path;
import org.apache.ignite.configuration.DataStorageConfiguration;
import org.apache.ignite.internal.pagemem.store.PageStoreListener;
import org.apache.ignite.internal.processors.cache.persistence.AllocatedPageTracker;
import org.apache.ignite.lang.IgniteOutClosure;

/**
 *
 */
public class FilePageStoreV2 extends FilePageStore {
    /** File version. */
    public static final int VERSION = 2;

    /** Header size. */
    private final int hdrSize;

    /**
     * Constructor which initializes file path provider closure, allowing to calculate file path in any time.
     *
     * @param type Type.
     * @param pathProvider file path provider.
     * @param factory Factory.
     * @param cfg Config.
     * @param allocatedTracker Allocated tracker.
     */
    public FilePageStoreV2(
        byte type,
        IgniteOutClosure<Path> pathProvider,
        FileIOFactory factory,
        DataStorageConfiguration cfg,
<<<<<<< HEAD
        AllocatedPageTracker allocatedTracker,
        PageStoreListener storeHandler
    ) {
        super(type, file, factory, cfg, allocatedTracker, storeHandler);
=======
        AllocatedPageTracker allocatedTracker) {
        super(type, pathProvider, factory, cfg, allocatedTracker);
>>>>>>> 02255091

        hdrSize = cfg.getPageSize();
    }

    /** {@inheritDoc} */
    @Override public int headerSize() {
        return hdrSize;
    }

    /** {@inheritDoc} */
    @Override public int version() {
        return VERSION;
    }

    /** {@inheritDoc} */
    @Override public int getBlockSize() {
        return fileIO.getFileSystemBlockSize();
    }

    /** {@inheritDoc} */
    @Override public long getSparseSize() {
        FileIO io = fileIO;

        return io == null ? 0 : fileIO.getSparseSize();
    }

    /** {@inheritDoc} */
    @Override public void punchHole(long pageId, int usefulBytes) {
        assert usefulBytes >= 0 && usefulBytes < pageSize: usefulBytes;

        long off = pageOffset(pageId);

        fileIO.punchHole(off + usefulBytes, pageSize - usefulBytes);
    }
}<|MERGE_RESOLUTION|>--- conflicted
+++ resolved
@@ -46,15 +46,10 @@
         IgniteOutClosure<Path> pathProvider,
         FileIOFactory factory,
         DataStorageConfiguration cfg,
-<<<<<<< HEAD
         AllocatedPageTracker allocatedTracker,
         PageStoreListener storeHandler
     ) {
-        super(type, file, factory, cfg, allocatedTracker, storeHandler);
-=======
-        AllocatedPageTracker allocatedTracker) {
-        super(type, pathProvider, factory, cfg, allocatedTracker);
->>>>>>> 02255091
+        super(type, pathProvider, factory, cfg, allocatedTracker, storeHandler);
 
         hdrSize = cfg.getPageSize();
     }
