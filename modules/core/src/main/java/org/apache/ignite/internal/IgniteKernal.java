/*
 * Licensed to the Apache Software Foundation (ASF) under one or more
 * contributor license agreements.  See the NOTICE file distributed with
 * this work for additional information regarding copyright ownership.
 * The ASF licenses this file to You under the Apache License, Version 2.0
 * (the "License"); you may not use this file except in compliance with
 * the License.  You may obtain a copy of the License at
 *
 *      http://www.apache.org/licenses/LICENSE-2.0
 *
 * Unless required by applicable law or agreed to in writing, software
 * distributed under the License is distributed on an "AS IS" BASIS,
 * WITHOUT WARRANTIES OR CONDITIONS OF ANY KIND, either express or implied.
 * See the License for the specific language governing permissions and
 * limitations under the License.
 */

package org.apache.ignite.internal;

import org.apache.ignite.*;
import org.apache.ignite.cache.*;
import org.apache.ignite.cache.affinity.*;
import org.apache.ignite.cluster.*;
import org.apache.ignite.configuration.*;
import org.apache.ignite.internal.cluster.*;
import org.apache.ignite.internal.managers.*;
import org.apache.ignite.internal.managers.checkpoint.*;
import org.apache.ignite.internal.managers.collision.*;
import org.apache.ignite.internal.managers.communication.*;
import org.apache.ignite.internal.managers.deployment.*;
import org.apache.ignite.internal.managers.discovery.*;
import org.apache.ignite.internal.managers.eventstorage.*;
import org.apache.ignite.internal.managers.failover.*;
import org.apache.ignite.internal.managers.indexing.*;
import org.apache.ignite.internal.managers.loadbalancer.*;
import org.apache.ignite.internal.managers.swapspace.*;
import org.apache.ignite.internal.processors.*;
import org.apache.ignite.internal.processors.affinity.*;
import org.apache.ignite.internal.processors.cache.*;
import org.apache.ignite.internal.processors.clock.*;
import org.apache.ignite.internal.processors.closure.*;
import org.apache.ignite.internal.processors.cluster.*;
import org.apache.ignite.internal.processors.continuous.*;
import org.apache.ignite.internal.processors.dataload.*;
import org.apache.ignite.internal.processors.datastructures.*;
import org.apache.ignite.internal.processors.hadoop.*;
import org.apache.ignite.internal.processors.job.*;
import org.apache.ignite.internal.processors.jobmetrics.*;
import org.apache.ignite.internal.processors.offheap.*;
import org.apache.ignite.internal.processors.plugin.*;
import org.apache.ignite.internal.processors.port.*;
import org.apache.ignite.internal.processors.portable.*;
import org.apache.ignite.internal.processors.query.*;
import org.apache.ignite.internal.processors.resource.*;
import org.apache.ignite.internal.processors.rest.*;
import org.apache.ignite.internal.processors.security.*;
import org.apache.ignite.internal.processors.segmentation.*;
import org.apache.ignite.internal.processors.service.*;
import org.apache.ignite.internal.processors.session.*;
import org.apache.ignite.internal.processors.streamer.*;
import org.apache.ignite.internal.processors.task.*;
import org.apache.ignite.internal.processors.timeout.*;
import org.apache.ignite.internal.util.*;
import org.apache.ignite.internal.util.lang.*;
import org.apache.ignite.internal.util.tostring.*;
import org.apache.ignite.internal.util.typedef.*;
import org.apache.ignite.internal.util.typedef.internal.*;
import org.apache.ignite.lang.*;
import org.apache.ignite.lifecycle.*;
import org.apache.ignite.marshaller.*;
import org.apache.ignite.marshaller.optimized.*;
import org.apache.ignite.mxbean.*;
import org.apache.ignite.plugin.*;
import org.apache.ignite.spi.*;
import org.jetbrains.annotations.*;

import javax.management.*;
import java.io.*;
import java.lang.management.*;
import java.lang.reflect.*;
import java.text.*;
import java.util.*;
import java.util.concurrent.*;
import java.util.concurrent.atomic.*;

import static org.apache.ignite.IgniteSystemProperties.*;
import static org.apache.ignite.internal.GridKernalState.*;
import static org.apache.ignite.internal.IgniteComponentType.*;
import static org.apache.ignite.internal.IgniteNodeAttributes.*;
import static org.apache.ignite.internal.IgniteVersionUtils.*;
import static org.apache.ignite.lifecycle.LifecycleEventType.*;

/**
 * Ignite kernal.
 * <p/>
 * See <a href="http://en.wikipedia.org/wiki/Kernal">http://en.wikipedia.org/wiki/Kernal</a> for information on the
 * misspelling.
 */
public class IgniteKernal implements IgniteEx, IgniteMXBean, Externalizable {
    /** */
    private static final long serialVersionUID = 0L;

    /** Compatible versions. */
    private static final String COMPATIBLE_VERS = IgniteProperties.get("ignite.compatible.vers");

    /** Ignite site that is shown in log messages. */
    static final String SITE = "www.gridgain.com";

    /** System line separator. */
    private static final String NL = U.nl();

    /** Periodic version check delay. */
    private static final long PERIODIC_VER_CHECK_DELAY = 1000 * 60 * 60; // Every hour.

    /** Periodic version check delay. */
    private static final long PERIODIC_VER_CHECK_CONN_TIMEOUT = 10 * 1000; // 10 seconds.

    /** Periodic starvation check interval. */
    private static final long PERIODIC_STARVATION_CHECK_FREQ = 1000 * 30;

    /** */
    @GridToStringExclude
    private GridKernalContextImpl ctx;

    /** */
    private IgniteConfiguration cfg;

    /** */
    @SuppressWarnings({"FieldAccessedSynchronizedAndUnsynchronized"})
    @GridToStringExclude
    private GridLoggerProxy log;

    /** */
    private String gridName;

    /** */
    @GridToStringExclude
    private ObjectName kernalMBean;

    /** */
    @GridToStringExclude
    private ObjectName locNodeMBean;

    /** */
    @GridToStringExclude
    private ObjectName pubExecSvcMBean;

    /** */
    @GridToStringExclude
    private ObjectName sysExecSvcMBean;

    /** */
    @GridToStringExclude
    private ObjectName mgmtExecSvcMBean;

    /** */
    @GridToStringExclude
    private ObjectName p2PExecSvcMBean;

    /** */
    @GridToStringExclude
    private ObjectName restExecSvcMBean;

    /** Kernal start timestamp. */
    private long startTime = U.currentTimeMillis();

    /** Spring context, potentially {@code null}. */
    private GridSpringResourceContext rsrcCtx;

    /** */
    @GridToStringExclude
    private Timer updateNtfTimer;

    /** */
    @GridToStringExclude
    private Timer starveTimer;

    /** */
    @GridToStringExclude
    private Timer metricsLogTimer;

    /** Indicate error on grid stop. */
    @GridToStringExclude
    private boolean errOnStop;

    /** Scheduler. */
    @GridToStringExclude
    private IgniteScheduler scheduler;

    /** Kernal gateway. */
    @GridToStringExclude
    private final AtomicReference<GridKernalGateway> gw = new AtomicReference<>();

    /** */
    @GridToStringExclude
    private final Collection<String> compatibleVers;

    /** Stop guard. */
    @GridToStringExclude
    private final AtomicBoolean stopGuard = new AtomicBoolean();

    /** Version checker. */
    @GridToStringExclude
    private GridUpdateNotifier verChecker;

    /**
     * No-arg constructor is required by externalization.
     */
    public IgniteKernal() {
        this(null);
    }

    /**
     * @param rsrcCtx Optional Spring application context.
     */
    public IgniteKernal(@Nullable GridSpringResourceContext rsrcCtx) {
        this.rsrcCtx = rsrcCtx;

        String[] compatibleVers = COMPATIBLE_VERS.split(",");

        for (int i = 0; i < compatibleVers.length; i++)
            compatibleVers[i] = compatibleVers[i].trim();

        this.compatibleVers = Collections.unmodifiableList(Arrays.asList(compatibleVers));
    }

    /** {@inheritDoc} */
    @Override public IgniteClusterEx cluster() {
        return ctx.cluster().get();
    }

    /** {@inheritDoc} */
    @Override public ClusterNode localNode() {
        return ctx.cluster().get().localNode();
    }

    /** {@inheritDoc} */
    @Override public IgniteCompute compute() {
        return ctx.cluster().get().compute();
    }

    /** {@inheritDoc} */
    @Override public IgniteMessaging message() {
        return ctx.cluster().get().message();
    }

    /** {@inheritDoc} */
    @Override public IgniteEvents events() {
        return ctx.cluster().get().events();
    }

    /** {@inheritDoc} */
    @Override public IgniteServices services() {
        return ctx.cluster().get().services();
    }

    /** {@inheritDoc} */
    @Override public ExecutorService executorService() {
        return ctx.cluster().get().executorService();
    }

    /** {@inheritDoc} */
    @Override public final IgniteCompute compute(ClusterGroup grp) {
        return ((ClusterGroupAdapter)grp).compute();
    }

    /** {@inheritDoc} */
    @Override public final IgniteMessaging message(ClusterGroup prj) {
        return ((ClusterGroupAdapter)prj).message();
    }

    /** {@inheritDoc} */
    @Override public final IgniteEvents events(ClusterGroup grp) {
        return ((ClusterGroupAdapter)grp).events();
    }

    /** {@inheritDoc} */
    @Override public IgniteServices services(ClusterGroup grp) {
        return ((ClusterGroupAdapter)grp).services();
    }

    /** {@inheritDoc} */
    @Override public ExecutorService executorService(ClusterGroup grp) {
        return ((ClusterGroupAdapter)grp).executorService();
    }

    /** {@inheritDoc} */
    @Override public String name() {
        return gridName;
    }

    /** {@inheritDoc} */
    @Override public String getCopyright() {
        return COPYRIGHT;
    }

    /** {@inheritDoc} */
    @Override public long getStartTimestamp() {
        return startTime;
    }

    /** {@inheritDoc} */
    @Override public String getStartTimestampFormatted() {
        return DateFormat.getDateTimeInstance().format(new Date(startTime));
    }

    /** {@inheritDoc} */
    @Override public long getUpTime() {
        return U.currentTimeMillis() - startTime;
    }

    /** {@inheritDoc} */
    @Override public String getUpTimeFormatted() {
        return X.timeSpan2HMSM(U.currentTimeMillis() - startTime);
    }

    /** {@inheritDoc} */
    @Override public String getFullVersion() {
        return VER_STR + '-' + BUILD_TSTAMP_STR;
    }

    /** {@inheritDoc} */
    @Override public String getCheckpointSpiFormatted() {
        assert cfg != null;

        return Arrays.toString(cfg.getCheckpointSpi());
    }

    /** {@inheritDoc} */
    @Override public String getSwapSpaceSpiFormatted() {
        assert cfg != null;

        return cfg.getSwapSpaceSpi().toString();
    }

    /** {@inheritDoc} */
    @Override public String getCommunicationSpiFormatted() {
        assert cfg != null;

        return cfg.getCommunicationSpi().toString();
    }

    /** {@inheritDoc} */
    @Override public String getDeploymentSpiFormatted() {
        assert cfg != null;

        return cfg.getDeploymentSpi().toString();
    }

    /** {@inheritDoc} */
    @Override public String getDiscoverySpiFormatted() {
        assert cfg != null;

        return cfg.getDiscoverySpi().toString();
    }

    /** {@inheritDoc} */
    @Override public String getEventStorageSpiFormatted() {
        assert cfg != null;

        return cfg.getEventStorageSpi().toString();
    }

    /** {@inheritDoc} */
    @Override public String getCollisionSpiFormatted() {
        assert cfg != null;

        return cfg.getCollisionSpi().toString();
    }

    /** {@inheritDoc} */
    @Override public String getFailoverSpiFormatted() {
        assert cfg != null;

        return Arrays.toString(cfg.getFailoverSpi());
    }

    /** {@inheritDoc} */
    @Override public String getLoadBalancingSpiFormatted() {
        assert cfg != null;

        return Arrays.toString(cfg.getLoadBalancingSpi());
    }

    /** {@inheritDoc} */
    @Override public String getOsInformation() {
        return U.osString();
    }

    /** {@inheritDoc} */
    @Override public String getJdkInformation() {
        return U.jdkString();
    }

    /** {@inheritDoc} */
    @Override public String getOsUser() {
        return System.getProperty("user.name");
    }

    /** {@inheritDoc} */
    @Override public void printLastErrors() {
        ctx.exceptionRegistry().printErrors();
    }

    /** {@inheritDoc} */
    @Override public String getVmName() {
        return ManagementFactory.getRuntimeMXBean().getName();
    }

    /** {@inheritDoc} */
    @Override public String getInstanceName() {
        return gridName;
    }

    /** {@inheritDoc} */
    @Override public String getExecutorServiceFormatted() {
        assert cfg != null;

        return String.valueOf(cfg.getPublicThreadPoolSize());
    }

    /** {@inheritDoc} */
    @Override public String getIgniteHome() {
        assert cfg != null;

        return cfg.getIgniteHome();
    }

    /** {@inheritDoc} */
    @Override public String getGridLoggerFormatted() {
        assert cfg != null;

        return cfg.getGridLogger().toString();
    }

    /** {@inheritDoc} */
    @Override public String getMBeanServerFormatted() {
        assert cfg != null;

        return cfg.getMBeanServer().toString();
    }

    /** {@inheritDoc} */
    @Override public UUID getLocalNodeId() {
        assert cfg != null;

        return cfg.getNodeId();
    }

    /** {@inheritDoc} */
    @SuppressWarnings("unchecked")
    @Override public Collection<String> getUserAttributesFormatted() {
        assert cfg != null;

        return F.transform(cfg.getUserAttributes().entrySet(), new C1<Map.Entry<String,?>,String>() {
            @Override public String apply(Map.Entry<String,?> e) {
                return e.getKey() + ", " + e.getValue().toString();
            }
        });
    }

    /** {@inheritDoc} */
    @Override public boolean isPeerClassLoadingEnabled() {
        assert cfg != null;

        return cfg.isPeerClassLoadingEnabled();
    }

    /** {@inheritDoc} */
    @Override public Collection<String> getLifecycleBeansFormatted() {
        LifecycleBean[] beans = cfg.getLifecycleBeans();

        return F.isEmpty(beans) ? Collections.<String>emptyList() : F.transform(beans, F.<LifecycleBean>string());
    }

    /**
     * @param attrs Current attributes.
     * @param name  New attribute name.
     * @param val New attribute value.
     * @throws IgniteCheckedException If duplicated SPI name found.
     */
    private void add(Map<String, Object> attrs, String name, @Nullable Serializable val) throws IgniteCheckedException {
        assert attrs != null;
        assert name != null;

        if (attrs.put(name, val) != null) {
            if (name.endsWith(ATTR_SPI_CLASS))
                // User defined duplicated names for the different SPIs.
                throw new IgniteCheckedException("Failed to set SPI attribute. Duplicated SPI name found: " +
                    name.substring(0, name.length() - ATTR_SPI_CLASS.length()));

            // Otherwise it's a mistake of setting up duplicated attribute.
            assert false : "Duplicate attribute: " + name;
        }
    }

    /**
     * Notifies life-cycle beans of grid event.
     *
     * @param evt Grid event.
     * @throws IgniteCheckedException If user threw exception during start.
     */
    @SuppressWarnings({"CatchGenericClass"})
    private void notifyLifecycleBeans(LifecycleEventType evt) throws IgniteCheckedException {
        if (!cfg.isDaemon() && cfg.getLifecycleBeans() != null) {
            for (LifecycleBean bean : cfg.getLifecycleBeans())
                if (bean != null) {
                    try {
                        bean.onLifecycleEvent(evt);
                    }
                    catch (Exception e) {
                        throw new IgniteCheckedException(e);
                    }
                }
        }
    }

    /**
     * Notifies life-cycle beans of grid event.
     *
     * @param evt Grid event.
     */
    @SuppressWarnings({"CatchGenericClass"})
    private void notifyLifecycleBeansEx(LifecycleEventType evt) {
        try {
            notifyLifecycleBeans(evt);
        }
        // Catch generic throwable to secure against user assertions.
        catch (Throwable e) {
            U.error(log, "Failed to notify lifecycle bean (safely ignored) [evt=" + evt +
                ", gridName=" + gridName + ']', e);
        }
    }

    /**
     * @param cfg Configuration to use.
     * @param utilityCachePool Utility cache pool.
     * @param execSvc Executor service.
     * @param sysExecSvc System executor service.
     * @param p2pExecSvc P2P executor service.
     * @param mgmtExecSvc Management executor service.
     * @param igfsExecSvc IGFS executor service.
     * @param restExecSvc Reset executor service.
     * @param errHnd Error handler to use for notification about startup problems.
     * @throws IgniteCheckedException Thrown in case of any errors.
     */
    @SuppressWarnings({"CatchGenericClass", "unchecked"})
    public void start(final IgniteConfiguration cfg,
        ExecutorService utilityCachePool,
        final ExecutorService execSvc,
        final ExecutorService sysExecSvc,
        ExecutorService p2pExecSvc,
        ExecutorService mgmtExecSvc,
        ExecutorService igfsExecSvc,
        ExecutorService restExecSvc,
        GridAbsClosure errHnd)
        throws IgniteCheckedException
    {
        gw.compareAndSet(null, new GridKernalGatewayImpl(cfg.getGridName()));

        GridKernalGateway gw = this.gw.get();

        gw.writeLock();

        try {
            switch (gw.getState()) {
                case STARTED: {
                    U.warn(log, "Grid has already been started (ignored).");

                    return;
                }

                case STARTING: {
                    U.warn(log, "Grid is already in process of being started (ignored).");

                    return;
                }

                case STOPPING: {
                    throw new IgniteCheckedException("Grid is in process of being stopped");
                }

                case STOPPED: {
                    break;
                }
            }

            gw.setState(STARTING);
        }
        finally {
            gw.writeUnlock();
        }

        assert cfg != null;

        // Make sure we got proper configuration.
        validateCommon(cfg);

        gridName = cfg.getGridName();

        this.cfg = cfg;

        log = (GridLoggerProxy)cfg.getGridLogger().getLogger(getClass().getName() +
            (gridName != null ? '%' + gridName : ""));

        RuntimeMXBean rtBean = ManagementFactory.getRuntimeMXBean();

        // Ack various information.
        ackAsciiLogo();
        ackConfigUrl();
        ackDaemon();
        ackOsInfo();
        ackLanguageRuntime();
        ackRemoteManagement();
        ackVmArguments(rtBean);
        ackClassPaths(rtBean);
        ackSystemProperties();
        ackEnvironmentVariables();
        ackCacheConfiguration();
        ackP2pConfiguration();

        // Run background network diagnostics.
        GridDiagnostic.runBackgroundCheck(gridName, execSvc, log);

        boolean notifyEnabled = IgniteSystemProperties.getBoolean(IGNITE_UPDATE_NOTIFIER, true);

        verChecker = null;

        if (notifyEnabled) {
            try {
                verChecker = new GridUpdateNotifier(gridName, VER_STR, SITE, gw, false);

                verChecker.checkForNewVersion(execSvc, log);
            }
            catch (IgniteCheckedException e) {
                if (log.isDebugEnabled())
                    log.debug("Failed to create GridUpdateNotifier: " + e);
            }
        }

        final GridUpdateNotifier verChecker0 = verChecker;

        // Ack 3-rd party licenses location.
        if (log.isInfoEnabled() && cfg.getIgniteHome() != null)
            log.info("3-rd party licenses can be found at: " + cfg.getIgniteHome() + File.separatorChar + "libs" +
                File.separatorChar + "licenses");

        // Check that user attributes are not conflicting
        // with internally reserved names.
        for (String name : cfg.getUserAttributes().keySet())
            if (name.startsWith(ATTR_PREFIX))
                throw new IgniteCheckedException("User attribute has illegal name: '" + name + "'. Note that all names " +
                    "starting with '" + ATTR_PREFIX + "' are reserved for internal use.");

        // Ack local node user attributes.
        logNodeUserAttributes();

        // Ack configuration.
        ackSpis();

        Map<String, Object> attrs = createNodeAttributes(cfg, BUILD_TSTAMP_STR);

        // Spin out SPIs & managers.
        try {
            ctx = new GridKernalContextImpl(log,
                this,
                cfg,
                gw,
                new IgniteExceptionRegistry(log),
                utilityCachePool,
                execSvc,
                sysExecSvc,
                p2pExecSvc,
                mgmtExecSvc,
                igfsExecSvc,
                restExecSvc);

<<<<<<< HEAD
            cfg.getMarshaller().setContext(new MarshallerContextImpl(ctx));

            cluster = new IgniteClusterImpl(ctx);
=======
            startProcessor(ctx, new ClusterProcessor(ctx), attrs);
>>>>>>> b2675bc3

            U.onGridStart();

            // Start and configure resource processor first as it contains resources used
            // by all other managers and processors.
            GridResourceProcessor rsrcProc = new GridResourceProcessor(ctx);

            rsrcProc.setSpringContext(rsrcCtx);

            scheduler = new IgniteSchedulerImpl(ctx);

            startProcessor(ctx, rsrcProc, attrs);

            // Inject resources into lifecycle beans.
            if (!cfg.isDaemon() && cfg.getLifecycleBeans() != null) {
                for (LifecycleBean bean : cfg.getLifecycleBeans()) {
                    if (bean != null)
                        rsrcProc.inject(bean);
                }
            }

            // Lifecycle notification.
            notifyLifecycleBeans(BEFORE_GRID_START);

            // Starts lifecycle aware components.
            U.startLifecycleAware(lifecycleAwares(cfg));

            addHelper(ctx, IGFS_HELPER.create(F.isEmpty(cfg.getIgfsConfiguration())));

            startProcessor(ctx, new IgnitePluginProcessor(ctx, cfg), attrs);

            // Off-heap processor has no dependencies.
            startProcessor(ctx, new GridOffHeapProcessor(ctx), attrs);

            // Closure processor should be started before all others
            // (except for resource processor), as many components can depend on it.
            startProcessor(ctx, new GridClosureProcessor(ctx), attrs);

            // Start some other processors (order & place is important).
            startProcessor(ctx, new GridPortProcessor(ctx), attrs);
            startProcessor(ctx, new GridJobMetricsProcessor(ctx), attrs);

            // Timeout processor needs to be started before managers,
            // as managers may depend on it.
            startProcessor(ctx, new GridTimeoutProcessor(ctx), attrs);

            // Start security processors.
            startProcessor(ctx, createComponent(GridSecurityProcessor.class, ctx), attrs);

            // Start SPI managers.
            // NOTE: that order matters as there are dependencies between managers.
            startManager(ctx, new GridIoManager(ctx), attrs);
            startManager(ctx, new GridCheckpointManager(ctx), attrs);

            startManager(ctx, new GridEventStorageManager(ctx), attrs);
            startManager(ctx, new GridDeploymentManager(ctx), attrs);
            startManager(ctx, new GridLoadBalancerManager(ctx), attrs);
            startManager(ctx, new GridFailoverManager(ctx), attrs);
            startManager(ctx, new GridCollisionManager(ctx), attrs);
            startManager(ctx, new GridSwapSpaceManager(ctx), attrs);
            startManager(ctx, new GridIndexingManager(ctx), attrs);

            ackSecurity(ctx);

            // Start processors before discovery manager, so they will
            // be able to start receiving messages once discovery completes.
            startProcessor(ctx, new GridClockSyncProcessor(ctx), attrs);
            startProcessor(ctx, new GridAffinityProcessor(ctx), attrs);
            startProcessor(ctx, createComponent(GridSegmentationProcessor.class, ctx), attrs);
            startProcessor(ctx, createComponent(GridPortableProcessor.class, ctx), attrs);
            startProcessor(ctx, new GridQueryProcessor(ctx), attrs);
            startProcessor(ctx, new GridCacheProcessor(ctx), attrs);
            startProcessor(ctx, new GridTaskSessionProcessor(ctx), attrs);
            startProcessor(ctx, new GridJobProcessor(ctx), attrs);
            startProcessor(ctx, new GridTaskProcessor(ctx), attrs);
            startProcessor(ctx, (GridProcessor)SCHEDULE.createOptional(ctx), attrs);
            startProcessor(ctx, new GridRestProcessor(ctx), attrs);
            startProcessor(ctx, new GridDataLoaderProcessor(ctx), attrs);
            startProcessor(ctx, new GridStreamProcessor(ctx), attrs);
            startProcessor(ctx, (GridProcessor) IGFS.create(ctx, F.isEmpty(cfg.getIgfsConfiguration())), attrs);
            startProcessor(ctx, new GridContinuousProcessor(ctx), attrs);
            startProcessor(ctx, (GridProcessor)(cfg.isPeerClassLoadingEnabled() ?
                IgniteComponentType.HADOOP.create(ctx, true): // No-op when peer class loading is enabled.
                IgniteComponentType.HADOOP.createIfInClassPath(ctx, cfg.getHadoopConfiguration() != null)), attrs);
            startProcessor(ctx, new GridServiceProcessor(ctx), attrs);
            startProcessor(ctx, new DataStructuresProcessor(ctx), attrs);

            // Start plugins.
            for (PluginProvider provider : ctx.plugins().allProviders()) {
                ctx.add(new GridPluginComponent(provider));

                provider.start(ctx.plugins().pluginContextForProvider(provider), attrs);
            }

            gw.writeLock();

            try {
                gw.setState(STARTED);

                // Start discovery manager last to make sure that grid is fully initialized.
                startManager(ctx, new GridDiscoveryManager(ctx), attrs);
            }
            finally {
                gw.writeUnlock();
            }

            // Check whether physical RAM is not exceeded.
            checkPhysicalRam();

            // Suggest configuration optimizations.
            suggestOptimizations(ctx, cfg);

            // Notify discovery manager the first to make sure that topology is discovered.
            ctx.discovery().onKernalStart();

            // Notify IO manager the second so further components can send and receive messages.
            ctx.io().onKernalStart();

            // Callbacks.
            for (GridComponent comp : ctx) {
                // Skip discovery manager.
                if (comp instanceof GridDiscoveryManager)
                    continue;

                // Skip IO manager.
                if (comp instanceof GridIoManager)
                    continue;

                comp.onKernalStart();
            }

            // Register MBeans.
            registerKernalMBean();
            registerLocalNodeMBean();
            registerExecutorMBeans(execSvc, sysExecSvc, p2pExecSvc, mgmtExecSvc, restExecSvc);

            // Lifecycle bean notifications.
            notifyLifecycleBeans(AFTER_GRID_START);
        }
        catch (Throwable e) {
            IgniteSpiVersionCheckException verCheckErr = X.cause(e, IgniteSpiVersionCheckException.class);

            if (verCheckErr != null)
                U.error(log, verCheckErr.getMessage());
            else if (X.hasCause(e, InterruptedException.class, IgniteInterruptedCheckedException.class))
                U.warn(log, "Grid startup routine has been interrupted (will rollback).");
            else
                U.error(log, "Got exception while starting (will rollback startup routine).", e);

            errHnd.apply();

            stop(true);

            if (e instanceof IgniteCheckedException)
                throw (IgniteCheckedException)e;
            else
                throw new IgniteCheckedException(e);
        }

        // Mark start timestamp.
        startTime = U.currentTimeMillis();

        // Ack latest version information.
        if (verChecker0 != null)
            verChecker0.reportStatus(log);

        if (notifyEnabled) {
            assert verChecker0 != null;

            verChecker0.reportOnlyNew(true);

            updateNtfTimer = new Timer("ignite-update-notifier-timer");

            // Setup periodic version check.
            updateNtfTimer.scheduleAtFixedRate(new GridTimerTask() {
                @Override public void safeRun() throws InterruptedException {
                    verChecker0.topologySize(cluster().nodes().size());

                    verChecker0.checkForNewVersion(execSvc, log);

                    // Just wait for 10 secs.
                    Thread.sleep(PERIODIC_VER_CHECK_CONN_TIMEOUT);

                    // Report status if one is available.
                    // No-op if status is NOT available.
                    verChecker0.reportStatus(log);
                }
            }, PERIODIC_VER_CHECK_DELAY, PERIODIC_VER_CHECK_DELAY);
        }

        String intervalStr = IgniteSystemProperties.getString(IGNITE_STARVATION_CHECK_INTERVAL);

        // Start starvation checker if enabled.
        boolean starveCheck = !isDaemon() && !"0".equals(intervalStr);

        if (starveCheck) {
            final long interval = F.isEmpty(intervalStr) ? PERIODIC_STARVATION_CHECK_FREQ : Long.parseLong(intervalStr);

            starveTimer = new Timer("ignite-starvation-checker");

            starveTimer.scheduleAtFixedRate(new GridTimerTask() {
                /** Last completed task count. */
                private long lastCompletedCnt;

                @Override protected void safeRun() {
                    ExecutorService e = execSvc;

                    if (!(e instanceof ThreadPoolExecutor))
                        return;

                    ThreadPoolExecutor exec = (ThreadPoolExecutor)e;

                    long completedCnt = exec.getCompletedTaskCount();

                    // If all threads are active and no task has completed since last time and there is
                    // at least one waiting request, then it is possible starvation.
                    if (exec.getPoolSize() == exec.getActiveCount() && completedCnt == lastCompletedCnt &&
                        !exec.getQueue().isEmpty())
                        LT.warn(log, null, "Possible thread pool starvation detected (no task completed in last " +
                            interval + "ms, is executorService pool size large enough?)");

                    lastCompletedCnt = completedCnt;
                }
            }, interval, interval);
        }

        long metricsLogFreq = cfg.getMetricsLogFrequency();

        if (metricsLogFreq > 0) {
            metricsLogTimer = new Timer("ignite-metrics-logger");

            metricsLogTimer.scheduleAtFixedRate(new GridTimerTask() {
                /** */
                private final DecimalFormat dblFmt = new DecimalFormat("#.##");

                @Override protected void safeRun() {
                    if (log.isInfoEnabled()) {
                        ClusterMetrics m = cluster().localNode().metrics();

                        double cpuLoadPct = m.getCurrentCpuLoad() * 100;
                        double avgCpuLoadPct = m.getAverageCpuLoad() * 100;
                        double gcPct = m.getCurrentGcCpuLoad() * 100;

                        long heapUsed = m.getHeapMemoryUsed();
                        long heapMax = m.getHeapMemoryMaximum();

                        long heapUsedInMBytes = heapUsed / 1024 / 1024;
                        long heapCommInMBytes = m.getHeapMemoryCommitted() / 1024 / 1024;

                        double freeHeapPct = heapMax > 0 ? ((double)((heapMax - heapUsed) * 100)) / heapMax : -1;

                        int hosts = 0;
                        int nodes = 0;
                        int cpus = 0;

                        try {
                            ClusterMetrics metrics = cluster().metrics();

                            Collection<ClusterNode> nodes0 = cluster().nodes();

                            hosts = U.neighborhood(nodes0).size();
                            nodes = nodes0.size();
                            cpus = metrics.getTotalCpus();
                        }
                        catch (IgniteException ignore) {
                            // No-op.
                        }

                        int pubPoolActiveThreads = 0;
                        int pubPoolIdleThreads = 0;
                        int pubPoolQSize = 0;

                        ExecutorService pubExec = execSvc;

                        if (pubExec instanceof ThreadPoolExecutor) {
                            ThreadPoolExecutor exec = (ThreadPoolExecutor)pubExec;

                            int poolSize = exec.getPoolSize();

                            pubPoolActiveThreads = Math.min(poolSize, exec.getActiveCount());
                            pubPoolIdleThreads = poolSize - pubPoolActiveThreads;
                            pubPoolQSize = exec.getQueue().size();
                        }

                        int sysPoolActiveThreads = 0;
                        int sysPoolIdleThreads = 0;
                        int sysPoolQSize = 0;

                        ExecutorService sysExec = sysExecSvc;

                        if (sysExec instanceof ThreadPoolExecutor) {
                            ThreadPoolExecutor exec = (ThreadPoolExecutor)sysExec;

                            int poolSize = exec.getPoolSize();

                            sysPoolActiveThreads = Math.min(poolSize, exec.getActiveCount());
                            sysPoolIdleThreads = poolSize - sysPoolActiveThreads;
                            sysPoolQSize = exec.getQueue().size();
                        }

                        String msg = NL +
                            "Metrics for local node (to disable set 'metricsLogFrequency' to 0)" + NL +
                            "    ^-- H/N/C [hosts=" + hosts + ", nodes=" + nodes + ", CPUs=" + cpus + "]" + NL +
                            "    ^-- CPU [cur=" + dblFmt.format(cpuLoadPct) + "%, avg=" +
                                dblFmt.format(avgCpuLoadPct) + "%, GC=" + dblFmt.format(gcPct) + "%]" + NL +
                            "    ^-- Heap [used=" + dblFmt.format(heapUsedInMBytes) + "MB, free=" +
                                dblFmt.format(freeHeapPct) + "%, comm=" + dblFmt.format(heapCommInMBytes) + "MB]" + NL +
                            "    ^-- Public thread pool [active=" + pubPoolActiveThreads + ", idle=" +
                                pubPoolIdleThreads + ", qSize=" + pubPoolQSize + "]" + NL +
                            "    ^-- System thread pool [active=" + sysPoolActiveThreads + ", idle=" +
                                sysPoolIdleThreads + ", qSize=" + sysPoolQSize + "]" + NL +
                            "    ^-- Outbound messages queue [size=" + m.getOutboundMessagesQueueSize() + "]";

                        log.info(msg);
                    }
                }
            }, metricsLogFreq, metricsLogFreq);
        }

        ctx.performance().logSuggestions(log, gridName);

        ackBenchmarks();

        U.quietAndInfo(log, "To start Console Management & Monitoring run ignitevisorcmd.{sh|bat}");

        ackStart(rtBean);

        if (!isDaemon())
            ctx.discovery().ackTopology();
    }

    /**
     * Validates common configuration parameters.
     *
     * @param cfg Configuration.
     */
    private void validateCommon(IgniteConfiguration cfg) {
        A.notNull(cfg.getNodeId(), "cfg.getNodeId()");

        A.notNull(cfg.getMBeanServer(), "cfg.getMBeanServer()");
        A.notNull(cfg.getGridLogger(), "cfg.getGridLogger()");
        A.notNull(cfg.getMarshaller(), "cfg.getMarshaller()");
        A.notNull(cfg.getPublicThreadPoolSize(), "cfg.getPublicThreadPoolSize()");
        A.notNull(cfg.getUserAttributes(), "cfg.getUserAttributes()");

        // All SPIs should be non-null.
        A.notNull(cfg.getSwapSpaceSpi(), "cfg.getSwapSpaceSpi()");
        A.notNull(cfg.getCheckpointSpi(), "cfg.getCheckpointSpi()");
        A.notNull(cfg.getCommunicationSpi(), "cfg.getCommunicationSpi()");
        A.notNull(cfg.getDeploymentSpi(), "cfg.getDeploymentSpi()");
        A.notNull(cfg.getDiscoverySpi(), "cfg.getDiscoverySpi()");
        A.notNull(cfg.getEventStorageSpi(), "cfg.getEventStorageSpi()");
        A.notNull(cfg.getCollisionSpi(), "cfg.getCollisionSpi()");
        A.notNull(cfg.getFailoverSpi(), "cfg.getFailoverSpi()");
        A.notNull(cfg.getLoadBalancingSpi(), "cfg.getLoadBalancingSpi()");
        A.notNull(cfg.getIndexingSpi(), "cfg.getIndexingSpi()");

        A.ensure(cfg.getNetworkTimeout() > 0, "cfg.getNetworkTimeout() > 0");
        A.ensure(cfg.getNetworkSendRetryDelay() > 0, "cfg.getNetworkSendRetryDelay() > 0");
        A.ensure(cfg.getNetworkSendRetryCount() > 0, "cfg.getNetworkSendRetryCount() > 0");

        if (!F.isEmpty(cfg.getPluginConfigurations())) {
            for (PluginConfiguration pluginCfg : cfg.getPluginConfigurations())
                A.notNull(pluginCfg.providerClass(), "PluginConfiguration.providerClass()");
        }
    }

    /**
     * Checks whether physical RAM is not exceeded.
     */
    @SuppressWarnings("ConstantConditions")
    private void checkPhysicalRam() {
        long ram = ctx.discovery().localNode().attribute(ATTR_PHY_RAM);

        if (ram != -1) {
            String macs = ctx.discovery().localNode().attribute(ATTR_MACS);

            long totalHeap = 0;

            for (ClusterNode node : ctx.discovery().allNodes()) {
                if (macs.equals(node.attribute(ATTR_MACS))) {
                    long heap = node.metrics().getHeapMemoryMaximum();

                    if (heap != -1)
                        totalHeap += heap;
                }
            }

            if (totalHeap > ram) {
                U.quietAndWarn(log, "Attempting to start more nodes than physical RAM " +
                    "available on current host (this can cause significant slowdown)");
            }
        }
    }

    /**
     * @param ctx Context.
     * @param cfg Configuration to check for possible performance issues.
     */
    private void suggestOptimizations(GridKernalContext ctx, IgniteConfiguration cfg) {
        GridPerformanceSuggestions perf = ctx.performance();

        if (ctx.collision().enabled())
            perf.add("Disable collision resolution (remove 'collisionSpi' from configuration)");

        if (ctx.checkpoint().enabled())
            perf.add("Disable checkpoints (remove 'checkpointSpi' from configuration)");

        if (cfg.isPeerClassLoadingEnabled())
            perf.add("Disable peer class loading (set 'peerClassLoadingEnabled' to false)");

        if (cfg.isMarshalLocalJobs())
            perf.add("Disable local jobs marshalling (set 'marshalLocalJobs' to false)");

        if (cfg.getIncludeEventTypes() != null && cfg.getIncludeEventTypes().length != 0)
            perf.add("Disable grid events (remove 'includeEventTypes' from configuration)");

        if (OptimizedMarshaller.available() && !(cfg.getMarshaller() instanceof OptimizedMarshaller))
            perf.add("Enable optimized marshaller (set 'marshaller' to " +
                OptimizedMarshaller.class.getSimpleName() + ')');
    }

    /**
     * Creates attributes map and fills it in.
     *
     * @param cfg Grid configuration.
     * @param build Build string.
     * @return Map of all node attributes.
     * @throws IgniteCheckedException thrown if was unable to set up attribute.
     */
    @SuppressWarnings({"SuspiciousMethodCalls", "unchecked", "TypeMayBeWeakened"})
    private Map<String, Object> createNodeAttributes(IgniteConfiguration cfg, String build) throws IgniteCheckedException {
        Map<String, Object> attrs = new HashMap<>();

        final String[] incProps = cfg.getIncludeProperties();

        try {
            // Stick all environment settings into node attributes.
            attrs.putAll(F.view(System.getenv(), new P1<String>() {
                @Override public boolean apply(String name) {
                    return incProps == null || U.containsStringArray(incProps, name, true) ||
                        U.isVisorNodeStartProperty(name) || U.isVisorRequiredProperty(name);
                }
            }));

            if (log.isDebugEnabled())
                log.debug("Added environment properties to node attributes.");
        }
        catch (SecurityException e) {
            throw new IgniteCheckedException("Failed to add environment properties to node attributes due to " +
                "security violation: " + e.getMessage());
        }

        try {
            // Stick all system properties into node's attributes overwriting any
            // identical names from environment properties.
            for (Map.Entry<Object, Object> e : F.view(System.getProperties(), new P1<Object>() {
                @Override public boolean apply(Object o) {
                    String name = (String)o;

                    return incProps == null || U.containsStringArray(incProps, name, true) ||
                        U.isVisorRequiredProperty(name);
                }
            }).entrySet()) {
                Object val = attrs.get(e.getKey());

                if (val != null && !val.equals(e.getValue()))
                    U.warn(log, "System property will override environment variable with the same name: "
                        + e.getKey());

                attrs.put((String)e.getKey(), e.getValue());
            }

            if (log.isDebugEnabled())
                log.debug("Added system properties to node attributes.");
        }
        catch (SecurityException e) {
            throw new IgniteCheckedException("Failed to add system properties to node attributes due to security " +
                "violation: " + e.getMessage());
        }

        // Add local network IPs and MACs.
        String ips = F.concat(U.allLocalIps(), ", "); // Exclude loopbacks.
        String macs = F.concat(U.allLocalMACs(), ", "); // Only enabled network interfaces.

        // Ack network context.
        if (log.isInfoEnabled()) {
            log.info("Non-loopback local IPs: " + (F.isEmpty(ips) ? "N/A" : ips));
            log.info("Enabled local MACs: " + (F.isEmpty(macs) ? "N/A" : macs));
        }

        // Warn about loopback.
        if (ips.isEmpty() && macs.isEmpty())
            U.warn(log, "Ignite is starting on loopback address... Only nodes on the same physical " +
                "computer can participate in topology.",
                "Ignite is starting on loopback address...");

        // Stick in network context into attributes.
        add(attrs, ATTR_IPS, (ips.isEmpty() ? "" : ips));
        add(attrs, ATTR_MACS, (macs.isEmpty() ? "" : macs));

        // Stick in some system level attributes
        add(attrs, ATTR_JIT_NAME, U.getCompilerMx() == null ? "" : U.getCompilerMx().getName());
        add(attrs, ATTR_BUILD_VER, VER_STR);
        add(attrs, ATTR_BUILD_DATE, build);
        add(attrs, ATTR_COMPATIBLE_VERS, (Serializable)compatibleVersions());
        add(attrs, ATTR_MARSHALLER, cfg.getMarshaller().getClass().getName());
        add(attrs, ATTR_USER_NAME, System.getProperty("user.name"));
        add(attrs, ATTR_GRID_NAME, gridName);

        add(attrs, ATTR_PEER_CLASSLOADING, cfg.isPeerClassLoadingEnabled());
        add(attrs, ATTR_DEPLOYMENT_MODE, cfg.getDeploymentMode());
        add(attrs, ATTR_LANG_RUNTIME, getLanguage());

        add(attrs, ATTR_JVM_PID, U.jvmPid());

        // Build a string from JVM arguments, because parameters with spaces are split.
        SB jvmArgs = new SB(512);

        for (String arg : U.jvmArgs()) {
            if (arg.startsWith("-"))
                jvmArgs.a("@@@");
            else
                jvmArgs.a(' ');

            jvmArgs.a(arg);
        }
        // Add it to attributes.
        add(attrs, ATTR_JVM_ARGS, jvmArgs.toString());

        // Check daemon system property and override configuration if it's set.
        if (isDaemon())
            add(attrs, ATTR_DAEMON, "true");

        // In case of the parsing error, JMX remote disabled or port not being set
        // node attribute won't be set.
        if (isJmxRemoteEnabled()) {
            String portStr = System.getProperty("com.sun.management.jmxremote.port");

            if (portStr != null)
                try {
                    add(attrs, ATTR_JMX_PORT, Integer.parseInt(portStr));
                }
                catch (NumberFormatException ignore) {
                    // No-op.
                }
        }

        // Whether restart is enabled and stick the attribute.
        add(attrs, ATTR_RESTART_ENABLED, Boolean.toString(isRestartEnabled()));

        // Save port range, port numbers will be stored by rest processor at runtime.
        if (cfg.getConnectorConfiguration() != null)
            add(attrs, ATTR_REST_PORT_RANGE, cfg.getConnectorConfiguration().getPortRange());

        // Stick in SPI versions and classes attributes.
        addAttributes(attrs, cfg.getCollisionSpi());
        addAttributes(attrs, cfg.getSwapSpaceSpi());
        addAttributes(attrs, cfg.getDiscoverySpi());
        addAttributes(attrs, cfg.getFailoverSpi());
        addAttributes(attrs, cfg.getCommunicationSpi());
        addAttributes(attrs, cfg.getEventStorageSpi());
        addAttributes(attrs, cfg.getCheckpointSpi());
        addAttributes(attrs, cfg.getLoadBalancingSpi());
        addAttributes(attrs, cfg.getDeploymentSpi());

        // Set user attributes for this node.
        if (cfg.getUserAttributes() != null) {
            for (Map.Entry<String, ?> e : cfg.getUserAttributes().entrySet()) {
                if (attrs.containsKey(e.getKey()))
                    U.warn(log, "User or internal attribute has the same name as environment or system " +
                        "property and will take precedence: " + e.getKey());

                attrs.put(e.getKey(), e.getValue());
            }
        }

        return attrs;
    }

    /**
     * Add SPI version and class attributes into node attributes.
     *
     * @param attrs Node attributes map to add SPI attributes to.
     * @param spiList Collection of SPIs to get attributes from.
     * @throws IgniteCheckedException Thrown if was unable to set up attribute.
     */
    private void addAttributes(Map<String, Object> attrs, IgniteSpi... spiList) throws IgniteCheckedException {
        for (IgniteSpi spi : spiList) {
            Class<? extends IgniteSpi> spiCls = spi.getClass();

            add(attrs, U.spiAttribute(spi, ATTR_SPI_CLASS), spiCls.getName());
        }
    }

    /** @throws IgniteCheckedException If registration failed. */
    private void registerKernalMBean() throws IgniteCheckedException {
        try {
            kernalMBean = U.registerMBean(
                cfg.getMBeanServer(),
                cfg.getGridName(),
                "Kernal",
                getClass().getSimpleName(),
                this,
                IgniteMXBean.class);

            if (log.isDebugEnabled())
                log.debug("Registered kernal MBean: " + kernalMBean);
        }
        catch (JMException e) {
            kernalMBean = null;

            throw new IgniteCheckedException("Failed to register kernal MBean.", e);
        }
    }

    /** @throws IgniteCheckedException If registration failed. */
    private void registerLocalNodeMBean() throws IgniteCheckedException {
        ClusterLocalNodeMetricsMXBean mbean = new ClusterLocalNodeMetricsMXBeanImpl(ctx.discovery().localNode());

        try {
            locNodeMBean = U.registerMBean(
                cfg.getMBeanServer(),
                cfg.getGridName(),
                "Kernal",
                mbean.getClass().getSimpleName(),
                mbean,
                ClusterLocalNodeMetricsMXBean.class);

            if (log.isDebugEnabled())
                log.debug("Registered local node MBean: " + locNodeMBean);
        }
        catch (JMException e) {
            locNodeMBean = null;

            throw new IgniteCheckedException("Failed to register local node MBean.", e);
        }
    }

    /** @throws IgniteCheckedException If registration failed. */
    private void registerExecutorMBeans(ExecutorService execSvc, ExecutorService sysExecSvc, ExecutorService p2pExecSvc,
        ExecutorService mgmtExecSvc, ExecutorService restExecSvc) throws IgniteCheckedException {
        pubExecSvcMBean = registerExecutorMBean(execSvc, "GridExecutionExecutor");
        sysExecSvcMBean = registerExecutorMBean(sysExecSvc, "GridSystemExecutor");
        mgmtExecSvcMBean = registerExecutorMBean(mgmtExecSvc, "GridManagementExecutor");
        p2PExecSvcMBean = registerExecutorMBean(p2pExecSvc, "GridClassLoadingExecutor");

        ConnectorConfiguration clientCfg = cfg.getConnectorConfiguration();

        if (clientCfg != null)
            restExecSvcMBean = registerExecutorMBean(restExecSvc, "GridRestExecutor");
    }

    /**
     * @param exec Executor service to register.
     * @param name Property name for executor.
     * @return Name for created MBean.
     * @throws IgniteCheckedException If registration failed.
     */
    private ObjectName registerExecutorMBean(ExecutorService exec, String name) throws IgniteCheckedException {
        assert exec != null;

        try {
            ObjectName res = U.registerMBean(
                cfg.getMBeanServer(),
                cfg.getGridName(),
                "Thread Pools",
                name,
                new ThreadPoolMXBeanAdapter(exec),
                ThreadPoolMXBean.class);

            if (log.isDebugEnabled())
                log.debug("Registered executor service MBean: " + res);

            return res;
        }
        catch (JMException e) {
            throw new IgniteCheckedException("Failed to register executor service MBean [name=" + name + ", exec=" + exec + ']',
                e);
        }
    }

    /**
     * Unregisters given mbean.
     *
     * @param mbean MBean to unregister.
     * @return {@code True} if successfully unregistered, {@code false} otherwise.
     */
    private boolean unregisterMBean(@Nullable ObjectName mbean) {
        if (mbean != null)
            try {
                cfg.getMBeanServer().unregisterMBean(mbean);

                if (log.isDebugEnabled())
                    log.debug("Unregistered MBean: " + mbean);

                return true;
            }
            catch (JMException e) {
                U.error(log, "Failed to unregister MBean.", e);

                return false;
            }

        return true;
    }

    /**
     * @param ctx Kernal context.
     * @param mgr Manager to start.
     * @param attrs SPI attributes to set.
     * @throws IgniteCheckedException Throw in case of any errors.
     */
    private void startManager(GridKernalContextImpl ctx, GridManager mgr, Map<String, Object> attrs)
        throws IgniteCheckedException {
        mgr.addSpiAttributes(attrs);

        // Set all node attributes into discovery manager,
        // so they can be distributed to all nodes.
        if (mgr instanceof GridDiscoveryManager)
            ((GridDiscoveryManager)mgr).setNodeAttributes(attrs, VER);

        // Add manager to registry before it starts to avoid
        // cases when manager is started but registry does not
        // have it yet.
        ctx.add(mgr);

        try {
            mgr.start();
        }
        catch (IgniteCheckedException e) {
            throw new IgniteCheckedException("Failed to start manager: " + mgr, e);
        }
    }

    /**
     * @param ctx Kernal context.
     * @param proc Processor to start.
     * @param attrs Attributes.
     * @throws IgniteCheckedException Thrown in case of any error.
     */
    private void startProcessor(GridKernalContextImpl ctx, GridProcessor proc, Map<String, Object> attrs)
        throws IgniteCheckedException {
        ctx.add(proc);

        try {
            proc.start();

            proc.addAttributes(attrs);
        }
        catch (IgniteCheckedException e) {
            throw new IgniteCheckedException("Failed to start processor: " + proc, e);
        }
    }

    /**
     * Add helper.
     *
     * @param ctx Context.
     * @param helper Helper.
     */
    private void addHelper(GridKernalContextImpl ctx, Object helper) {
        ctx.addHelper(helper);
    }

    /**
     * Gets "on" or "off" string for given boolean value.
     *
     * @param b Boolean value to convert.
     * @return Result string.
     */
    private String onOff(boolean b) {
        return b ? "on" : "off";
    }

    /**
     *
     * @return Whether or not REST is enabled.
     */
    private boolean isRestEnabled() {
        assert cfg != null;

        return cfg.getConnectorConfiguration() != null;
    }

    /**
     * Acks remote management.
     */
    private void ackRemoteManagement() {
        assert log != null;

        if (!log.isInfoEnabled())
            return;

        SB sb = new SB();

        sb.a("Remote Management [");

        boolean on = isJmxRemoteEnabled();

        sb.a("restart: ").a(onOff(isRestartEnabled())).a(", ");
        sb.a("REST: ").a(onOff(isRestEnabled())).a(", ");
        sb.a("JMX (");
        sb.a("remote: ").a(onOff(on));

        if (on) {
            sb.a(", ");

            sb.a("port: ").a(System.getProperty("com.sun.management.jmxremote.port", "<n/a>")).a(", ");
            sb.a("auth: ").a(onOff(Boolean.getBoolean("com.sun.management.jmxremote.authenticate"))).a(", ");

            // By default SSL is enabled, that's why additional check for null is needed.
            // See http://docs.oracle.com/javase/6/docs/technotes/guides/management/agent.html
            sb.a("ssl: ").a(onOff(Boolean.getBoolean("com.sun.management.jmxremote.ssl") ||
                System.getProperty("com.sun.management.jmxremote.ssl") == null));
        }

        sb.a(")");

        sb.a(']');

        log.info(sb.toString());
    }

    /**
     * Acks configuration URL.
     */
    private void ackConfigUrl() {
        assert log != null;

        if (log.isInfoEnabled())
            log.info("Config URL: " + System.getProperty(IGNITE_CONFIG_URL, "n/a"));
    }

    /**
     * Acks benchmarking instructions.
     */
    private void ackBenchmarks() {
        if (!isDaemon())
            U.quietAndInfo(log, "If running benchmarks, see http://bit.ly/GridGain-Benchmarking");
    }

    /**
     * Acks ASCII-logo. Thanks to http://patorjk.com/software/taag
     */
    private void ackAsciiLogo() {
        assert log != null;

        String fileName = log.fileName();

        if (System.getProperty(IGNITE_NO_ASCII) == null) {
            String ver = "ver. " + ACK_VER_STR;

            // Big thanks to: http://patorjk.com/software/taag
            // Font name "Small Slant"
            if (log.isQuiet()) {
                U.quiet(false,
                    "   __________  ________________ ",
                    "  /  _/ ___/ |/ /  _/_  __/ __/ ",
                    " _/ // (7 7    // /  / / / _/   ",
                    "/___/\\___/_/|_/___/ /_/ /___/  ",
                    " ",
                    ver,
                    COPYRIGHT,
                    "",
                    "Quiet mode.");

                if (fileName != null)
                    U.quiet(false, "  ^-- Logging to file '" +  fileName + '\'');

                U.quiet(false,
                    "  ^-- To see **FULL** console log here add -DIGNITE_QUIET=false or \"-v\" to ignite.{sh|bat}",
                    "");
            }

            if (log.isInfoEnabled()) {
                log.info(NL + NL +
                        ">>>    __________  ________________  " + NL +
                        ">>>   /  _/ ___/ |/ /  _/_  __/ __/  " + NL +
                        ">>>  _/ // (7 7    // /  / / / _/    " + NL +
                        ">>> /___/\\___/_/|_/___/ /_/ /___/   " + NL +
                        ">>> " + NL +
                        ">>> " + ver + NL +
                        ">>> " + COPYRIGHT + NL
                );
            }
        }
    }

    /**
     * Prints start info.
     *
     * @param rtBean Java runtime bean.
     */
    private void ackStart(RuntimeMXBean rtBean) {
        ClusterNode locNode = localNode();

        if (log.isQuiet()) {
            U.quiet(false, "");
            U.quiet(false, "Ignite node started OK (id=" + U.id8(locNode.id()) +
                (F.isEmpty(gridName) ? "" : ", grid=" + gridName) + ')');
        }

        if (log.isInfoEnabled()) {
            log.info("");

            String ack = "Ignite ver. " + VER_STR + '#' + BUILD_TSTAMP_STR + "-sha1:" + REV_HASH_STR;

            String dash = U.dash(ack.length());

            SB sb = new SB();

            for (GridPortRecord rec : ctx.ports().records())
                sb.a(rec.protocol()).a(":").a(rec.port()).a(" ");

            String str =
                NL + NL +
                    ">>> " + dash + NL +
                    ">>> " + ack + NL +
                    ">>> " + dash + NL +
                    ">>> OS name: " + U.osString() + NL +
                    ">>> CPU(s): " + locNode.metrics().getTotalCpus() + NL +
                    ">>> Heap: " + U.heapSize(locNode, 2) + "GB" + NL +
                    ">>> VM name: " + rtBean.getName() + NL +
                    ">>> Grid name: " + gridName + NL +
                    ">>> Local node [" +
                    "ID=" + locNode.id().toString().toUpperCase() +
                    ", order=" + locNode.order() +
                    "]" + NL +
                    ">>> Local node addresses: " + U.addressesAsString(locNode) + NL +
                    ">>> Local ports: " + sb + NL;

            str += ">>> Ignite documentation: http://" + SITE + "/documentation" + NL;

            log.info(str);
        }
    }

    /**
     * Logs out OS information.
     */
    private void ackOsInfo() {
        assert log != null;

        if (log.isInfoEnabled()) {
            log.info("OS: " + U.osString());
            log.info("OS user: " + System.getProperty("user.name"));
        }
    }

    /**
     * Logs out language runtime.
     */
    private void ackLanguageRuntime() {
        assert log != null;

        if (log.isInfoEnabled()) {
            log.info("Language runtime: " + getLanguage());
            log.info("VM information: " + U.jdkString());
            log.info("VM total memory: " + U.heapSize(2) + "GB");
        }
    }

    /**
     * @return Language runtime.
     */
    @SuppressWarnings("ThrowableInstanceNeverThrown")
    private String getLanguage() {
        boolean scala = false;
        boolean groovy = false;
        boolean clojure = false;

        for (StackTraceElement elem : Thread.currentThread().getStackTrace()) {
            String s = elem.getClassName().toLowerCase();

            if (s.contains("scala")) {
                scala = true;

                break;
            }
            else if (s.contains("groovy")) {
                groovy = true;

                break;
            }
            else if (s.contains("clojure")) {
                clojure = true;

                break;
            }
        }

        if (scala) {
            try (InputStream in = getClass().getResourceAsStream("/library.properties")) {
                Properties props = new Properties();

                if (in != null)
                    props.load(in);

                return "Scala ver. " + props.getProperty("version.number", "<unknown>");
            }
            catch (Throwable ignore) {
                return "Scala ver. <unknown>";
            }
        }

        // How to get Groovy and Clojure version at runtime?!?
        return groovy ? "Groovy" : clojure ? "Clojure" : U.jdkName() + " ver. " + U.jdkVersion();
    }

    /**
     * Stops grid instance.
     *
     * @param cancel Whether or not to cancel running jobs.
     */
    public void stop(boolean cancel) {
        // Make sure that thread stopping grid is not interrupted.
        boolean interrupted = Thread.interrupted();

        try {
            stop0(cancel);
        }
        finally {
            if (interrupted)
                Thread.currentThread().interrupt();
        }
    }

    /**
     * @param cancel Whether or not to cancel running jobs.
     */
    private void stop0(boolean cancel) {
        gw.compareAndSet(null, new GridKernalGatewayImpl(gridName));

        GridKernalGateway gw = this.gw.get();

        if (stopGuard.compareAndSet(false, true)) {
            // Only one thread is allowed to perform stop sequence.
            boolean firstStop = false;

            GridKernalState state = gw.getState();

            if (state == STARTED)
                firstStop = true;
            else if (state == STARTING)
                U.warn(log, "Attempt to stop starting grid. This operation " +
                    "cannot be guaranteed to be successful.");

            if (firstStop) {
                // Notify lifecycle beans.
                if (log.isDebugEnabled())
                    log.debug("Notifying lifecycle beans.");

                notifyLifecycleBeansEx(LifecycleEventType.BEFORE_GRID_STOP);
            }

            GridCacheProcessor cacheProcessor = ctx.cache();

            List<GridComponent> comps = ctx.components();

            // Callback component in reverse order while kernal is still functional
            // if called in the same thread, at least.
            for (ListIterator<GridComponent> it = comps.listIterator(comps.size()); it.hasPrevious();) {
                GridComponent comp = it.previous();

                try {
                    comp.onKernalStop(cancel);
                }
                catch (Throwable e) {
                    errOnStop = true;

                    U.error(log, "Failed to pre-stop processor: " + comp, e);
                }
            }

            // Cancel update notification timer.
            if (updateNtfTimer != null)
                updateNtfTimer.cancel();

            if (starveTimer != null)
                starveTimer.cancel();

            // Cancel metrics log timer.
            if (metricsLogTimer != null)
                metricsLogTimer.cancel();

            boolean interrupted = false;

            while (true) {
                try {
                    if (gw.tryWriteLock(10))
                        break;
                }
                catch (InterruptedException e) {
                    // Preserve interrupt status & ignore.
                    // Note that interrupted flag is cleared.
                    interrupted = true;
                }
                finally {
                    // Cleanup even on successful acquire.
                    if (cacheProcessor != null)
                        cacheProcessor.cancelUserOperations();
                }
            }

            if (interrupted)
                Thread.currentThread().interrupt();

            try {
                assert gw.getState() == STARTED || gw.getState() == STARTING;

                // No more kernal calls from this point on.
                gw.setState(STOPPING);

                ctx.cluster().get().clearNodeMap();

                if (log.isDebugEnabled())
                    log.debug("Grid " + (gridName == null ? "" : '\'' + gridName + "' ") + "is stopping.");
            }
            finally {
                gw.writeUnlock();
            }

            // Unregister MBeans.
            if (!(
                unregisterMBean(pubExecSvcMBean) &
                    unregisterMBean(sysExecSvcMBean) &
                    unregisterMBean(mgmtExecSvcMBean) &
                    unregisterMBean(p2PExecSvcMBean) &
                    unregisterMBean(kernalMBean) &
                    unregisterMBean(locNodeMBean) &
                    unregisterMBean(restExecSvcMBean)
            ))
                errOnStop = false;

            // Stop components in reverse order.
            for (ListIterator<GridComponent> it = comps.listIterator(comps.size()); it.hasPrevious();) {
                GridComponent comp = it.previous();

                try {
                    comp.stop(cancel);

                    if (log.isDebugEnabled())
                        log.debug("Component stopped: " + comp);
                }
                catch (Throwable e) {
                    errOnStop = true;

                    U.error(log, "Failed to stop component (ignoring): " + comp, e);
                }
            }

            // Stops lifecycle aware components.
            U.stopLifecycleAware(log, lifecycleAwares(cfg));

            // Lifecycle notification.
            notifyLifecycleBeansEx(LifecycleEventType.AFTER_GRID_STOP);

            // Clean internal class/classloader caches to avoid stopped contexts held in memory.
            OptimizedMarshaller.clearCache();
            MarshallerExclusions.clearCache();
            GridEnumCache.clear();

            gw.writeLock();

            try {
                gw.setState(STOPPED);
            }
            finally {
                gw.writeUnlock();
            }

            // Ack stop.
            if (log.isQuiet()) {
                if (!errOnStop)
                    U.quiet(false, "Ignite node stopped OK [uptime=" +
                        X.timeSpan2HMSM(U.currentTimeMillis() - startTime) + ']');
                else
                    U.quiet(true, "Ignite node stopped wih ERRORS [uptime=" +
                        X.timeSpan2HMSM(U.currentTimeMillis() - startTime) + ']');
            }

            if (log.isInfoEnabled())
                if (!errOnStop) {
                    String ack = "Ignite ver. " + VER_STR + '#' + BUILD_TSTAMP_STR + "-sha1:" + REV_HASH_STR +
                        " stopped OK";

                    String dash = U.dash(ack.length());

                    log.info(NL + NL +
                        ">>> " + dash + NL +
                        ">>> " + ack + NL +
                        ">>> " + dash + NL +
                        ">>> Grid name: " + gridName + NL +
                        ">>> Grid uptime: " + X.timeSpan2HMSM(U.currentTimeMillis() - startTime) +
                        NL +
                        NL);
                }
                else {
                    String ack = "Ignite ver. " + VER_STR + '#' + BUILD_TSTAMP_STR + "-sha1:" + REV_HASH_STR +
                        " stopped with ERRORS";

                    String dash = U.dash(ack.length());

                    log.info(NL + NL +
                        ">>> " + ack + NL +
                        ">>> " + dash + NL +
                        ">>> Grid name: " + gridName + NL +
                        ">>> Grid uptime: " + X.timeSpan2HMSM(U.currentTimeMillis() - startTime) +
                        NL +
                        ">>> See log above for detailed error message." + NL +
                        ">>> Note that some errors during stop can prevent grid from" + NL +
                        ">>> maintaining correct topology since this node may have" + NL +
                        ">>> not exited grid properly." + NL +
                        NL);
                }

            U.onGridStop();
        }
        else {
            // Proper notification.
            if (log.isDebugEnabled()) {
                if (gw.getState() == STOPPED)
                    log.debug("Grid is already stopped. Nothing to do.");
                else
                    log.debug("Grid is being stopped by another thread. Aborting this stop sequence " +
                        "allowing other thread to finish.");
            }
        }
    }

    /**
     * USED ONLY FOR TESTING.
     *
     * @param <K> Key type.
     * @param <V> Value type.
     * @return Internal cache instance.
     */
    /*@java.test.only*/
    public <K, V> GridCacheAdapter<K, V> internalCache() {
        return internalCache(null);
    }

    /**
     * USED ONLY FOR TESTING.
     *
     * @param name Cache name.
     * @param <K>  Key type.
     * @param <V>  Value type.
     * @return Internal cache instance.
     */
    /*@java.test.only*/
    public <K, V> GridCacheAdapter<K, V> internalCache(@Nullable String name) {
        return ctx.cache().internalCache(name);
    }

    /**
     * It's intended for use by internal marshalling implementation only.
     *
     * @return Kernal context.
     */
    public GridKernalContext context() {
        return ctx;
    }

    /**
     * Prints all system properties in debug mode.
     */
    private void ackSystemProperties() {
        assert log != null;

        if (log.isDebugEnabled())
            for (Object key : U.asIterable(System.getProperties().keys()))
                log.debug("System property [" + key + '=' + System.getProperty((String) key) + ']');
    }

    /**
     * Prints all user attributes in info mode.
     */
    private void logNodeUserAttributes() {
        assert log != null;

        if (log.isInfoEnabled())
            for (Map.Entry<?, ?> attr : cfg.getUserAttributes().entrySet())
                log.info("Local node user attribute [" + attr.getKey() + '=' + attr.getValue() + ']');
    }

    /**
     * Prints all environment variables in debug mode.
     */
    private void ackEnvironmentVariables() {
        assert log != null;

        if (log.isDebugEnabled())
            for (Map.Entry<?, ?> envVar : System.getenv().entrySet())
                log.debug("Environment variable [" + envVar.getKey() + '=' + envVar.getValue() + ']');
    }

    /**
     * Acks daemon mode status.
     */
    private void ackDaemon() {
        assert log != null;

        if (log.isInfoEnabled())
            log.info("Daemon mode: " + (isDaemon() ? "on" : "off"));
    }

    /**
     *
     * @return {@code True} is this node is daemon.
     */
    private boolean isDaemon() {
        assert cfg != null;

        return cfg.isDaemon() || "true".equalsIgnoreCase(System.getProperty(IGNITE_DAEMON));
    }

    /**
     * Whether or not remote JMX management is enabled for this node. Remote JMX management is
     * enabled when the following system property is set:
     * <ul>
     *     <li>{@code com.sun.management.jmxremote}</li>
     * </ul>
     *
     * @return {@code True} if remote JMX management is enabled - {@code false} otherwise.
     */
    @Override public boolean isJmxRemoteEnabled() {
        return System.getProperty("com.sun.management.jmxremote") != null;
    }

    /**
     * Whether or not node restart is enabled. Node restart us supported when this node was started
     * with {@code bin/ignite.{sh|bat}} script using {@code -r} argument. Node can be
     * programmatically restarted using {@link org.apache.ignite.Ignition#restart(boolean)}} method.
     *
     * @return {@code True} if restart mode is enabled, {@code false} otherwise.
     * @see org.apache.ignite.Ignition#restart(boolean)
     */
    @Override public boolean isRestartEnabled() {
        return System.getProperty(IGNITE_SUCCESS_FILE) != null;
    }

    /**
     * Prints all configuration properties in info mode and SPIs in debug mode.
     */
    private void ackSpis() {
        assert log != null;

        if (log.isDebugEnabled()) {
            log.debug("+-------------+");
            log.debug("START SPI LIST:");
            log.debug("+-------------+");
            log.debug("Grid checkpoint SPI     : " + Arrays.toString(cfg.getCheckpointSpi()));
            log.debug("Grid collision SPI      : " + cfg.getCollisionSpi());
            log.debug("Grid communication SPI  : " + cfg.getCommunicationSpi());
            log.debug("Grid deployment SPI     : " + cfg.getDeploymentSpi());
            log.debug("Grid discovery SPI      : " + cfg.getDiscoverySpi());
            log.debug("Grid event storage SPI  : " + cfg.getEventStorageSpi());
            log.debug("Grid failover SPI       : " + Arrays.toString(cfg.getFailoverSpi()));
            log.debug("Grid load balancing SPI : " + Arrays.toString(cfg.getLoadBalancingSpi()));
            log.debug("Grid swap space SPI     : " + cfg.getSwapSpaceSpi());
        }
    }

    /**
     *
     */
    private void ackCacheConfiguration() {
        CacheConfiguration[] cacheCfgs = cfg.getCacheConfiguration();

        if (cacheCfgs == null || cacheCfgs.length == 0)
            U.warn(log, "Cache is not configured - in-memory data grid is off.");
        else {
            SB sb = new SB();

            for (CacheConfiguration c : cacheCfgs) {
                String name = c.getName();

                if (name == null)
                    name = "<default>";

                sb.a("'").a(name).a("', ");
            }

            String names = sb.toString();

            U.log(log, "Configured caches [" + names.substring(0, names.length() - 2) + ']');
        }
    }

    /**
     *
     */
    private void ackP2pConfiguration() {
        assert cfg != null;

        if (cfg.isPeerClassLoadingEnabled())
            U.warn(
                log,
                "Peer class loading is enabled (disable it in production for performance and " +
                    "deployment consistency reasons)",
                "Peer class loading is enabled (disable it for better performance)"
            );
    }

    /**
     * Prints security status.
     *
     * @param ctx Kernal context.
     */
    private void ackSecurity(GridKernalContext ctx) {
        assert log != null;

        if (log.isInfoEnabled())
            log.info("Security status [authentication=" + onOff(ctx.security().enabled()) + ']');
    }

    /**
     * Prints out VM arguments and IGNITE_HOME in info mode.
     *
     * @param rtBean Java runtime bean.
     */
    private void ackVmArguments(RuntimeMXBean rtBean) {
        assert log != null;

        // Ack IGNITE_HOME and VM arguments.
        if (log.isInfoEnabled()) {
            log.info("IGNITE_HOME=" + cfg.getIgniteHome());
            log.info("VM arguments: " + rtBean.getInputArguments());
        }
    }

    /**
     * Prints out class paths in debug mode.
     *
     * @param rtBean Java runtime bean.
     */
    private void ackClassPaths(RuntimeMXBean rtBean) {
        assert log != null;

        // Ack all class paths.
        if (log.isDebugEnabled()) {
            log.debug("Boot class path: " + rtBean.getBootClassPath());
            log.debug("Class path: " + rtBean.getClassPath());
            log.debug("Library path: " + rtBean.getLibraryPath());
        }
    }

    /**
     * @param cfg Grid configuration.
     * @return Components provided in configuration which can implement {@link org.apache.ignite.lifecycle.LifecycleAware} interface.
     */
    private Iterable<Object> lifecycleAwares(IgniteConfiguration cfg) {
        Collection<Object> objs = new ArrayList<>();

        if (!F.isEmpty(cfg.getLifecycleBeans()))
            F.copy(objs, cfg.getLifecycleBeans());

        if (!F.isEmpty(cfg.getSegmentationResolvers()))
            F.copy(objs, cfg.getSegmentationResolvers());

        if (cfg.getConnectorConfiguration() != null)
            F.copy(objs, cfg.getConnectorConfiguration().getMessageInterceptor(),
                cfg.getConnectorConfiguration().getSslContextFactory());

        F.copy(objs, cfg.getMarshaller(), cfg.getGridLogger(), cfg.getMBeanServer());

        return objs;
    }

    /** {@inheritDoc} */
    @Override public IgniteConfiguration configuration() {
        return cfg;
    }

    /** {@inheritDoc} */
    @Override public IgniteLogger log() {
        return log;
    }

    /** {@inheritDoc} */
    @Override public boolean removeCheckpoint(String key) {
        A.notNull(key, "key");

        guard();

        try {
            return ctx.checkpoint().removeCheckpoint(key);
        }
        finally {
            unguard();
        }
    }

    /** {@inheritDoc} */
    @Override public boolean pingNode(String nodeId) {
        A.notNull(nodeId, "nodeId");

        return cluster().pingNode(UUID.fromString(nodeId));
    }

    /** {@inheritDoc} */
    @Override public void undeployTaskFromGrid(String taskName) throws JMException {
        A.notNull(taskName, "taskName");

        try {
            compute().undeployTask(taskName);
        }
        catch (IgniteException e) {
            throw U.jmException(e);
        }
    }

    /** {@inheritDoc} */
    @SuppressWarnings("unchecked")
    @Override public String executeTask(String taskName, String arg) throws JMException {
        try {
            return compute().<String, String>execute(taskName, arg);
        }
        catch (IgniteException e) {
            throw U.jmException(e);
        }
    }

    /** {@inheritDoc} */
    @Override public boolean pingNodeByAddress(String host) {
        guard();

        try {
            for (ClusterNode n : cluster().nodes())
                if (n.addresses().contains(host))
                    return ctx.discovery().pingNode(n.id());

            return false;
        }
        finally {
            unguard();
        }
    }

    /** {@inheritDoc} */
    @Override public boolean eventUserRecordable(int type) {
        guard();

        try {
            return ctx.event().isUserRecordable(type);
        }
        finally {
            unguard();
        }
    }

    /** {@inheritDoc} */
    @Override public boolean allEventsUserRecordable(int[] types) {
        A.notNull(types, "types");

        guard();

        try {
            return ctx.event().isAllUserRecordable(types);
        }
        finally {
            unguard();
        }
    }

    /** {@inheritDoc} */
    @Override public IgniteTransactions transactions() {
        guard();

        try {
            return ctx.cache().transactions();
        }
        finally {
            unguard();
        }
    }

    /**
     * @param name Cache name.
     * @return Cache.
     */
    public <K, V> GridCache<K, V> cache(@Nullable String name) {
        guard();

        try {
            return ctx.cache().publicCache(name);
        }
        finally {
            unguard();
        }
    }

    /** {@inheritDoc} */
    @Override public <K, V> IgniteCache<K, V> jcache(@Nullable String name) {
        guard();

        try {
            return ctx.cache().publicJCache(name);
        }
        finally {
            unguard();
        }
    }

    /**
     * @return Public caches.
     */
    public Collection<GridCache<?, ?>> caches() {
        guard();

        try {
            return ctx.cache().publicCaches();
        }
        finally {
            unguard();
        }
    }

    /** {@inheritDoc} */
    @Override public <K extends GridCacheUtilityKey, V> GridCacheProjectionEx<K, V> utilityCache(Class<K> keyCls,
        Class<V> valCls) {
        guard();

        try {
            return ctx.cache().utilityCache(keyCls, valCls);
        }
        finally {
            unguard();
        }
    }

    /** {@inheritDoc} */
    @Override public <K, V> GridCache<K, V> cachex(@Nullable String name) {
        guard();

        try {
            return ctx.cache().cache(name);
        }
        finally {
            unguard();
        }
    }

    /** {@inheritDoc} */
    @Override public <K, V> GridCache<K, V> cachex() {
        guard();

        try {
            return ctx.cache().cache();
        }
        finally {
            unguard();
        }
    }

    /** {@inheritDoc} */
    @Override public Collection<GridCache<?, ?>> cachesx(IgnitePredicate<? super GridCache<?, ?>>[] p) {
        guard();

        try {
            return F.retain(ctx.cache().caches(), true, p);
        }
        finally {
            unguard();
        }
    }

    /** {@inheritDoc} */
    @Override public <K, V> IgniteDataLoader<K, V> dataLoader(@Nullable String cacheName) {
        guard();

        try {
            return ctx.<K, V>dataLoad().dataLoader(cacheName);
        }
        finally {
            unguard();
        }
    }

    /** {@inheritDoc} */
    @Override public IgniteFs fileSystem(String name) {
        guard();

        try{
            IgniteFs fs = ctx.igfs().igfs(name);

            if (fs == null)
                throw new IllegalArgumentException("IGFS is not configured: " + name);

            return fs;
        }
        finally {
            unguard();
        }
    }

    /** {@inheritDoc} */
    @Nullable @Override public IgniteFs igfsx(@Nullable String name) {
        guard();

        try {
            return ctx.igfs().igfs(name);
        }
        finally {
            unguard();
        }
    }

    /** {@inheritDoc} */
    @Override public Collection<IgniteFs> fileSystems() {
        guard();

        try {
            return ctx.igfs().igfss();
        }
        finally {
            unguard();
        }
    }

    /** {@inheritDoc} */
    @Override public GridHadoop hadoop() {
        guard();

        try {
            return ctx.hadoop().hadoop();
        }
        finally {
            unguard();
        }
    }

    /** {@inheritDoc} */
    @Override public <T extends IgnitePlugin> T plugin(String name) throws PluginNotFoundException {
        guard();

        try {
            return (T)ctx.pluginProvider(name).plugin();
        }
        finally {
            unguard();
        }
    }

    /** {@inheritDoc} */
    @Override public IgniteStreamer streamer(@Nullable String name) {
        guard();

        try {
            return ctx.stream().streamer(name);
        }
        finally {
            unguard();
        }
    }

    /** {@inheritDoc} */
    @Override public Collection<IgniteStreamer> streamers() {
        guard();

        try {
            return ctx.stream().streamers();
        }
        finally {
            unguard();
        }
    }

    /** {@inheritDoc} */
    @Override public IgniteProductVersion version() {
        return VER;
    }

    /** {@inheritDoc} */
    @Override public String latestVersion() {
        ctx.gateway().readLock();

        try {
            return verChecker != null ? verChecker.latestVersion() : null;
        }
        finally {
            ctx.gateway().readUnlock();
        }
    }

    /** {@inheritDoc} */
    @Override public IgniteScheduler scheduler() {
        return scheduler;
    }

    /** {@inheritDoc} */
    @Override public Collection<String> compatibleVersions() {
        return compatibleVers;
    }

    /** {@inheritDoc} */
    @Override public void close() throws IgniteException {
        Ignition.stop(gridName, true);
    }

    /** {@inheritDoc} */
    @Override public <K> CacheAffinity<K> affinity(String cacheName) {
        GridCacheAdapter<K, ?> cache = ctx.cache().internalCache(cacheName);

        if (cache != null)
            return cache.affinity();

        return ctx.affinity().affinityProxy(cacheName);
    }

    /** {@inheritDoc} */
    @Nullable @Override public IgniteAtomicSequence atomicSequence(String name, long initVal, boolean create) {
        guard();

        try {
            return ctx.dataStructures().sequence(name, initVal, create);
        }
        catch (IgniteCheckedException e) {
            throw U.convertException(e);
        }
        finally {
            unguard();
        }
    }

    /** {@inheritDoc} */
    @Nullable @Override public IgniteAtomicLong atomicLong(String name, long initVal, boolean create) {
        guard();

        try {
            return ctx.dataStructures().atomicLong(name, initVal, create);
        }
        catch (IgniteCheckedException e) {
            throw U.convertException(e);
        }
        finally {
            unguard();
        }
    }

    /** {@inheritDoc} */
    @Nullable @Override public <T> IgniteAtomicReference<T> atomicReference(String name,
        @Nullable T initVal,
        boolean create)
    {
        guard();

        try {
            return ctx.dataStructures().atomicReference(name, initVal, create);
        }
        catch (IgniteCheckedException e) {
            throw U.convertException(e);
        }
        finally {
            unguard();
        }
    }

    /** {@inheritDoc} */
    @Nullable @Override public <T, S> IgniteAtomicStamped<T, S> atomicStamped(String name,
        @Nullable T initVal,
        @Nullable S initStamp,
        boolean create)
    {
        guard();

        try {
            return ctx.dataStructures().atomicStamped(name, initVal, initStamp, create);
        }
        catch (IgniteCheckedException e) {
            throw U.convertException(e);
        }
        finally {
            unguard();
        }
    }

    /** {@inheritDoc} */
    @Nullable @Override public IgniteCountDownLatch countDownLatch(String name,
        int cnt,
        boolean autoDel,
        boolean create)
    {
        guard();

        try {
            return ctx.dataStructures().countDownLatch(name, cnt, autoDel, create);
        }
        catch (IgniteCheckedException e) {
            throw U.convertException(e);
        }
        finally {
            unguard();
        }
    }

    /** {@inheritDoc} */
    @Nullable @Override public <T> IgniteQueue<T> queue(String name,
        int cap,
        CollectionConfiguration cfg)
    {
        guard();

        try {
            return ctx.dataStructures().queue(name, cap, cfg);
        }
        catch (IgniteCheckedException e) {
            throw U.convertException(e);
        }
        finally {
            unguard();
        }
    }

    /** {@inheritDoc} */
    @Nullable @Override public <T> IgniteSet<T> set(String name,
        CollectionConfiguration cfg)
    {
        guard();

        try {
            return ctx.dataStructures().set(name, cfg);
        }
        catch (IgniteCheckedException e) {
            throw U.convertException(e);
        }
        finally {
            unguard();
        }
    }

    /**
     * <tt>ctx.gateway().readLock()</tt>
     */
    private void guard() {
        assert ctx != null;

        ctx.gateway().readLock();
    }

    /**
     * <tt>ctx.gateway().readUnlock()</tt>
     */
    private void unguard() {
        assert ctx != null;

        ctx.gateway().readUnlock();
    }

    /**
     * Creates optional component.
     *
     * @param cls Component interface.
     * @param ctx Kernal context.
     * @return Created component.
     * @throws IgniteCheckedException If failed to create component.
     */
    private static <T extends GridComponent> T createComponent(Class<T> cls, GridKernalContext ctx)
        throws IgniteCheckedException {
        assert cls.isInterface() : cls;

        T comp = ctx.plugins().createComponent(cls);

        if (comp != null)
            return comp;

        Class<T> implCls = null;

        try {
            implCls = (Class<T>)Class.forName(componentClassName(cls));
        }
        catch (ClassNotFoundException ignore) {
            // No-op.
        }

        if (implCls == null)
            throw new IgniteCheckedException("Failed to find component implementation: " + cls.getName());

        if (!cls.isAssignableFrom(implCls))
            throw new IgniteCheckedException("Component implementation does not implement component interface " +
                "[component=" + cls.getName() + ", implementation=" + implCls.getName() + ']');

        Constructor<T> constructor;

        try {
            constructor = implCls.getConstructor(GridKernalContext.class);
        }
        catch (NoSuchMethodException e) {
            throw new IgniteCheckedException("Component does not have expected constructor: " + implCls.getName(), e);
        }

        try {
            return constructor.newInstance(ctx);
        }
        catch (ReflectiveOperationException e) {
            throw new IgniteCheckedException("Failed to create component [component=" + cls.getName() +
                ", implementation=" + implCls.getName() + ']', e);
        }
    }

    /**
     * @param cls Component interface.
     * @return Name of component implementation class for open source edition.
     */
    private static String componentClassName(Class<?> cls) {
        return cls.getPackage().getName() + ".os." + cls.getSimpleName().replace("Grid", "GridOs");
    }

    /** {@inheritDoc} */
    @Override public void readExternal(ObjectInput in) throws IOException, ClassNotFoundException {
        gridName = U.readString(in);
    }

    /** {@inheritDoc} */
    @Override public void writeExternal(ObjectOutput out) throws IOException {
        U.writeString(out, gridName);
    }

    /**
     * @return IgniteKernal instance.
     *
     * @throws ObjectStreamException If failed.
     */
    protected Object readResolve() throws ObjectStreamException {
        try {
            return IgnitionEx.gridx(gridName);
        }
        catch (IllegalStateException e) {
            throw U.withCause(new InvalidObjectException(e.getMessage()), e);
        }
    }

    /** {@inheritDoc} */
    @Override public String toString() {
        return S.toString(IgniteKernal.class, this);
    }

    /**
     */
    private static class MarshallerContextImpl implements MarshallerContext {
        /** */
        private final GridKernalContext ctx;

        /** */
        private GridCacheAdapter<Integer, String> cache;

        /**
         * @param ctx Kernal context.
         */
        private MarshallerContextImpl(GridKernalContext ctx) {
            this.ctx = ctx;
        }

        /** {@inheritDoc} */
        @Override public void registerClass(int id, String clsName) {
            if (cache == null)
                cache = ctx.cache().marshallerCache();

            // TODO: IGNITE-141 - Do not create thread.
            Thread t = new Thread(new MarshallerCacheUpdater(ctx.log(), cache, id, clsName));

            t.start();

            try {
                t.join();
            }
            catch (InterruptedException e) {
                throw new IgniteException(e);
            }
        }

        /** {@inheritDoc} */
        @Override public String className(int id) {
            if (cache == null)
                cache = ctx.cache().marshallerCache();

            try {
                return cache.get(id);
            }
            catch (IgniteCheckedException e) {
                throw U.convertException(e);
            }
        }
    }

    /**
     */
    private static class MarshallerCacheUpdater implements Runnable {
        /** */
        private final IgniteLogger log;

        /** */
        private final GridCacheAdapter<Integer, String> cache;

        /** */
        private final int typeId;

        /** */
        private final String clsName;

        /**
         * @param cache Cache.
         * @param typeId Type ID.
         * @param clsName Class name.
         */
        private MarshallerCacheUpdater(IgniteLogger log, GridCacheAdapter<Integer, String> cache, int typeId, String clsName) {
            this.log = log;
            this.cache = cache;
            this.typeId = typeId;
            this.clsName = clsName;
        }

        /** {@inheritDoc} */
        @Override public void run() {
            try {
                // TODO: IGNITE-141 - Remove debug
                U.debug(log, ">>> REGISTER: " + clsName);

                String old = cache.putIfAbsent(typeId, clsName);

                if (old != null && !old.equals(clsName))
                    throw new IgniteException("Type ID collision acquired in OptimizedMarshaller. Use " +
                        "OptimizedMarshallerIdMapper to resolve it [id=" + typeId + ", clsName1=" + clsName +
                        "clsName2=" + old + ']');
            }
            catch (IgniteCheckedException e) {
                throw U.convertException(e);
            }
        }
    }
}<|MERGE_RESOLUTION|>--- conflicted
+++ resolved
@@ -675,13 +675,9 @@
                 igfsExecSvc,
                 restExecSvc);
 
-<<<<<<< HEAD
             cfg.getMarshaller().setContext(new MarshallerContextImpl(ctx));
 
-            cluster = new IgniteClusterImpl(ctx);
-=======
             startProcessor(ctx, new ClusterProcessor(ctx), attrs);
->>>>>>> b2675bc3
 
             U.onGridStart();
 
