--- conflicted
+++ resolved
@@ -437,19 +437,15 @@
     /** {@inheritDoc} */
     @Override public void start() throws IgniteCheckedException {
         if (isRestEnabled()) {
-<<<<<<< HEAD
-=======
             // Register handlers.
             addHandler(new GridCacheCommandHandler(ctx));
             addHandler(new GridTaskCommandHandler(ctx));
             addHandler(new GridTopologyCommandHandler(ctx));
-            addHandler(new GridVersionCommandHandler(ctx));
+            addHandler(new GridVersionNameCommandHandler(ctx));
             addHandler(new DataStructuresCommandHandler(ctx));
             addHandler(new QueryCommandHandler(ctx));
             addHandler(new GridLogCommandHandler(ctx));
 
-
->>>>>>> cfffa2c5
             // Start protocols.
             startTcpProtocol();
             startHttpProtocol();
