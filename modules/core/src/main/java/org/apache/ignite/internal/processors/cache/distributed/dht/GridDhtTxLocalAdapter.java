/*
 * Licensed to the Apache Software Foundation (ASF) under one or more
 * contributor license agreements.  See the NOTICE file distributed with
 * this work for additional information regarding copyright ownership.
 * The ASF licenses this file to You under the Apache License, Version 2.0
 * (the "License"); you may not use this file except in compliance with
 * the License.  You may obtain a copy of the License at
 *
 *      http://www.apache.org/licenses/LICENSE-2.0
 *
 * Unless required by applicable law or agreed to in writing, software
 * distributed under the License is distributed on an "AS IS" BASIS,
 * WITHOUT WARRANTIES OR CONDITIONS OF ANY KIND, either express or implied.
 * See the License for the specific language governing permissions and
 * limitations under the License.
 */

package org.apache.ignite.internal.processors.cache.distributed.dht;

import org.apache.ignite.*;
import org.apache.ignite.cache.*;
import org.apache.ignite.cluster.*;
import org.apache.ignite.internal.*;
import org.apache.ignite.internal.processors.cache.*;
import org.apache.ignite.internal.processors.cache.distributed.*;
import org.apache.ignite.internal.processors.cache.version.*;
import org.apache.ignite.internal.util.*;
import org.apache.ignite.lang.*;
import org.apache.ignite.transactions.*;
import org.apache.ignite.internal.processors.cache.transactions.*;
import org.apache.ignite.internal.util.future.*;
import org.apache.ignite.internal.util.tostring.*;
import org.apache.ignite.internal.util.typedef.*;
import org.apache.ignite.internal.util.typedef.internal.*;
import org.jdk8.backport.*;
import org.jetbrains.annotations.*;

import java.io.*;
import java.util.*;
import java.util.concurrent.atomic.*;

import static org.apache.ignite.transactions.IgniteTxState.*;
import static org.apache.ignite.internal.processors.cache.GridCacheOperation.*;

/**
 * Replicated user transaction.
 */
public abstract class GridDhtTxLocalAdapter<K, V> extends IgniteTxLocalAdapter<K, V> {
    /** */
    private static final long serialVersionUID = 0L;

    /** Near mappings. */
    protected Map<UUID, GridDistributedTxMapping<K, V>> nearMap =
        new ConcurrentHashMap8<>();

    /** DHT mappings. */
    protected Map<UUID, GridDistributedTxMapping<K, V>> dhtMap =
        new ConcurrentHashMap8<>();

    /** Mapped flag. */
    private AtomicBoolean mapped = new AtomicBoolean();

    /** */
    private long dhtThreadId;

    /** */
    private boolean needsCompletedVers;

    /** Versions of pending locks for entries of this tx. */
    private Collection<GridCacheVersion> pendingVers;

    /**
     * Empty constructor required for {@link Externalizable}.
     */
    protected GridDhtTxLocalAdapter() {
        // No-op.
    }

    /**
     * @param xidVer Transaction version.
     * @param implicit Implicit flag.
     * @param implicitSingle Implicit-with-single-key flag.
     * @param cctx Cache context.
     * @param sys System flag.
     * @param concurrency Concurrency.
     * @param isolation Isolation.
     * @param timeout Timeout.
     * @param txSize Expected transaction size.
     * @param grpLockKey Group lock key if this is a group-lock transaction.
     * @param partLock If this is a group-lock transaction and the whole partition should be locked.
     */
    protected GridDhtTxLocalAdapter(
        GridCacheSharedContext<K, V> cctx,
        GridCacheVersion xidVer,
        boolean implicit,
        boolean implicitSingle,
        boolean sys,
        IgniteTxConcurrency concurrency,
        IgniteTxIsolation isolation,
        long timeout,
        boolean invalidate,
        boolean storeEnabled,
        int txSize,
        @Nullable IgniteTxKey grpLockKey,
        boolean partLock,
        @Nullable UUID subjId,
        int taskNameHash
    ) {
        super(cctx, xidVer, implicit, implicitSingle, sys, concurrency, isolation, timeout, invalidate, storeEnabled,
            txSize, grpLockKey, partLock, subjId, taskNameHash);

        assert cctx != null;

        threadId = Thread.currentThread().getId();
        dhtThreadId = threadId;
    }

    /**
     * @return Near node id.
     */
    protected abstract UUID nearNodeId();

    /**
     * @return Near future ID.
     */
    protected abstract IgniteUuid nearFutureId();

    /**
     * @return Near future mini ID.
     */
    protected abstract IgniteUuid nearMiniId();

    /**
     * Adds reader to cached entry.
     *
     * @param msgId Message ID.
     * @param cached Cached entry.
     * @param entry Transaction entry.
     * @param topVer Topology version.
     * @return {@code True} if reader was added as a result of this call.
     */
    @Nullable protected abstract IgniteInternalFuture<Boolean> addReader(long msgId,
        GridDhtCacheEntry<K, V> cached,
        IgniteTxEntry<K, V> entry,
        long topVer);

    /**
     * @param commit Commit flag.
     * @param err Error, if any.
     */
    protected abstract void sendFinishReply(boolean commit, @Nullable Throwable err);

    /**
     * @param needsCompletedVers {@code True} if needs completed versions.
     */
    public void needsCompletedVersions(boolean needsCompletedVers) {
        this.needsCompletedVers |= needsCompletedVers;
    }

    /** {@inheritDoc} */
    @Override public boolean needsCompletedVersions() {
        return needsCompletedVers;
    }

    /**
     * @return Versions for all pending locks that were in queue before tx locks were released.
     */
    public Collection<GridCacheVersion> pendingVersions() {
        return pendingVers == null ? Collections.<GridCacheVersion>emptyList() : pendingVers;
    }

    /**
     * @param pendingVers Versions for all pending locks that were in queue before tx locsk were released.
     */
    public void pendingVersions(Collection<GridCacheVersion> pendingVers) {
        this.pendingVers = pendingVers;
    }

    /**
     * @return DHT thread ID.
     */
    long dhtThreadId() {
        return dhtThreadId;
    }

    /**
     * Map explicit locks.
     */
    protected void mapExplicitLocks() {
        if (!mapped.get()) {
            // Explicit locks may participate in implicit transactions only.
            if (!implicit()) {
                mapped.set(true);

                return;
            }

            Map<ClusterNode, List<GridDhtCacheEntry<K, V>>> dhtEntryMap = null;
            Map<ClusterNode, List<GridDhtCacheEntry<K, V>>> nearEntryMap = null;

            for (IgniteTxEntry<K, V> e : allEntries()) {
                assert e.cached() != null;

                GridCacheContext<K, V> cacheCtx = e.cached().context();

                if (cacheCtx.isNear())
                    continue;

                if (e.cached().obsolete()) {
                    GridCacheEntryEx<K, V> cached = cacheCtx.cache().entryEx(e.key());

                    e.cached(cached, cached.keyBytes());
                }

                if (e.cached().detached() || e.cached().isLocal())
                    continue;

                while (true) {
                    try {
                        // Map explicit locks.
                        if (e.explicitVersion() != null && !e.explicitVersion().equals(xidVer)) {
                            if (dhtEntryMap == null)
                                dhtEntryMap = new GridLeanMap<>();

                            if (nearEntryMap == null)
                                nearEntryMap = new GridLeanMap<>();

                            cacheCtx.dhtMap(nearNodeId(), topologyVersion(),
                                (GridDhtCacheEntry<K, V>)e.cached(), log, dhtEntryMap, nearEntryMap);
                        }

                        break;
                    }
                    catch (GridCacheEntryRemovedException ignore) {
                        GridCacheEntryEx<K, V> cached = cacheCtx.cache().entryEx(e.key());

                        e.cached(cached, cached.keyBytes());
                    }
                }
            }

            if (!F.isEmpty(dhtEntryMap))
                addDhtNodeEntryMapping(dhtEntryMap);

            if (!F.isEmpty(nearEntryMap))
                addNearNodeEntryMapping(nearEntryMap);

            mapped.set(true);
        }
    }

    /**
     * @return DHT map.
     */
    Map<UUID, GridDistributedTxMapping<K, V>> dhtMap() {
        mapExplicitLocks();

        return dhtMap;
    }

    /**
     * @return Near map.
     */
    Map<UUID, GridDistributedTxMapping<K, V>> nearMap() {
        mapExplicitLocks();

        return nearMap;
    }

    /**
     * @param nodeId Node ID.
     * @return Mapping.
     */
    GridDistributedTxMapping<K, V> dhtMapping(UUID nodeId) {
        return dhtMap.get(nodeId);
    }

    /**
     * @param nodeId Node ID.
     * @return Mapping.
     */
    GridDistributedTxMapping<K, V> nearMapping(UUID nodeId) {
        return nearMap.get(nodeId);
    }

    /**
     * @param mappings Mappings to add.
     */
    void addDhtNodeEntryMapping(Map<ClusterNode, List<GridDhtCacheEntry<K, V>>> mappings) {
        addMapping(mappings, dhtMap);
    }

    /**
     * @param mappings Mappings to add.
     */
    void addNearNodeEntryMapping(Map<ClusterNode, List<GridDhtCacheEntry<K, V>>> mappings) {
        addMapping(mappings, nearMap);
    }

    /**
     * @param mappings Mappings to add.
     */
    public void addDhtMapping(Map<UUID, GridDistributedTxMapping<K, V>> mappings) {
        addMapping0(mappings, dhtMap);
    }

    /**
     * @param mappings Mappings to add.
     */
    public void addNearMapping(Map<UUID, GridDistributedTxMapping<K, V>> mappings) {
        addMapping0(mappings, nearMap);
    }
    /**
     * @param nodeId Node ID.
     * @return {@code True} if mapping was removed.
     */
    public boolean removeMapping(UUID nodeId) {
        return removeMapping(nodeId, null, dhtMap) | removeMapping(nodeId, null, nearMap);
    }

    /**
     * @param nodeId Node ID.
     * @param entry Entry to remove.
     * @return {@code True} if was removed.
     */
    boolean removeDhtMapping(UUID nodeId, GridCacheEntryEx<K, V> entry) {
        return removeMapping(nodeId, entry, dhtMap);
    }

    /**
     * @param nodeId Node ID.
     * @param entry Entry to remove.
     * @return {@code True} if was removed.
     */
    boolean removeNearMapping(UUID nodeId, GridCacheEntryEx<K, V> entry) {
        return removeMapping(nodeId, entry, nearMap);
    }

    /**
     * @param nodeId Node ID.
     * @param entry Entry to remove.
     * @param map Map to remove from.
     * @return {@code True} if was removed.
     */
    private boolean removeMapping(UUID nodeId, @Nullable GridCacheEntryEx<K, V> entry,
        Map<UUID, GridDistributedTxMapping<K, V>> map) {
        if (entry != null) {
            if (log.isDebugEnabled())
                log.debug("Removing mapping for entry [nodeId=" + nodeId + ", entry=" + entry + ']');

            IgniteTxEntry<K, V> txEntry = txMap.get(entry.txKey());

            if (txEntry == null)
                return false;

            GridDistributedTxMapping<K, V> m = map.get(nodeId);

            boolean ret = m != null && m.removeEntry(txEntry);

            if (m != null && m.empty())
                map.remove(nodeId);

            return ret;
        }
        else
            return map.remove(nodeId) != null;
    }

    /**
     * @param mappings Entry mappings.
     * @param dst Transaction mappings.
     */
    private void addMapping(
        Map<ClusterNode, List<GridDhtCacheEntry<K, V>>> mappings,
        Map<UUID, GridDistributedTxMapping<K, V>> dst
    ) {
        for (Map.Entry<ClusterNode, List<GridDhtCacheEntry<K, V>>> mapping : mappings.entrySet()) {
            ClusterNode n = mapping.getKey();

            GridDistributedTxMapping<K, V> m = dst.get(n.id());

            List<GridDhtCacheEntry<K, V>> entries = mapping.getValue();

            for (GridDhtCacheEntry<K, V> entry : entries) {
                IgniteTxEntry<K, V> txEntry = txMap.get(entry.txKey());

                if (txEntry != null) {
                    if (m == null)
                        dst.put(n.id(), m = new GridDistributedTxMapping<>(n));

                    m.add(txEntry);
                }
            }
        }
    }

    /**
     * @param mappings Mappings to add.
     * @param dst Map to add to.
     */
    private void addMapping0(
        Map<UUID, GridDistributedTxMapping<K, V>> mappings,
        Map<UUID, GridDistributedTxMapping<K, V>> dst
    ) {
        for (Map.Entry<UUID, GridDistributedTxMapping<K, V>> entry : mappings.entrySet()) {
            GridDistributedTxMapping<K, V> targetMapping = dst.get(entry.getKey());

            if (targetMapping == null)
                dst.put(entry.getKey(), entry.getValue());
            else {
                for (IgniteTxEntry<K, V> txEntry : entry.getValue().entries())
                    targetMapping.add(txEntry);
            }
        }
    }

    /** {@inheritDoc} */
    @Override public void addInvalidPartition(GridCacheContext<K, V> ctx, int part) {
        assert false : "DHT transaction encountered invalid partition [part=" + part + ", tx=" + this + ']';
    }

    /**
     * @param msgId Message ID.
     * @param e Entry to add.
     * @return Future for active transactions for the time when reader was added.
     * @throws IgniteCheckedException If failed.
     */
    @Nullable public IgniteInternalFuture<Boolean> addEntry(long msgId, IgniteTxEntry<K, V> e) throws IgniteCheckedException {
        init();

        IgniteTxState state = state();

        assert state == PREPARING : "Invalid tx state for " +
            "adding entry [msgId=" + msgId + ", e=" + e + ", tx=" + this + ']';

        e.unmarshal(cctx, false, cctx.deploy().globalLoader());

        checkInternal(e.txKey());

        GridCacheContext<K, V> cacheCtx = e.context();

        GridDhtCacheAdapter<K, V> dhtCache = cacheCtx.isNear() ? cacheCtx.near().dht() : cacheCtx.dht();

        try {
            IgniteTxEntry<K, V> entry = txMap.get(e.txKey());

            if (entry != null) {
                entry.op(e.op()); // Absolutely must set operation, as default is DELETE.
                entry.value(e.value(), e.hasWriteValue(), e.hasReadValue());
                entry.entryProcessors(e.entryProcessors());
                entry.valueBytes(e.valueBytes());
                entry.ttl(e.ttl());
                entry.filters(e.filters());
                entry.drExpireTime(e.drExpireTime());
                entry.drVersion(e.drVersion());
            }
            else {
                entry = e;

                addActiveCache(dhtCache.context());

                while (true) {
                    GridDhtCacheEntry<K, V> cached = dhtCache.entryExx(entry.key(), topologyVersion());

                    try {
                        // Set key bytes to avoid serializing in future.
                        cached.keyBytes(entry.keyBytes());

                        entry.cached(cached, entry.keyBytes());

                        break;
                    }
                    catch (GridCacheEntryRemovedException ignore) {
                        if (log.isDebugEnabled())
                            log.debug("Got removed entry when adding to dht tx (will retry): " + cached);
                    }
                }

                GridCacheVersion explicit = entry.explicitVersion();

                if (explicit != null) {
                    GridCacheVersion dhtVer = cctx.mvcc().mappedVersion(explicit);

                    if (dhtVer == null)
                        throw new IgniteCheckedException("Failed to find dht mapping for explicit entry version: " + entry);

                    entry.explicitVersion(dhtVer);
                }

                txMap.put(entry.txKey(), entry);

                if (log.isDebugEnabled())
                    log.debug("Added entry to transaction: " + entry);
            }

            return addReader(msgId, dhtCache.entryExx(entry.key()), entry, topologyVersion());
        }
        catch (GridDhtInvalidPartitionException ex) {
            addInvalidPartition(cacheCtx, ex.partition());

            return new GridFinishedFuture<>(cctx.kernalContext(), true);
        }
    }

    /**
     * @param cacheCtx Cache context.
     * @param entries Entries to lock.
     * @param onePhaseCommit One phase commit flag.
     * @param msgId Message ID.
     * @param read Read flag.
     * @param accessTtl TTL for read operation.
     * @return Lock future.
     */
<<<<<<< HEAD
    @SuppressWarnings("ForLoopReplaceableByForEach")
    IgniteFuture<GridCacheReturn<V>> lockAllAsync(
=======
    IgniteInternalFuture<GridCacheReturn<V>> lockAllAsync(
>>>>>>> 9502c0d9
        GridCacheContext<K, V> cacheCtx,
        List<GridCacheEntryEx<K, V>> entries,
        boolean onePhaseCommit,
        long msgId,
        final boolean read,
        long accessTtl
    ) {
        try {
            checkValid();
        }
        catch (IgniteCheckedException e) {
            return new GridFinishedFuture<>(cctx.kernalContext(), e);
        }

        final GridCacheReturn<V> ret = new GridCacheReturn<>(false);

        if (F.isEmpty(entries))
            return new GridFinishedFuture<>(cctx.kernalContext(), ret);

        init();

        onePhaseCommit(onePhaseCommit);

        try {
            Set<K> skipped = null;

            long topVer = topologyVersion();

            GridDhtCacheAdapter<K, V> dhtCache = cacheCtx.isNear() ? cacheCtx.near().dht() : cacheCtx.dht();

            // Enlist locks into transaction.
            for (int i = 0; i < entries.size(); i++) {
                GridCacheEntryEx<K, V> entry = entries.get(i);

                K key = entry.key();

                IgniteTxEntry<K, V> txEntry = entry(entry.txKey());

                // First time access.
                if (txEntry == null) {
                    GridDhtCacheEntry<K, V> cached = dhtCache.entryExx(key, topVer);

                    addActiveCache(dhtCache.context());

                    cached.unswap(!read, read);

                    txEntry = addEntry(NOOP,
                        null,
                        null,
                        null,
                        cached,
                        null,
                        CU.<K, V>empty(),
                        false,
                        -1L,
                        -1L,
                        null);

                    if (read)
                        txEntry.ttl(accessTtl);

                    txEntry.cached(cached, txEntry.keyBytes());

                    addReader(msgId, cached, txEntry, topVer);
                }
                else {
                    if (skipped == null)
                        skipped = new GridLeanSet<>();

                    skipped.add(key);
                }
            }

            assert pessimistic();

            Collection<K> keys = F.viewReadOnly(entries, CU.<K, V>entry2Key());

            // Acquire locks only after having added operation to the write set.
            // Otherwise, during rollback we will not know whether locks need
            // to be rolled back.
            // Loose all skipped and previously locked (we cannot reenter locks here).
            final Collection<? extends K> passedKeys = skipped != null ? F.view(keys, F0.notIn(skipped)) : keys;

            if (log.isDebugEnabled())
                log.debug("Lock keys: " + passedKeys);

            return obtainLockAsync(cacheCtx, ret, passedKeys, read, skipped, accessTtl, null);
        }
        catch (IgniteCheckedException e) {
            setRollbackOnly();

            return new GridFinishedFuture<>(cctx.kernalContext(), e);
        }
    }

    /**
     * @param cacheCtx Context.
     * @param ret Return value.
     * @param passedKeys Passed keys.
     * @param read {@code True} if read.
     * @param skipped Skipped keys.
     * @param accessTtl TTL for read operation.
     * @param filter Entry write filter.
     * @return Future for lock acquisition.
     */
    private IgniteInternalFuture<GridCacheReturn<V>> obtainLockAsync(
        final GridCacheContext<K, V> cacheCtx,
        GridCacheReturn<V> ret,
        final Collection<? extends K> passedKeys,
        final boolean read,
        final Set<K> skipped,
        final long accessTtl,
        @Nullable final IgnitePredicate<CacheEntry<K, V>>[] filter) {
        if (log.isDebugEnabled())
            log.debug("Before acquiring transaction lock on keys [passedKeys=" + passedKeys + ", skipped=" +
                skipped + ']');

        if (passedKeys.isEmpty())
            return new GridFinishedFuture<>(cctx.kernalContext(), ret);

        GridDhtTransactionalCacheAdapter<K, V> dhtCache = cacheCtx.isNear() ? cacheCtx.nearTx().dht() : cacheCtx.dhtTx();

        IgniteInternalFuture<Boolean> fut = dhtCache.lockAllAsyncInternal(passedKeys,
            lockTimeout(),
            this,
            isInvalidate(),
            read,
            /*retval*/false,
            isolation,
            accessTtl,
            CU.<K, V>empty());

        return new GridEmbeddedFuture<>(
            fut,
            new PLC1<GridCacheReturn<V>>(ret) {
                @Override protected GridCacheReturn<V> postLock(GridCacheReturn<V> ret) throws IgniteCheckedException {
                    if (log.isDebugEnabled())
                        log.debug("Acquired transaction lock on keys: " + passedKeys);

                    postLockWrite(cacheCtx,
                        passedKeys,
                        skipped,
                        ret,
                        /*remove*/false,
                        /*retval*/false,
                        /*read*/read,
                        accessTtl,
                        filter == null ? CU.<K, V>empty() : filter,
                        /**computeInvoke*/false);

                    return ret;
                }
            },
            cctx.kernalContext());
    }

    /** {@inheritDoc} */
    @Override protected void addGroupTxMapping(Collection<IgniteTxKey<K>> keys) {
        assert groupLock();

        for (GridDistributedTxMapping<K, V> mapping : dhtMap.values())
            mapping.entries(Collections.unmodifiableCollection(txMap.values()), true);

        // Here we know that affinity key for all given keys is our group lock key.
        // Just add entries to dht mapping.
        // Add near readers. If near cache is disabled on all nodes, do nothing.
        Collection<UUID> backupIds = dhtMap.keySet();

        Map<ClusterNode, List<GridDhtCacheEntry<K, V>>> locNearMap = null;

        for (IgniteTxKey<K> key : keys) {
            IgniteTxEntry<K, V> txEntry = entry(key);

            if (!txEntry.groupLockEntry() || txEntry.context().isNear())
                continue;

            assert txEntry.cached() instanceof GridDhtCacheEntry : "Invalid entry type: " + txEntry.cached();

            while (true) {
                try {
                    GridDhtCacheEntry<K, V> entry = (GridDhtCacheEntry<K, V>)txEntry.cached();

                    Collection<UUID> readers = entry.readers();

                    if (!F.isEmpty(readers)) {
                        Collection<ClusterNode> nearNodes = cctx.discovery().nodes(readers, F0.notEqualTo(nearNodeId()),
                            F.notIn(backupIds));

                        if (log.isDebugEnabled())
                            log.debug("Mapping entry to near nodes [nodes=" + U.nodeIds(nearNodes) + ", entry=" +
                                entry + ']');

                        for (ClusterNode n : nearNodes) {
                            if (locNearMap == null)
                                locNearMap = new HashMap<>();

                            List<GridDhtCacheEntry<K, V>> entries = locNearMap.get(n);

                            if (entries == null)
                                locNearMap.put(n, entries = new LinkedList<>());

                            entries.add(entry);
                        }
                    }

                    break;
                }
                catch (GridCacheEntryRemovedException ignored) {
                    // Retry.
                    txEntry.cached(txEntry.context().dht().entryExx(key.key(), topologyVersion()), txEntry.keyBytes());
                }
            }
        }

        if (locNearMap != null)
            addNearNodeEntryMapping(locNearMap);
    }

    /** {@inheritDoc} */
    @SuppressWarnings({"CatchGenericClass", "ThrowableInstanceNeverThrown"})
    @Override public boolean finish(boolean commit) throws IgniteCheckedException {
        if (log.isDebugEnabled())
            log.debug("Finishing dht local tx [tx=" + this + ", commit=" + commit + "]");

        if (optimistic())
            state(PREPARED);

        if (commit) {
            if (!state(COMMITTING)) {
                IgniteTxState state = state();

                if (state != COMMITTING && state != COMMITTED)
                    throw new IgniteCheckedException("Invalid transaction state for commit [state=" + state() +
                        ", tx=" + this + ']');
                else {
                    if (log.isDebugEnabled())
                        log.debug("Invalid transaction state for commit (another thread is committing): " + this);

                    return false;
                }
            }
        }
        else {
            if (!state(ROLLING_BACK)) {
                if (log.isDebugEnabled())
                    log.debug("Invalid transaction state for rollback [state=" + state() + ", tx=" + this + ']');

                return false;
            }
        }

        IgniteCheckedException err = null;

        // Commit to DB first. This way if there is a failure, transaction
        // won't be committed.
        try {
            if (commit && !isRollbackOnly())
                userCommit();
            else
                userRollback();
        }
        catch (IgniteCheckedException e) {
            err = e;

            commit = false;

            // If heuristic error.
            if (!isRollbackOnly()) {
                systemInvalidate(true);

                U.warn(log, "Set transaction invalidation flag to true due to error [tx=" + CU.txString(this) +
                    ", err=" + err + ']');
            }
        }

        if (err != null) {
            state(UNKNOWN);

            throw err;
        }
        else {
            // Committed state will be set in finish future onDone callback.
            if (commit) {
                if (!onePhaseCommit()) {
                    if (!state(COMMITTED)) {
                        state(UNKNOWN);

                        throw new IgniteCheckedException("Invalid transaction state for commit: " + this);
                    }
                }
            }
            else {
                if (!state(ROLLED_BACK)) {
                    state(UNKNOWN);

                    throw new IgniteCheckedException("Invalid transaction state for rollback: " + this);
                }
            }
        }

        return true;
    }

    /**
     * Removes previously created prepare future from atomic reference.
     *
     * @param fut Expected future.
     */
    protected abstract void clearPrepareFuture(GridDhtTxPrepareFuture<K, V> fut);

    /** {@inheritDoc} */
    @Override public void rollback() throws IgniteCheckedException {
        try {
            rollbackAsync().get();
        }
        finally {
            cctx.tm().txContextReset();
        }
    }

    /** {@inheritDoc} */
    @Override public String toString() {
        return GridToStringBuilder.toString(GridDhtTxLocalAdapter.class, this, "nearNodes", nearMap.keySet(),
            "dhtNodes", dhtMap.keySet(), "super", super.toString());
    }
}<|MERGE_RESOLUTION|>--- conflicted
+++ resolved
@@ -511,12 +511,8 @@
      * @param accessTtl TTL for read operation.
      * @return Lock future.
      */
-<<<<<<< HEAD
     @SuppressWarnings("ForLoopReplaceableByForEach")
-    IgniteFuture<GridCacheReturn<V>> lockAllAsync(
-=======
     IgniteInternalFuture<GridCacheReturn<V>> lockAllAsync(
->>>>>>> 9502c0d9
         GridCacheContext<K, V> cacheCtx,
         List<GridCacheEntryEx<K, V>> entries,
         boolean onePhaseCommit,
