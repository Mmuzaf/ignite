--- conflicted
+++ resolved
@@ -411,27 +411,16 @@
                             sctx.acceptException(new ClusterTopologyCheckedException("The node which requested snapshot " +
                                 "creation has left the grid"));
 
-<<<<<<< HEAD
                             sctx.closeAsync();
                         }
                     }
 
-                    SnapshotRequestFuture snpTrFut = snpReq.get();
-
-                    if (snpTrFut == null)
-                        return;
-
-                    if (snpTrFut.rmtNodeId.equals(evt.eventNode().id())) {
+                    RemoteSnapshotFuture snpTrFut = rmtSnpReq.get();
+
+                    if (snpTrFut != null && snpTrFut.rmtNodeId.equals(evt.eventNode().id())) {
                         snpTrFut.onDone(new ClusterTopologyCheckedException("The node from which a snapshot has been " +
                             "requested left the grid"));
                     }
-=======
-                RemoteSnapshotFuture snpTrFut = rmtSnpReq.get();
-
-                if (snpTrFut != null && snpTrFut.rmtNodeId.equals(evt.eventNode().id())) {
-                    snpTrFut.onDone(new ClusterTopologyCheckedException("The node from which a snapshot has been " +
-                        "requested left the grid"));
->>>>>>> db38f58c
                 }
             }
             finally {
@@ -1115,7 +1104,6 @@
     /**
      *
      */
-<<<<<<< HEAD
     private static class SnapshotFuture extends GridFutureAdapter<Boolean> {
         /** Snapshot name to create. */
         protected final String snpName;
@@ -1154,10 +1142,7 @@
     /**
      *
      */
-    private class SnapshotRequestFuture extends SnapshotFuture {
-=======
-    private class RemoteSnapshotFuture extends GridFutureAdapter<Boolean> {
->>>>>>> db38f58c
+    private class RemoteSnapshotFuture extends SnapshotFuture {
         /** Remote node id to request snapshot from. */
         private final UUID rmtNodeId;
 
@@ -1170,13 +1155,9 @@
         /**
          * @param cnt Partitions to receive.
          */
-<<<<<<< HEAD
-        public SnapshotRequestFuture(UUID rmtNodeId, String snpName, int cnt) {
+        public RemoteSnapshotFuture(UUID rmtNodeId, String snpName, int cnt) {
             super(snpName);
 
-=======
-        public RemoteSnapshotFuture(UUID rmtNodeId, String snpName, int cnt) {
->>>>>>> db38f58c
             this.rmtNodeId = rmtNodeId;
             partsLeft = new AtomicInteger(cnt);
         }
@@ -1210,32 +1191,8 @@
         }
 
         /** {@inheritDoc} */
-<<<<<<< HEAD
-        @Override public String toString() {
-            return S.toString(SnapshotRequestFuture.class, this, super.toString());
-=======
-        @Override public boolean equals(Object o) {
-            if (this == o)
-                return true;
-
-            if (o == null || getClass() != o.getClass())
-                return false;
-
-            RemoteSnapshotFuture future = (RemoteSnapshotFuture)o;
-
-            return rmtNodeId.equals(future.rmtNodeId) &&
-                snpName.equals(future.snpName);
-        }
-
-        /** {@inheritDoc} */
-        @Override public int hashCode() {
-            return Objects.hash(rmtNodeId, snpName);
-        }
-
-        /** {@inheritDoc} */
         @Override public String toString() {
             return S.toString(RemoteSnapshotFuture.class, this);
->>>>>>> db38f58c
         }
     }
 
