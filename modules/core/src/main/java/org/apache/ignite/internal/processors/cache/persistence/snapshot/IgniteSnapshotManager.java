--- conflicted
+++ resolved
@@ -72,11 +72,8 @@
 import org.apache.ignite.internal.managers.discovery.DiscoveryCustomMessage;
 import org.apache.ignite.internal.managers.discovery.GridDiscoveryManager;
 import org.apache.ignite.internal.managers.eventstorage.DiscoveryEventListener;
-<<<<<<< HEAD
 import org.apache.ignite.internal.processors.affinity.AffinityTopologyVersion;
 import org.apache.ignite.internal.processors.cache.CacheGroupContext;
-=======
->>>>>>> 8d8c3975
 import org.apache.ignite.internal.processors.cache.GridCacheSharedContext;
 import org.apache.ignite.internal.processors.cache.GridCacheSharedManagerAdapter;
 import org.apache.ignite.internal.processors.cache.distributed.dht.preloader.GridDhtPartitionMap;
@@ -957,8 +954,6 @@
     }
 
     /**
-<<<<<<< HEAD
-=======
      * @param snpName Unique snapshot name.
      * @param srcNodeId Node id which cause snapshot operation.
      * @param parts Collection of pairs group and appropratate cache partition to be snapshotted.
@@ -993,8 +988,6 @@
     }
 
     /**
-     *
->>>>>>> 8d8c3975
      * @param rootSnpDir Absolute snapshot directory.
      * @return Snapshot receiver instance.
      */
