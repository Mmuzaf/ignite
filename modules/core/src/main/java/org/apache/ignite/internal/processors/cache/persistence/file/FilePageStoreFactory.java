--- conflicted
+++ resolved
@@ -39,17 +39,13 @@
      * @return page store
      * @throws IgniteCheckedException if failed.
      */
-<<<<<<< HEAD
-    public PageStore createPageStore(
+    default PageStore createPageStore(
         byte type,
         File file,
         AllocatedPageTracker allocatedTracker,
         PageStoreListener storeHandler
-    ) throws IgniteCheckedException;
-=======
-    default PageStore createPageStore(byte type, File file, AllocatedPageTracker allocatedTracker)
-        throws IgniteCheckedException {
-        return createPageStore(type, file::toPath, allocatedTracker);
+    ) throws IgniteCheckedException {
+        return createPageStore(type, file::toPath, allocatedTracker, storeHandler);
     }
 
     /**
@@ -61,7 +57,10 @@
      * @return page store
      * @throws IgniteCheckedException if failed
      */
-    PageStore createPageStore(byte type, IgniteOutClosure<Path> pathProvider, AllocatedPageTracker allocatedTracker)
-        throws IgniteCheckedException;
->>>>>>> 02255091
+    PageStore createPageStore(
+        byte type,
+        IgniteOutClosure<Path> pathProvider,
+        AllocatedPageTracker allocatedTracker,
+        PageStoreListener storeHandler
+    ) throws IgniteCheckedException;
 }