--- conflicted
+++ resolved
@@ -1227,7 +1227,6 @@
     }
 
     /**
-<<<<<<< HEAD
      * @return {@code True} if exchange for local node join.
      */
     boolean localJoinExchange() {
@@ -1235,10 +1234,7 @@
     }
 
     /**
-     * @param node Node.
-=======
      * @param node Target Node.
->>>>>>> e9a0d694
      * @throws IgniteCheckedException If failed.
      */
     private void sendLocalPartitions(ClusterNode node) throws IgniteCheckedException {
@@ -1561,26 +1557,10 @@
         }
     }
 
-<<<<<<< HEAD
     private boolean addMergedJoinExchange(ClusterNode node, @Nullable GridDhtPartitionsSingleMessage msg) {
         assert Thread.holdsLock(this);
         assert node != null;
         assert state == ExchangeLocalState.CRD : state;
-=======
-    /**
-     * Processing of received single message. Actual processing in future may be delayed if init method was not
-     * completed, see {@link #initDone()}
-     *
-     * @param node Sender node.
-     * @param msg Single partition info.
-     */
-    public void onReceive(final ClusterNode node, final GridDhtPartitionsSingleMessage msg) {
-        assert msg != null;
-        assert msg.exchangeId().equals(exchId) : msg;
-
-        if (!msg.client()) {
-            assert msg.lastVersion() != null : msg;
->>>>>>> e9a0d694
 
         UUID nodeId = node.id();
 
@@ -1622,23 +1602,11 @@
     }
 
     /**
-<<<<<<< HEAD
      * @param fut Current exchange to merge with.
      * @return {@code True} if need wait for message from joined server node.
      */
     public boolean mergeJoinExchange(GridDhtPartitionsExchangeFuture fut) {
         boolean wait;
-=======
-     * Note this method performs heavy updatePartitionSingleMap operation, this operation is moved out from the
-     * synchronized block. Only count of such updates {@link #pendingSingleUpdates} is managed under critical section.
-     *
-     * @param node Sender node.
-     * @param msg Partition single message.
-     */
-    private void processMessage(ClusterNode node, GridDhtPartitionsSingleMessage msg) {
-        boolean allReceived = false; // Received all expected messages.
-        boolean updateSingleMap = false;
->>>>>>> e9a0d694
 
         synchronized (this) {
             assert !isDone();
@@ -1728,6 +1696,9 @@
     }
 
     /**
+     * Processing of received single message. Actual processing in future may be delayed if init method was not
+     * completed, see {@link #initDone()}
+     *
      * @param node Sender node.
      * @param msg Single partition info.
      */
@@ -1813,6 +1784,9 @@
     }
 
     /**
+     * Note this method performs heavy updatePartitionSingleMap operation, this operation is moved out from the
+     * synchronized block. Only count of such updates {@link #pendingSingleUpdates} is managed under critical section.
+     *
      * @param nodeId Node ID.
      * @param msg Client's message.
      */
@@ -1842,7 +1816,7 @@
 
     /**
      * @param nodeId Sender node.
-     * @param msg Message.
+     * @param msg Partition single message.
      */
     void processSingleMessage(UUID nodeId, GridDhtPartitionsSingleMessage msg) {
         if (msg.client()) {
@@ -1851,7 +1825,7 @@
             return;
         }
 
-        boolean allReceived = false;
+        boolean allReceived = false; // Received all expected messages.
         boolean updateSingleMap = false;
 
         FinishState finishState0 = null;
@@ -2512,7 +2486,7 @@
 
     /**
      * @param node Sender node.
-     * @param msg Message.
+     * @param msg Message with full partition info.
      */
     public void onReceivePartitionRequest(final ClusterNode node, final GridDhtPartitionsSingleRequest msg) {
         assert !cctx.kernalContext().clientNode() || msg.restoreState();
@@ -2698,20 +2672,10 @@
             else
                 assert node == null : node;
 
-<<<<<<< HEAD
             if (exchCtx.mergeExchanges()) {
                 if (msg.resultTopologyVersion() != null && !initialVersion().equals(msg.resultTopologyVersion())) {
                     log.info("Received full message, need merge [curFut=" + initialVersion() +
                         ", resVer=" + msg.resultTopologyVersion() + ']');
-=======
-    /**
-     * @param node Sender node.
-     * @param msg Message with full partition info.
-     */
-    private void processMessage(ClusterNode node, GridDhtPartitionsFullMessage msg) {
-        assert exchId.equals(msg.exchangeId()) : msg;
-        assert msg.lastVersion() != null : msg;
->>>>>>> e9a0d694
 
                     cctx.exchange().mergeExchanges(this, msg);
                 }
