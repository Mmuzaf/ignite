--- conflicted
+++ resolved
@@ -872,31 +872,22 @@
      */
     private IgniteInternalFuture<?> initCachesOnLocalJoin() throws IgniteCheckedException {
         if (isLocalNodeNotInBaseline()) {
-<<<<<<< HEAD
-            cctx.database().cleanupRestoredCaches();
-=======
             cctx.exchange().exchangerBlockingSectionBegin();
->>>>>>> 091ace90
 
             try {
-                cctx.cache().cleanupCachesDirectories();
+                cctx.database().cleanupRestoredCaches();
 
                 cctx.database().cleanupCheckpointDirectory();
 
-<<<<<<< HEAD
-            if (cctx.wal() != null)
-                cctx.wal().cleanupWalDirectories();
-
-            // Perform start node routine from scratch.
-            cctx.database().startMemoryRestore(cctx.kernalContext());
-=======
                 if (cctx.wal() != null)
                     cctx.wal().cleanupWalDirectories();
+
+                // Perform start node routine from scratch.
+                cctx.database().startMemoryRestore(cctx.kernalContext());
             }
             finally {
                 cctx.exchange().exchangerBlockingSectionEnd();
             }
->>>>>>> 091ace90
         }
 
         cctx.exchange().exchangerBlockingSectionBegin();
@@ -908,37 +899,8 @@
             cctx.exchange().exchangerBlockingSectionEnd();
         }
 
-<<<<<<< HEAD
         if (!cctx.kernalContext().clientNode())
             cctx.database().onDoneRestoreBinaryMemory();
-=======
-        LocalJoinCachesContext locJoinCtx = exchActions == null ? null : exchActions.localJoinContext();
-
-        List<T2<DynamicCacheDescriptor, NearCacheConfiguration>> caches = locJoinCtx == null ? null :
-            locJoinCtx.caches();
-
-        if (!cctx.kernalContext().clientNode()) {
-            List<DynamicCacheDescriptor> startDescs = new ArrayList<>();
-
-            if (caches != null) {
-                for (T2<DynamicCacheDescriptor, NearCacheConfiguration> c : caches) {
-                    DynamicCacheDescriptor startDesc = c.get1();
-
-                    if (CU.isPersistentCache(startDesc.cacheConfiguration(), cctx.gridConfig().getDataStorageConfiguration()))
-                        startDescs.add(startDesc);
-                }
-            }
-
-            cctx.exchange().exchangerBlockingSectionBegin();
-
-            try {
-                cctx.database().readCheckpointAndRestoreMemory(startDescs);
-            }
-            finally {
-                cctx.exchange().exchangerBlockingSectionEnd();
-            }
-        }
->>>>>>> 091ace90
 
         IgniteInternalFuture<?> cachesRegistrationFut = cctx.cache().startCachesOnLocalJoin(initialVersion(),
             exchActions == null ? null : exchActions.localJoinContext());
@@ -1102,31 +1064,8 @@
                         cctx.exchange().exchangerBlockingSectionEnd();
                     }
 
-<<<<<<< HEAD
                     if (!cctx.kernalContext().clientNode())
                         cctx.database().onDoneRestoreBinaryMemory();
-=======
-                    if (!cctx.kernalContext().clientNode()) {
-                        List<DynamicCacheDescriptor> startDescs = new ArrayList<>();
-
-                        for (ExchangeActions.CacheActionData startReq : exchActions.cacheStartRequests()) {
-                            DynamicCacheDescriptor desc = startReq.descriptor();
-
-                            if (CU.isPersistentCache(desc.cacheConfiguration(),
-                                cctx.gridConfig().getDataStorageConfiguration()))
-                                startDescs.add(desc);
-                        }
-
-                        cctx.exchange().exchangerBlockingSectionBegin();
-
-                        try {
-                            cctx.database().readCheckpointAndRestoreMemory(startDescs);
-                        }
-                        finally {
-                            cctx.exchange().exchangerBlockingSectionEnd();
-                        }
-                    }
->>>>>>> 091ace90
 
                     assert registerCachesFuture == null : "No caches registration should be scheduled before new caches have started.";
 
