/*
 * Licensed to the Apache Software Foundation (ASF) under one or more
 * contributor license agreements.  See the NOTICE file distributed with
 * this work for additional information regarding copyright ownership.
 * The ASF licenses this file to You under the Apache License, Version 2.0
 * (the "License"); you may not use this file except in compliance with
 * the License.  You may obtain a copy of the License at
 *
 *      http://www.apache.org/licenses/LICENSE-2.0
 *
 * Unless required by applicable law or agreed to in writing, software
 * distributed under the License is distributed on an "AS IS" BASIS,
 * WITHOUT WARRANTIES OR CONDITIONS OF ANY KIND, either express or implied.
 * See the License for the specific language governing permissions and
 * limitations under the License.
 */

package org.apache.ignite.internal.processors.cache.distributed.dht.preloader;

import java.io.IOException;
import java.util.ArrayList;
import java.util.Collection;
import java.util.Collections;
import java.util.HashMap;
import java.util.HashSet;
import java.util.LinkedHashMap;
import java.util.LinkedHashSet;
import java.util.List;
import java.util.Map;
import java.util.Optional;
import java.util.Set;
import java.util.UUID;
import java.util.concurrent.Callable;
import java.util.concurrent.ConcurrentHashMap;
import java.util.concurrent.ConcurrentMap;
import java.util.concurrent.CountDownLatch;
import java.util.concurrent.TimeUnit;
import java.util.concurrent.atomic.AtomicBoolean;
import java.util.concurrent.atomic.AtomicInteger;
import java.util.concurrent.atomic.AtomicReference;
import java.util.concurrent.locks.Lock;
import java.util.concurrent.locks.ReadWriteLock;
import java.util.stream.Collectors;
import java.util.stream.Stream;
import javax.cache.expiry.EternalExpiryPolicy;
import org.apache.ignite.IgniteCheckedException;
import org.apache.ignite.IgniteException;
import org.apache.ignite.IgniteLogger;
import org.apache.ignite.IgniteSystemProperties;
import org.apache.ignite.cache.CacheMode;
import org.apache.ignite.cache.CacheRebalanceMode;
import org.apache.ignite.cluster.ClusterNode;
import org.apache.ignite.cluster.ClusterState;
import org.apache.ignite.configuration.CacheConfiguration;
import org.apache.ignite.configuration.IgniteConfiguration;
import org.apache.ignite.events.DiscoveryEvent;
import org.apache.ignite.failure.FailureContext;
import org.apache.ignite.failure.FailureType;
import org.apache.ignite.internal.GridKernalContext;
import org.apache.ignite.internal.IgniteClientDisconnectedCheckedException;
import org.apache.ignite.internal.IgniteDiagnosticAware;
import org.apache.ignite.internal.IgniteDiagnosticPrepareContext;
import org.apache.ignite.internal.IgniteFutureTimeoutCheckedException;
import org.apache.ignite.internal.IgniteInternalFuture;
import org.apache.ignite.internal.IgniteInterruptedCheckedException;
import org.apache.ignite.internal.IgniteNeedReconnectException;
import org.apache.ignite.internal.cluster.ClusterTopologyCheckedException;
import org.apache.ignite.internal.events.DiscoveryCustomEvent;
import org.apache.ignite.internal.managers.communication.GridIoPolicy;
import org.apache.ignite.internal.managers.discovery.DiscoCache;
import org.apache.ignite.internal.managers.discovery.DiscoveryCustomMessage;
import org.apache.ignite.internal.pagemem.wal.record.ExchangeRecord;
import org.apache.ignite.internal.processors.affinity.AffinityTopologyVersion;
import org.apache.ignite.internal.processors.affinity.GridAffinityAssignmentCache;
import org.apache.ignite.internal.processors.cache.CacheAffinityChangeMessage;
import org.apache.ignite.internal.processors.cache.CacheGroupContext;
import org.apache.ignite.internal.processors.cache.CacheGroupDescriptor;
import org.apache.ignite.internal.processors.cache.CachePartitionExchangeWorkerTask;
import org.apache.ignite.internal.processors.cache.DynamicCacheChangeBatch;
import org.apache.ignite.internal.processors.cache.DynamicCacheChangeFailureMessage;
import org.apache.ignite.internal.processors.cache.DynamicCacheChangeRequest;
import org.apache.ignite.internal.processors.cache.DynamicCacheDescriptor;
import org.apache.ignite.internal.processors.cache.ExchangeActions;
import org.apache.ignite.internal.processors.cache.ExchangeContext;
import org.apache.ignite.internal.processors.cache.ExchangeDiscoveryEvents;
import org.apache.ignite.internal.processors.cache.GridCacheAdapter;
import org.apache.ignite.internal.processors.cache.GridCacheContext;
import org.apache.ignite.internal.processors.cache.GridCacheMvccCandidate;
import org.apache.ignite.internal.processors.cache.GridCacheProcessor;
import org.apache.ignite.internal.processors.cache.GridCacheSharedContext;
import org.apache.ignite.internal.processors.cache.GridCacheUtils;
import org.apache.ignite.internal.processors.cache.StateChangeRequest;
import org.apache.ignite.internal.processors.cache.WalStateAbstractMessage;
import org.apache.ignite.internal.processors.cache.distributed.dht.GridDhtTopologyFutureAdapter;
import org.apache.ignite.internal.processors.cache.distributed.dht.preloader.latch.Latch;
import org.apache.ignite.internal.processors.cache.distributed.dht.topology.GridClientPartitionTopology;
import org.apache.ignite.internal.processors.cache.distributed.dht.topology.GridDhtLocalPartition;
import org.apache.ignite.internal.processors.cache.distributed.dht.topology.GridDhtPartitionState;
import org.apache.ignite.internal.processors.cache.distributed.dht.topology.GridDhtPartitionTopology;
import org.apache.ignite.internal.processors.cache.distributed.dht.topology.GridDhtPartitionsStateValidator;
import org.apache.ignite.internal.processors.cache.persistence.DatabaseLifecycleListener;
import org.apache.ignite.internal.processors.cache.persistence.snapshot.SnapshotDiscoveryMessage;
import org.apache.ignite.internal.processors.cache.transactions.IgniteTxKey;
import org.apache.ignite.internal.processors.cache.version.GridCacheVersion;
import org.apache.ignite.internal.processors.cluster.BaselineTopology;
import org.apache.ignite.internal.processors.cluster.ChangeGlobalStateFinishMessage;
import org.apache.ignite.internal.processors.cluster.ChangeGlobalStateMessage;
import org.apache.ignite.internal.processors.cluster.DiscoveryDataClusterState;
import org.apache.ignite.internal.processors.cluster.IgniteChangeGlobalStateSupport;
import org.apache.ignite.internal.processors.metric.GridMetricManager;
import org.apache.ignite.internal.processors.service.GridServiceProcessor;
import org.apache.ignite.internal.util.IgniteUtils;
import org.apache.ignite.internal.util.TimeBag;
import org.apache.ignite.internal.util.future.GridFutureAdapter;
import org.apache.ignite.internal.util.tostring.GridToStringExclude;
import org.apache.ignite.internal.util.tostring.GridToStringInclude;
import org.apache.ignite.internal.util.typedef.CI1;
import org.apache.ignite.internal.util.typedef.F;
import org.apache.ignite.internal.util.typedef.T2;
import org.apache.ignite.internal.util.typedef.X;
import org.apache.ignite.internal.util.typedef.internal.CU;
import org.apache.ignite.internal.util.typedef.internal.S;
import org.apache.ignite.internal.util.typedef.internal.U;
import org.apache.ignite.lang.IgniteProductVersion;
import org.apache.ignite.lang.IgniteRunnable;
import org.jetbrains.annotations.Nullable;

import static org.apache.ignite.IgniteSystemProperties.IGNITE_LONG_OPERATIONS_DUMP_TIMEOUT_LIMIT;
import static org.apache.ignite.IgniteSystemProperties.IGNITE_PARTITION_RELEASE_FUTURE_DUMP_THRESHOLD;
import static org.apache.ignite.IgniteSystemProperties.IGNITE_THREAD_DUMP_ON_EXCHANGE_TIMEOUT;
import static org.apache.ignite.IgniteSystemProperties.getBoolean;
import static org.apache.ignite.IgniteSystemProperties.getLong;
import static org.apache.ignite.cluster.ClusterState.active;
import static org.apache.ignite.events.EventType.EVT_NODE_FAILED;
import static org.apache.ignite.events.EventType.EVT_NODE_JOINED;
import static org.apache.ignite.events.EventType.EVT_NODE_LEFT;
import static org.apache.ignite.internal.IgniteNodeAttributes.ATTR_DYNAMIC_CACHE_START_ROLLBACK_SUPPORTED;
import static org.apache.ignite.internal.events.DiscoveryCustomEvent.EVT_DISCOVERY_CUSTOM_EVT;
import static org.apache.ignite.internal.managers.communication.GridIoPolicy.SYSTEM_POOL;
import static org.apache.ignite.internal.processors.cache.ExchangeDiscoveryEvents.serverJoinEvent;
import static org.apache.ignite.internal.processors.cache.ExchangeDiscoveryEvents.serverLeftEvent;
import static org.apache.ignite.internal.processors.cache.distributed.dht.preloader.CachePartitionPartialCountersMap.PARTIAL_COUNTERS_MAP_SINCE;
import static org.apache.ignite.internal.util.IgniteUtils.doInParallel;
import static org.apache.ignite.internal.util.IgniteUtils.doInParallelUninterruptibly;

/**
 * Future for exchanging partition maps.
 */
@SuppressWarnings({"TypeMayBeWeakened", "unchecked"})
public class GridDhtPartitionsExchangeFuture extends GridDhtTopologyFutureAdapter
    implements Comparable<GridDhtPartitionsExchangeFuture>, CachePartitionExchangeWorkerTask, IgniteDiagnosticAware {
    /** */
    public static final String EXCHANGE_LOG = "org.apache.ignite.internal.exchange.time";

    /** Partition state failed message. */
    public static final String PARTITION_STATE_FAILED_MSG = "Partition states validation has failed for group: %s, msg: %s";

    /** */
    private static final int RELEASE_FUTURE_DUMP_THRESHOLD =
        IgniteSystemProperties.getInteger(IGNITE_PARTITION_RELEASE_FUTURE_DUMP_THRESHOLD, 0);

    /** */
    private static final IgniteProductVersion FORCE_AFF_REASSIGNMENT_SINCE = IgniteProductVersion.fromString("2.4.3");

    /**
     * This may be useful when per-entry (not per-cache based) partition policy is in use. See {@link
     * IgniteSystemProperties#IGNITE_SKIP_PARTITION_SIZE_VALIDATION} for details. Default value is {@code false}.
     */
    private static final boolean SKIP_PARTITION_SIZE_VALIDATION = Boolean.getBoolean(IgniteSystemProperties.IGNITE_SKIP_PARTITION_SIZE_VALIDATION);

    /** */
    private static final String DISTRIBUTED_LATCH_ID = "exchange";

    /** */
    @GridToStringExclude
    private final Object mux = new Object();

    /** */
    @GridToStringExclude
    private volatile DiscoCache firstEvtDiscoCache;

    /** Discovery event triggered this exchange. */
    private volatile DiscoveryEvent firstDiscoEvt;

    /** */
    @GridToStringExclude
    private final Set<UUID> remaining = new HashSet<>();

    /** Guarded by this */
    @GridToStringExclude
    private int pendingSingleUpdates;

    /** */
    @GridToStringExclude
    private List<ClusterNode> srvNodes;

    /** */
    private volatile ClusterNode crd;

    /** ExchangeFuture id. */
    private final GridDhtPartitionExchangeId exchId;

    /** Cache context. */
    private final GridCacheSharedContext<?, ?> cctx;

    /**
     * Busy lock to prevent activities from accessing exchanger while it's stopping. Stopping uses write lock, so every
     * {@link #enterBusy()} will be failed as false. But regular operation uses read lock acquired multiple times.
     */
    private ReadWriteLock busyLock;

    /** */
    private AtomicBoolean added = new AtomicBoolean(false);

    /** Exchange type. */
    private volatile ExchangeType exchangeType;

    /**
     * Discovery event receive latch. There is a race between discovery event processing and single message processing,
     * so it is possible to create an exchange future before the actual discovery event is received. This latch is
     * notified when the discovery event arrives.
     */
    @GridToStringExclude
    private final CountDownLatch evtLatch = new CountDownLatch(1);

    /** Exchange future init method completes this future. */
    private GridFutureAdapter<Boolean> initFut;

    /** */
    @GridToStringExclude
    private final List<IgniteRunnable> discoEvts = new ArrayList<>();

    /** */
    private boolean init;

    /** Last committed cache version before next topology version use. */
    private AtomicReference<GridCacheVersion> lastVer = new AtomicReference<>();

    /**
     * Message received from node joining cluster (if this is 'node join' exchange), needed if this exchange is merged
     * with another one.
     */
    @GridToStringExclude
    private GridDhtPartitionsSingleMessage pendingJoinMsg;

    /**
     * Messages received on non-coordinator are stored in case if this node becomes coordinator.
     */
    private final Map<UUID, GridDhtPartitionsSingleMessage> pendingSingleMsgs = new ConcurrentHashMap<>();

    /** Messages received from new coordinator. */
    private final Map<ClusterNode, GridDhtPartitionsFullMessage> fullMsgs = new ConcurrentHashMap<>();

    /** */
    @GridToStringInclude
    private volatile IgniteInternalFuture<?> partReleaseFut;

    /** Logger. */
    private final IgniteLogger log;

    /** Cache change requests. */
    private ExchangeActions exchActions;

    /** */
    private final IgniteLogger exchLog;

    /** */
    private CacheAffinityChangeMessage affChangeMsg;

    /**
     * Centralized affinity assignment required. Activated for node left of failed. For this mode crd will send full
     * partitions maps to nodes using discovery (ring) instead of communication.
     */
    private boolean centralizedAff;

    /**
     * Enforce affinity reassignment based on actual partition distribution. This mode should be used when partitions
     * might be distributed not according to affinity assignment.
     */
    private boolean forceAffReassignment;

    /** Exception that was thrown during init phase on local node. */
    private Exception exchangeLocE;

    /** Exchange exceptions from all participating nodes. */
    private final Map<UUID, Exception> exchangeGlobalExceptions = new ConcurrentHashMap<>();

    /** Used to track the fact that {@link DynamicCacheChangeFailureMessage} was sent. */
    private volatile boolean cacheChangeFailureMsgSent;

    /** */
    private ConcurrentMap<UUID, GridDhtPartitionsSingleMessage> msgs = new ConcurrentHashMap<>();

    /** Single messages from merged 'node join' exchanges. */
    @GridToStringExclude
    private Map<UUID, GridDhtPartitionsSingleMessage> mergedJoinExchMsgs;

    /** Number of awaited messages for merged 'node join' exchanges. */
    @GridToStringExclude
    private int awaitMergedMsgs;

    /** */
    @GridToStringExclude
    private volatile IgniteDhtPartitionHistorySuppliersMap partHistSuppliers = new IgniteDhtPartitionHistorySuppliersMap();

    /** Reserved max available history for calculation of history supplier on coordinator. */
    private volatile Map<Integer, Map<Integer, Long>> partHistReserved;

    /** */
    @GridToStringExclude
    private final IgniteDhtPartitionsToReloadMap partsToReload = new IgniteDhtPartitionsToReloadMap();

    /** */
    private final AtomicBoolean done = new AtomicBoolean();

    /** */
    private ExchangeLocalState state;

    /** */
    @GridToStringExclude
    private ExchangeContext exchCtx;

    /** */
    @GridToStringExclude
    private FinishState finishState;

    /** Initialized when node becomes new coordinator. */
    @GridToStringExclude
    private InitNewCoordinatorFuture newCrdFut;

    /** */
    @GridToStringExclude
    private GridDhtPartitionsExchangeFuture mergedWith;

    /** Validator for partition states. */
    @GridToStringExclude
    private final GridDhtPartitionsStateValidator validator;

    /** Register caches future. Initialized on exchange init. Must be waited on exchange end. */
    private IgniteInternalFuture<?> registerCachesFuture;

    /** Partitions sent flag (for coordinator node). */
    private volatile boolean partitionsSent;

    /** Partitions received flag (for non-coordinator node). */
    private volatile boolean partitionsReceived;

    /** Latest (by update sequences) full message with exchangeId == null, need to be processed right after future is done. */
    private GridDhtPartitionsFullMessage delayedLatestMsg;

    /** Future for wait all exchange listeners comepleted. */
    private final GridFutureAdapter<?> afterLsnrCompleteFut = new GridFutureAdapter<>();

    /** Time bag to measure and store exchange stages times. */
    private final TimeBag timeBag;

    /** Start time of exchange. */
    private long startTime = System.nanoTime();

    /** Init time of exchange in milliseconds. */
    private volatile long initTime;

    /** Discovery lag / Clocks discrepancy, calculated on coordinator when all single messages are received. */
    private T2<Long, UUID> discoveryLag;

    /** Partitions scheduled for clearing before rebalance for this topology version. */
    private Map<Integer, Set<Integer>> clearingPartitions;

    /** This future finished with 'cluster is fully rebalanced' state. */
    private volatile boolean rebalanced;

    /**
     * @param cctx Cache context.
     * @param busyLock Busy lock.
     * @param exchId Exchange ID.
     * @param exchActions Cache change requests.
     * @param affChangeMsg Affinity change message.
     */
    public GridDhtPartitionsExchangeFuture(
        GridCacheSharedContext cctx,
        ReadWriteLock busyLock,
        GridDhtPartitionExchangeId exchId,
        ExchangeActions exchActions,
        CacheAffinityChangeMessage affChangeMsg
    ) {
        assert busyLock != null;
        assert exchId != null;
        assert exchId.topologyVersion() != null;
        assert exchActions == null || !exchActions.empty();

        this.cctx = cctx;
        this.busyLock = busyLock;
        this.exchId = exchId;
        this.exchActions = exchActions;
        this.affChangeMsg = affChangeMsg;
        this.validator = new GridDhtPartitionsStateValidator(cctx);
        if (exchActions != null && exchActions.deactivate())
            this.clusterIsActive = false;

        log = cctx.logger(getClass());
        exchLog = cctx.logger(EXCHANGE_LOG);

        timeBag = new TimeBag();

        initFut = new GridFutureAdapter<Boolean>() {
            @Override public IgniteLogger logger() {
                return log;
            }
        };

        if (log.isDebugEnabled())
            log.debug("Creating exchange future [localNode=" + cctx.localNodeId() + ", fut=" + this + ']');
    }

    /**
     * @return Future mutex.
     */
    public Object mutex() {
        return mux;
    }

    /**
     * @return Shared cache context.
     */
    public GridCacheSharedContext sharedContext() {
        return cctx;
    }

    /** {@inheritDoc} */
    @Override public boolean skipForExchangeMerge() {
        return false;
    }

    /**
     * @return Exchange context.
     */
    public ExchangeContext context() {
        assert exchCtx != null : this;

        return exchCtx;
    }

    /**
     * Sets exchange actions associated with the exchange future (such as cache start or stop).
     * Exchange actions is created from discovery event, so the actions must be set before the event is processed,
     * thus the setter requires that {@code evtLatch} be armed.
     *
     * @param exchActions Exchange actions.
     */
    public void exchangeActions(ExchangeActions exchActions) {
        assert exchActions == null || !exchActions.empty() : exchActions;
        assert evtLatch != null && evtLatch.getCount() == 1L : this;

        this.exchActions = exchActions;
    }

    /**
     * Gets exchanges actions (such as cache start or stop) associated with the exchange future.
     * Exchange actions can be {@code null} (for example, if the exchange is created for topology
     * change event).
     *
     * @return Exchange actions.
     */
    @Nullable public ExchangeActions exchangeActions() {
        return exchActions;
    }

    /**
     * Sets affinity change message associated with the exchange. Affinity change message is required when
     * centralized affinity change is performed.
     *
     * @param affChangeMsg Affinity change message.
     */
    public void affinityChangeMessage(CacheAffinityChangeMessage affChangeMsg) {
        this.affChangeMsg = affChangeMsg;
    }

    /**
     * Gets the affinity topology version for which this exchange was created. If several exchanges
     * were merged, initial version is the version of the earliest merged exchange.
     *
     * @return Initial exchange version.
     */
    @Override public AffinityTopologyVersion initialVersion() {
        return exchId.topologyVersion();
    }

    /** {@inheritDoc} */
    @Override public AffinityTopologyVersion topologyVersion() {
        /*
        Should not be called before exchange is finished since result version can change in
        case of merged exchanges.
         */
        assert exchangeDone() : "Should not be called before exchange is finished";

        if (isDone())
            return result();

        final ExchangeContext exchCtx0;

        synchronized (mux) {
            if (state == ExchangeLocalState.MERGED) {
                assert mergedWith != null;

                exchCtx0 = mergedWith.exchCtx;
            }
            else
                exchCtx0 = exchCtx;
        }

        return exchCtx0.events().topologyVersion();
    }

    /**
     * @return Exchange type or <code>null</code> if not determined yet.
     */
    public @Nullable ExchangeType exchangeType() {
        return exchangeType;
    }

    /**
     * Retreives the node which has WAL history since {@code cntrSince}.
     *
     * @param grpId Cache group ID.
     * @param partId Partition ID.
     * @param cntrSince Partition update counter since history supplying is requested.
     * @return ID of history supplier node or null if it doesn't exist.
     */
    @Nullable public UUID partitionHistorySupplier(int grpId, int partId, long cntrSince) {
        return partHistSuppliers.getSupplier(grpId, partId, cntrSince);
    }

    /**
     * @param cacheId Cache ID.
     * @param rcvdFrom Node ID cache was received from.
     * @return {@code True} if cache was added during this exchange.
     */
    public boolean cacheAddedOnExchange(int cacheId, UUID rcvdFrom) {
        return dynamicCacheStarted(cacheId) || exchCtx.events().nodeJoined(rcvdFrom);
    }

    /**
     * @param grpId Cache group ID.
     * @param rcvdFrom Node ID cache group was received from.
     * @return {@code True} if cache group was added during this exchange.
     */
    public boolean cacheGroupAddedOnExchange(int grpId, UUID rcvdFrom) {
        return dynamicCacheGroupStarted(grpId) || exchCtx.events().nodeJoined(rcvdFrom);
    }

    /**
     * @param cacheId Cache ID.
     * @return {@code True} if non-client cache was added during this exchange.
     */
    private boolean dynamicCacheStarted(int cacheId) {
        return exchActions != null && exchActions.cacheStarted(cacheId);
    }

    /**
     * @param grpId Cache group ID.
     * @return {@code True} if non-client cache group was added during this exchange.
     */
    public boolean dynamicCacheGroupStarted(int grpId) {
        return exchActions != null && exchActions.cacheGroupStarting(grpId);
    }

    /**
     * @param blocked {@code True} if take into account only cache operations blocked PME.
     * @return Gets execution duration for current partition map exchange in milliseconds. {@code 0} If there is no
     * running PME or {@code blocked} was set to {@code true} and current PME don't block cache operations.
     */
    public long currentPMEDuration(boolean blocked) {
        return (isDone() || initTime == 0 || (blocked && !changedAffinity())) ?
            0 : System.currentTimeMillis() - initTime;
    }

    /**
     * @return {@code True}
     */
    public boolean onAdded() {
        return added.compareAndSet(false, true);
    }

    /**
     * Event callback.
     *
     * @param exchId Exchange ID.
     * @param discoEvt Discovery event.
     * @param discoCache Discovery data cache.
     */
    public void onEvent(GridDhtPartitionExchangeId exchId, DiscoveryEvent discoEvt, DiscoCache discoCache) {
        assert exchId.equals(this.exchId);

        this.exchId.discoveryEvent(discoEvt);
        this.firstDiscoEvt = discoEvt;
        this.firstEvtDiscoCache = discoCache;

        evtLatch.countDown();
    }

    /**
     * @return {@code True} if cluster state change exchange.
     */
    private boolean stateChangeExchange() {
        return exchActions != null && exchActions.stateChangeRequest() != null;
    }

    /**
     * @return {@code True} if this exchange was triggered by DynamicCacheChangeBatch message
     * in order to start cache(s).
     */
    private boolean dynamicCacheStartExchange() {
        return exchActions != null && !exchActions.cacheStartRequests().isEmpty()
            && exchActions.cacheStopRequests().isEmpty();
    }

    /**
     * @param cacheOrGroupName Group or cache name for reset lost partitions.
     * @return {@code True} if reset lost partition exchange.
     */
    public boolean resetLostPartitionFor(String cacheOrGroupName) {
        return exchActions != null && exchActions.cachesToResetLostPartitions().contains(cacheOrGroupName);
    }

    /**
     * @return {@code True} if activate cluster exchange.
     */
    public boolean activateCluster() {
        return exchActions != null && exchActions.activate();
    }

    /**
     * @return {@code True} if deactivate cluster exchange.
     */
    private boolean deactivateCluster() {
        return exchActions != null && exchActions.deactivate();
    }

    /** */
    public boolean changedBaseline() {
        return exchActions != null && exchActions.changedBaseline();
    }

    /** {@inheritDoc} */
    @Override public boolean changedAffinity() {
        DiscoveryEvent firstDiscoEvt0 = firstDiscoEvt;

        assert firstDiscoEvt0 != null;

        return firstDiscoEvt0.type() == DiscoveryCustomEvent.EVT_DISCOVERY_CUSTOM_EVT
            || !firstDiscoEvt0.eventNode().isClient()
            || firstDiscoEvt0.eventNode().isLocal()
            || ((firstDiscoEvt.type() == EVT_NODE_JOINED) &&
            cctx.cache().hasCachesReceivedFromJoin(firstDiscoEvt.eventNode()));
    }

    /**
     * @return {@code True} if there are caches to start.
     */
    public boolean hasCachesToStart() {
        return exchActions != null && !exchActions.cacheStartRequests().isEmpty();
    }

    /**
     * @return First event discovery event.
     */
    public DiscoveryEvent firstEvent() {
        return firstDiscoEvt;
    }

    /**
     * @return Discovery cache for first event.
     */
    public DiscoCache firstEventCache() {
        return firstEvtDiscoCache;
    }

    /**
     * @return Events processed in this exchange.
     */
    public ExchangeDiscoveryEvents events() {
        return exchCtx.events();
    }

    /**
     * @return Exchange ID.
     */
    public GridDhtPartitionExchangeId exchangeId() {
        return exchId;
    }

    /**
     * @return {@code true} if entered to busy state. {@code false} for stop node.
     */
    private boolean enterBusy() {
        if (busyLock.readLock().tryLock())
            return true;

        if (log.isDebugEnabled())
            log.debug("Failed to enter busy state (exchanger is stopping): " + this);

        return false;
    }

    /**
     *
     */
    private void leaveBusy() {
        busyLock.readLock().unlock();
    }

    /**
     * @param newCrd {@code True} if node become coordinator on this exchange.
     * @throws IgniteCheckedException If failed.
     */
    private void initCoordinatorCaches(boolean newCrd) throws IgniteCheckedException {
        if (newCrd) {
            IgniteInternalFuture<?> fut = cctx.affinity().initCoordinatorCaches(this, false);

            if (fut != null) {
                fut.get();

                cctx.exchange().exchangerUpdateHeartbeat();
            }

            cctx.exchange().onCoordinatorInitialized();

            cctx.exchange().exchangerUpdateHeartbeat();
        }
    }

    /**
     * @return Object to collect exchange timings.
     */
    public TimeBag timeBag() {
        return timeBag;
    }

    /**
     * Starts activity.
     *
     * @param newCrd {@code True} if node become coordinator on this exchange.
     * @throws IgniteInterruptedCheckedException If interrupted.
     */
    public void init(boolean newCrd) throws IgniteInterruptedCheckedException {
        if (isDone())
            return;

        assert !cctx.kernalContext().isDaemon();

        cctx.exchange().exchangerBlockingSectionBegin();

        try {
            U.await(evtLatch);
        }
        finally {
            cctx.exchange().exchangerBlockingSectionEnd();
        }

        assert firstDiscoEvt != null : this;
        assert exchId.nodeId().equals(firstDiscoEvt.eventNode().id()) : this;

        try {
            AffinityTopologyVersion topVer = initialVersion();

            srvNodes = new ArrayList<>(firstEvtDiscoCache.serverNodes());

            remaining.addAll(F.nodeIds(F.view(srvNodes, F.remoteNodes(cctx.localNodeId()))));

            crd = srvNodes.isEmpty() ? null : srvNodes.get(0);

            boolean crdNode = crd != null && crd.isLocal();

            exchCtx = new ExchangeContext(crdNode, this);

            cctx.exchange().exchangerBlockingSectionBegin();

            assert state == null : state;

            if (crdNode)
                state = ExchangeLocalState.CRD;
            else
                state = cctx.kernalContext().clientNode() ? ExchangeLocalState.CLIENT : ExchangeLocalState.SRV;

            initTime = System.currentTimeMillis();

            if (exchLog.isInfoEnabled()) {
                exchLog.info("Started exchange init [topVer=" + topVer +
                    ", crd=" + crdNode +
                    ", evt=" + IgniteUtils.gridEventName(firstDiscoEvt.type()) +
                    ", evtNode=" + firstDiscoEvt.eventNode().id() +
                    ", customEvt=" + (firstDiscoEvt.type() == EVT_DISCOVERY_CUSTOM_EVT ? ((DiscoveryCustomEvent)firstDiscoEvt).customMessage() : null) +
                    ", allowMerge=" + exchCtx.mergeExchanges() +
                    ", exchangeFreeSwitch=" + exchCtx.exchangeFreeSwitch() + ']');
            }

            timeBag.finishGlobalStage("Exchange parameters initialization");

            ExchangeType exchange;

            if (exchCtx.exchangeFreeSwitch()){
                exchange = onExchangeFreeSwitch();

                initCoordinatorCaches(newCrd);
            }
            else if (firstDiscoEvt.type() == EVT_DISCOVERY_CUSTOM_EVT) {
                assert !exchCtx.mergeExchanges();

                DiscoveryCustomMessage msg = ((DiscoveryCustomEvent)firstDiscoEvt).customMessage();

                forceAffReassignment = DiscoveryCustomEvent.requiresCentralizedAffinityAssignment(msg)
                    && firstEventCache().minimumNodeVersion().compareToIgnoreTimestamp(FORCE_AFF_REASSIGNMENT_SINCE) >= 0;

                if (msg instanceof ChangeGlobalStateMessage) {
                    assert exchActions != null && !exchActions.empty();

                    exchange = onClusterStateChangeRequest(crdNode);
                }
                else if (msg instanceof DynamicCacheChangeBatch) {
                    assert exchActions != null && !exchActions.empty();

                    exchange = onCacheChangeRequest(crdNode);
                }
                else if (msg instanceof SnapshotDiscoveryMessage)
                    exchange = onCustomMessageNoAffinityChange();
                else if (msg instanceof WalStateAbstractMessage)
                    exchange = onCustomMessageNoAffinityChange();
                else {
                    assert affChangeMsg != null : this;

                    exchange = onAffinityChangeRequest();
                }

                if (forceAffReassignment)
                    cctx.affinity().onCentralizedAffinityChange(this, crdNode);

                initCoordinatorCaches(newCrd);
            }
            else {
                if (firstDiscoEvt.type() == EVT_NODE_JOINED) {
                    if (!firstDiscoEvt.eventNode().isLocal()) {
                        Collection<DynamicCacheDescriptor> receivedCaches = cctx.cache().startReceivedCaches(
                            firstDiscoEvt.eventNode().id(),
                            topVer);

                        registerCachesFuture = cctx.affinity().initStartedCaches(crdNode, this, receivedCaches);
                    }
                    else
                        registerCachesFuture = initCachesOnLocalJoin();
                }

                initCoordinatorCaches(newCrd);

                if (exchCtx.mergeExchanges()) {
                    if (localJoinExchange()) {
                        if (cctx.kernalContext().clientNode()) {
                            onClientNodeEvent();

                            exchange = ExchangeType.CLIENT;
                        }
                        else {
                            onServerNodeEvent(crdNode);

                            exchange = ExchangeType.ALL;
                        }
                    }
                    else {
                        if (firstDiscoEvt.eventNode().isClient())
                            exchange = onClientNodeEvent();
                        else
                            exchange = cctx.kernalContext().clientNode() ? ExchangeType.CLIENT : ExchangeType.ALL;
                    }

                    if (exchId.isLeft())
                        onLeft();
                }
                else {
                    exchange = firstDiscoEvt.eventNode().isClient() ? onClientNodeEvent() :
                        onServerNodeEvent(crdNode);
                }
            }

            cctx.cache().registrateProxyRestart(resolveCacheRequests(exchActions), afterLsnrCompleteFut);

            exchangeType = exchange;

            for (PartitionsExchangeAware comp : cctx.exchange().exchangeAwareComponents())
                comp.onInitBeforeTopologyLock(this);

            updateTopologies(crdNode);

            timeBag.finishGlobalStage("Determine exchange type");

            switch (exchange) {
                case ALL: {
                    distributedExchange();

                    break;
                }

                case CLIENT: {
                    if (!exchCtx.mergeExchanges() && exchCtx.fetchAffinityOnJoin())
                        initTopologies();

                    clientOnlyExchange();

                    break;
                }

                case NONE: {
                    initTopologies();

                    synchronized (mux) {
                        state = ExchangeLocalState.DONE;
                    }

                    onDone(topVer);

                    break;
                }

                default:
                    assert false;
            }

            if (cctx.localNode().isClient()) {
                cctx.exchange().exchangerBlockingSectionBegin();

                try {
                    tryToPerformLocalSnapshotOperation();
                }
                finally {
                    cctx.exchange().exchangerBlockingSectionEnd();
                }
            }

            for (PartitionsExchangeAware comp : cctx.exchange().exchangeAwareComponents())
                comp.onInitAfterTopologyLock(this);

            if (exchLog.isInfoEnabled())
                exchLog.info("Finished exchange init [topVer=" + topVer + ", crd=" + crdNode + ']');
        }
        catch (IgniteInterruptedCheckedException e) {
            assert cctx.kernalContext().isStopping() || cctx.kernalContext().clientDisconnected();

            if (cctx.kernalContext().clientDisconnected())
                onDone(new IgniteCheckedException("Client disconnected"));
            else
                onDone(new IgniteCheckedException("Node stopped"));

            throw e;
        }
        catch (IgniteNeedReconnectException e) {
            onDone(e);
        }
        catch (Throwable e) {
            if (reconnectOnError(e))
                onDone(new IgniteNeedReconnectException(cctx.localNode(), e));
            else {
                U.error(log, "Failed to reinitialize local partitions (rebalancing will be stopped): " + exchId, e);

                onDone(e);
            }

            if (e instanceof Error)
                throw (Error)e;
        }
    }

    /**
     * @throws IgniteCheckedException If failed.
     */
    private IgniteInternalFuture<?> initCachesOnLocalJoin() throws IgniteCheckedException {
        if (!cctx.kernalContext().clientNode() && !isLocalNodeInBaseline()) {
            cctx.exchange().exchangerBlockingSectionBegin();

            try {
                List<DatabaseLifecycleListener> listeners = cctx.kernalContext().internalSubscriptionProcessor()
                    .getDatabaseListeners();

                for (DatabaseLifecycleListener lsnr : listeners)
                    lsnr.onBaselineChange();
            }
            finally {
                cctx.exchange().exchangerBlockingSectionEnd();
            }

            timeBag.finishGlobalStage("Baseline change callback");
        }

        cctx.exchange().exchangerBlockingSectionBegin();

        try {
            cctx.activate();
        }
        finally {
            cctx.exchange().exchangerBlockingSectionEnd();
        }

        timeBag.finishGlobalStage("Components activation");

        IgniteInternalFuture<?> cachesRegistrationFut = cctx.cache().startCachesOnLocalJoin(initialVersion(),
            exchActions == null ? null : exchActions.localJoinContext());

        if (!cctx.kernalContext().clientNode())
            cctx.cache().shutdownNotFinishedRecoveryCaches();

        ensureClientCachesStarted();

        return cachesRegistrationFut;
    }

    /**
     * Start client caches if absent.
     */
    private void ensureClientCachesStarted() {
        GridCacheProcessor cacheProcessor = cctx.cache();

        Set<String> cacheNames = new HashSet<>(cacheProcessor.cacheNames());

        List<CacheConfiguration> notStartedCacheConfigs = new ArrayList<>();

        for (CacheConfiguration cCfg : cctx.gridConfig().getCacheConfiguration()) {
            if (!cacheNames.contains(cCfg.getName()) && !GridCacheUtils.isCacheTemplateName(cCfg.getName()))
                notStartedCacheConfigs.add(cCfg);
        }

        if (!notStartedCacheConfigs.isEmpty())
            cacheProcessor.dynamicStartCaches(notStartedCacheConfigs, false, false, false);
    }

    /**
     * @return {@code true} if local node is in baseline and {@code false} otherwise.
     */
    private boolean isLocalNodeInBaseline() {
        BaselineTopology topology = cctx.discovery().discoCache().state().baselineTopology();

        return topology != null && topology.consistentIds().contains(cctx.localNode().consistentId());
    }

    /**
     * @return {@code true} if Event node is in baseline and failed and {@code false} otherwise.
     */
    public boolean isBaselineNodeFailed() {
        BaselineTopology top = firstEvtDiscoCache.state().baselineTopology();

        return (firstDiscoEvt.type() == EVT_NODE_LEFT || firstDiscoEvt.type() == EVT_NODE_FAILED) &&
            !firstDiscoEvt.eventNode().isClient() &&
            top != null &&
            top.consistentIds().contains(firstDiscoEvt.eventNode().consistentId());
    }

    /**
     * @throws IgniteCheckedException If failed.
     */
    private void initTopologies() throws IgniteCheckedException {
        cctx.database().checkpointReadLock();

        try {
            if (crd != null) {
                for (CacheGroupContext grp : cctx.cache().cacheGroups()) {
                    if (grp.isLocal())
                        continue;

                    grp.topology().beforeExchange(this, !centralizedAff && !forceAffReassignment, false);

                    cctx.exchange().exchangerUpdateHeartbeat();
                }
            }
        }
        finally {
            cctx.database().checkpointReadUnlock();
        }
    }

    /**
     * Updates topology versions and discovery caches on all topologies.
     *
     * @param crd Coordinator flag.
     * @throws IgniteCheckedException If failed.
     */
    private void updateTopologies(boolean crd) throws IgniteCheckedException {
        for (CacheGroupContext grp : cctx.cache().cacheGroups()) {
            if (grp.isLocal())
                continue;

            GridClientPartitionTopology clientTop = cctx.exchange().clearClientTopology(grp.groupId());

            long updSeq = clientTop == null ? -1 : clientTop.lastUpdateSequence();

            GridDhtPartitionTopology top = grp.topology();

            if (crd) {
                boolean updateTop = exchId.topologyVersion().equals(grp.localStartVersion());

                if (updateTop && clientTop != null) {
                    cctx.exchange().exchangerBlockingSectionBegin();

                    try {
                        top.update(null,
                            clientTop.partitionMap(true),
                            clientTop.fullUpdateCounters(),
                            Collections.emptySet(),
                            null,
                            null,
                            null);
                    }
                    finally {
                        cctx.exchange().exchangerBlockingSectionEnd();
                    }
                }
            }

            cctx.exchange().exchangerBlockingSectionBegin();

            try {
                top.updateTopologyVersion(
                    this,
                    events().discoveryCache(),
                    updSeq,
                    cacheGroupStopping(grp.groupId()));
            }
            finally {
                cctx.exchange().exchangerBlockingSectionEnd();
            }
        }

        cctx.exchange().exchangerBlockingSectionBegin();

        try {
            for (GridClientPartitionTopology top : cctx.exchange().clientTopologies()) {
                top.updateTopologyVersion(this,
                    events().discoveryCache(),
                    -1,
                    cacheGroupStopping(top.groupId()));
            }
        }
        finally {
            cctx.exchange().exchangerBlockingSectionEnd();
        }
    }

    /**
     * @param crd Coordinator flag.
     * @return Exchange type.
     */
    private ExchangeType onClusterStateChangeRequest(boolean crd) {
        assert exchActions != null && !exchActions.empty() : this;

        StateChangeRequest req = exchActions.stateChangeRequest();

        assert req != null : exchActions;

        GridKernalContext kctx = cctx.kernalContext();

        DiscoveryDataClusterState state = kctx.state().clusterState();

        if (state.transitionError() != null)
            exchangeLocE = state.transitionError();

        if (req.activeChanged()) {
            if (active(req.state())) {
                if (log.isInfoEnabled()) {
                    log.info("Start activation process [nodeId=" + cctx.localNodeId() +
                        ", client=" + kctx.clientNode() +
                        ", topVer=" + initialVersion() + "]. New state: " + req.state());
                }

                try {
                    cctx.exchange().exchangerBlockingSectionBegin();

                    try {
                        cctx.activate();
                    }
                    finally {
                        cctx.exchange().exchangerBlockingSectionEnd();
                    }

                    assert registerCachesFuture == null : "No caches registration should be scheduled before new caches have started.";

                    cctx.exchange().exchangerBlockingSectionBegin();

                    try {
                        registerCachesFuture = cctx.affinity().onCacheChangeRequest(this, crd, exchActions);

                        if (!kctx.clientNode())
                            cctx.cache().shutdownNotFinishedRecoveryCaches();
                    }
                    finally {
                        cctx.exchange().exchangerBlockingSectionEnd();
                    }

                    if (log.isInfoEnabled()) {
                        log.info("Successfully activated caches [nodeId=" + cctx.localNodeId() +
                            ", client=" + kctx.clientNode() +
                            ", topVer=" + initialVersion() + ", newState=" + req.state() + "]");
                    }
                }
                catch (Exception e) {
                    U.error(log, "Failed to activate node components [nodeId=" + cctx.localNodeId() +
                        ", client=" + kctx.clientNode() +
                        ", topVer=" + initialVersion() + ", newState=" + req.state() + "]", e);

                    exchangeLocE = e;

                    if (crd) {
                        cctx.exchange().exchangerBlockingSectionBegin();

                        try {
                            synchronized (mux) {
                                exchangeGlobalExceptions.put(cctx.localNodeId(), e);
                            }
                        }
                        finally {
                            cctx.exchange().exchangerBlockingSectionEnd();
                        }
                    }
                }
            }
            else {
                if (log.isInfoEnabled()) {
                    log.info("Start deactivation process [nodeId=" + cctx.localNodeId() +
                        ", client=" + kctx.clientNode() +
                        ", topVer=" + initialVersion() + "]");
                }

                cctx.exchange().exchangerBlockingSectionBegin();

                try {
                    kctx.dataStructures().onDeActivate(kctx);

                    if (cctx.kernalContext().service() instanceof GridServiceProcessor)
                        ((GridServiceProcessor)kctx.service()).onDeActivate(cctx.kernalContext());

                    assert registerCachesFuture == null : "No caches registration should be scheduled before new caches have started.";

                    registerCachesFuture = cctx.affinity().onCacheChangeRequest(this, crd, exchActions);

                    kctx.encryption().onDeActivate(kctx);

                    ((IgniteChangeGlobalStateSupport)kctx.distributedMetastorage()).onDeActivate(kctx);

                    if (log.isInfoEnabled()) {
                        log.info("Successfully deactivated data structures, services and caches [" +
                            "nodeId=" + cctx.localNodeId() +
                            ", client=" + kctx.clientNode() +
                            ", topVer=" + initialVersion() + "]");
                    }
                }
                catch (Exception e) {
                    U.error(log, "Failed to deactivate node components [nodeId=" + cctx.localNodeId() +
                        ", client=" + kctx.clientNode() +
                        ", topVer=" + initialVersion() + "]", e);

                    exchangeLocE = e;
                }
                finally {
                    cctx.exchange().exchangerBlockingSectionEnd();
                }
            }
        }
        else if (active(req.state())) {
            cctx.exchange().exchangerBlockingSectionBegin();

            // TODO: BLT changes on inactive cluster can't be handled easily because persistent storage hasn't been initialized yet.
            try {
                if (!forceAffReassignment) {
                    // possible only if cluster contains nodes without forceAffReassignment mode
                    assert firstEventCache().minimumNodeVersion()
                        .compareToIgnoreTimestamp(FORCE_AFF_REASSIGNMENT_SINCE) < 0
                        : firstEventCache().minimumNodeVersion();

                    cctx.affinity().onBaselineTopologyChanged(this, crd);
                }

                if (CU.isPersistenceEnabled(kctx.config()) && !kctx.clientNode())
                    kctx.state().onBaselineTopologyChanged(req.baselineTopology(),
                        req.prevBaselineTopologyHistoryItem());
            }
            catch (Exception e) {
                U.error(log, "Failed to change baseline topology [nodeId=" + cctx.localNodeId() +
                    ", client=" + kctx.clientNode() +
                    ", topVer=" + initialVersion() + "]", e);

                exchangeLocE = e;
            }
            finally {
                cctx.exchange().exchangerBlockingSectionEnd();
            }
        }

        return kctx.clientNode() ? ExchangeType.CLIENT : ExchangeType.ALL;
    }

    /**
     * @param crd Coordinator flag.
     * @return Exchange type.
     * @throws IgniteCheckedException If failed.
     */
    private ExchangeType onCacheChangeRequest(boolean crd) throws IgniteCheckedException {
        assert exchActions != null && !exchActions.empty() : this;

        assert !exchActions.clientOnlyExchange() : exchActions;

        cctx.exchange().exchangerBlockingSectionBegin();

        try {
            assert registerCachesFuture == null : "No caches registration should be scheduled before new caches have started.";

            registerCachesFuture = cctx.affinity().onCacheChangeRequest(this, crd, exchActions);
        }
        catch (Exception e) {
            if (reconnectOnError(e) || !isRollbackSupported())
                // This exception will be handled by init() method.
                throw e;

            U.error(log, "Failed to initialize cache(s) (will try to rollback) [exchId=" + exchId +
                ", caches=" + exchActions.cacheGroupsToStart() + ']', e);

            exchangeLocE = new IgniteCheckedException(
                "Failed to initialize exchange locally [locNodeId=" + cctx.localNodeId() + "]", e);

            exchangeGlobalExceptions.put(cctx.localNodeId(), exchangeLocE);
        }
        finally {
            cctx.exchange().exchangerBlockingSectionEnd();
        }

        return cctx.kernalContext().clientNode() ? ExchangeType.CLIENT : ExchangeType.ALL;
    }

    /**
     * @return Exchange type.
     */
    private ExchangeType onCustomMessageNoAffinityChange() {
        if (!forceAffReassignment)
            cctx.affinity().onCustomMessageNoAffinityChange(this, exchActions);

        return cctx.kernalContext().clientNode() ? ExchangeType.CLIENT : ExchangeType.ALL;
    }

    /**
     * @return Exchange type.
     */
    private ExchangeType onAffinityChangeRequest() {
        assert affChangeMsg != null : this;

        cctx.affinity().onChangeAffinityMessage(this, affChangeMsg);

        if (cctx.kernalContext().clientNode())
            return ExchangeType.CLIENT;

        return ExchangeType.ALL;
    }

    /**
     * @return Exchange type.
     * @throws IgniteCheckedException If failed.
     */
    private ExchangeType onClientNodeEvent() throws IgniteCheckedException {
        assert firstDiscoEvt.eventNode().isClient() : this;

        if (firstDiscoEvt.type() == EVT_NODE_LEFT || firstDiscoEvt.type() == EVT_NODE_FAILED) {
            onLeft();

            assert !firstDiscoEvt.eventNode().isLocal() : firstDiscoEvt;
        }
        else
            assert firstDiscoEvt.type() == EVT_NODE_JOINED || firstDiscoEvt.type() == EVT_DISCOVERY_CUSTOM_EVT : firstDiscoEvt;

        cctx.affinity().onClientEvent(this);

        if (firstDiscoEvt.eventNode().isLocal())
            return ExchangeType.CLIENT;
        else {
            if (wasRebalanced())
                markRebalanced();

            return ExchangeType.NONE;
        }
    }

    /**
     * @param crd Coordinator flag.
     * @return Exchange type.
     * @throws IgniteCheckedException If failed.
     */
    private ExchangeType onServerNodeEvent(boolean crd) throws IgniteCheckedException {
        assert !firstDiscoEvt.eventNode().isClient() : this;

        if (firstDiscoEvt.type() == EVT_NODE_LEFT || firstDiscoEvt.type() == EVT_NODE_FAILED) {
            onLeft();

            exchCtx.events().warnNoAffinityNodes(cctx);

            centralizedAff = cctx.affinity().onCentralizedAffinityChange(this, crd);
        }
        else
            cctx.affinity().onServerJoin(this, crd);

        return cctx.kernalContext().clientNode() ? ExchangeType.CLIENT : ExchangeType.ALL;
    }

    /**
     * @return Exchange type.
     */
    private ExchangeType onExchangeFreeSwitch() {
        assert !firstDiscoEvt.eventNode().isClient() : this;

        assert firstDiscoEvt.type() == EVT_NODE_LEFT || firstDiscoEvt.type() == EVT_NODE_FAILED;

        assert exchCtx.exchangeFreeSwitch();

        assert wasRebalanced() : this;

        markRebalanced(); // Still rebalanced.

        onLeft();

        exchCtx.events().warnNoAffinityNodes(cctx);

        cctx.affinity().onExchangeFreeSwitch(this);

        return cctx.kernalContext().clientNode() ? ExchangeType.NONE : ExchangeType.ALL;
    }

    /**
     * @throws IgniteCheckedException If failed.
     */
    private void clientOnlyExchange() throws IgniteCheckedException {
        if (crd != null) {
            assert !crd.isLocal() : crd;

            cctx.exchange().exchangerBlockingSectionBegin();

            try {
                if (!centralizedAff)
                    sendLocalPartitions(crd);

                initDone();
            }
            finally {
                cctx.exchange().exchangerBlockingSectionEnd();
            }
        }
        else {
            if (centralizedAff) { // Last server node failed.
                for (CacheGroupContext grp : cctx.cache().cacheGroups()) {
                    GridAffinityAssignmentCache aff = grp.affinity();

                    aff.initialize(initialVersion(), aff.idealAssignmentRaw());

                    cctx.exchange().exchangerUpdateHeartbeat();
                }
            }
            else
                onAllServersLeft();

            cctx.exchange().exchangerBlockingSectionBegin();

            try {
                onDone(initialVersion());
            }
            finally {
                cctx.exchange().exchangerBlockingSectionEnd();
            }
        }
    }

    /**
     * @throws IgniteCheckedException If failed.
     */
    private void distributedExchange() throws IgniteCheckedException {
        assert crd != null;

        assert !cctx.kernalContext().clientNode();

        for (CacheGroupContext grp : cctx.cache().cacheGroups()) {
            if (grp.isLocal())
                continue;

            cctx.exchange().exchangerBlockingSectionBegin();

            try {
                grp.preloader().onTopologyChanged(this);
            }
            finally {
                cctx.exchange().exchangerBlockingSectionEnd();
            }
        }

        timeBag.finishGlobalStage("Preloading notification");

        cctx.exchange().exchangerBlockingSectionBegin();

        try {
            cctx.database().releaseHistoryForPreloading();

            // To correctly rebalance when persistence is enabled, it is necessary to reserve history within exchange.
            partHistReserved = cctx.database().reserveHistoryForExchange();
        }
        finally {
            cctx.exchange().exchangerBlockingSectionEnd();
        }

        clearingPartitions = new HashMap();

        timeBag.finishGlobalStage("WAL history reservation");

        // Skipping wait on local join is available when all cluster nodes have the same protocol.
        boolean skipWaitOnLocalJoin = cctx.exchange().latch().canSkipJoiningNodes(initialVersion())
            && localJoinExchange();

        if (context().exchangeFreeSwitch())
            waitPartitionRelease(true, false);
        else if (!skipWaitOnLocalJoin) { // Skip partition release if node has locally joined (it doesn't have any updates to be finished).
            boolean distributed = true;

            // Do not perform distributed partition release in case of cluster activation.
            if (activateCluster())
                distributed = false;

            // On first phase we wait for finishing all local tx updates, atomic updates and lock releases on all nodes.
            waitPartitionRelease(distributed, true);

            // Second phase is needed to wait for finishing all tx updates from primary to backup nodes remaining after first phase.
            if (distributed)
                waitPartitionRelease(false, false);
        }
        else {
            if (log.isInfoEnabled())
                log.info("Skipped waiting for partitions release future (local node is joining) " +
                    "[topVer=" + initialVersion() + "]");
        }

        boolean topChanged = firstDiscoEvt.type() != EVT_DISCOVERY_CUSTOM_EVT || affChangeMsg != null;

        for (GridCacheContext cacheCtx : cctx.cacheContexts()) {
            if (cacheCtx.isLocal() || cacheStopping(cacheCtx.cacheId()))
                continue;

            if (topChanged) {
                // Partition release future is done so we can flush the write-behind store.
                cctx.exchange().exchangerBlockingSectionBegin();

                try {
                    cacheCtx.store().forceFlush();
                }
                finally {
                    cctx.exchange().exchangerBlockingSectionEnd();
                }
            }
        }

        cctx.exchange().exchangerBlockingSectionBegin();

        try {
            /* It is necessary to run database callback before all topology callbacks.
               In case of persistent store is enabled we first restore partitions presented on disk.
               We need to guarantee that there are no partition state changes logged to WAL before this callback
               to make sure that we correctly restored last actual states. */

            cctx.database().beforeExchange(this);
        }
        finally {
            cctx.exchange().exchangerBlockingSectionEnd();
        }

        // Pre-create missing partitions using current affinity.
        if (!exchCtx.mergeExchanges()) {
            for (CacheGroupContext grp : cctx.cache().cacheGroups()) {
                if (grp.isLocal() || cacheGroupStopping(grp.groupId()))
                    continue;

                // It is possible affinity is not initialized yet if node joins to cluster.
                if (grp.affinity().lastVersion().topologyVersion() > 0) {
                    cctx.exchange().exchangerBlockingSectionBegin();

                    try {
                        grp.topology().beforeExchange(this, !centralizedAff && !forceAffReassignment, false);
                    }
                    finally {
                        cctx.exchange().exchangerBlockingSectionEnd();
                    }
                }
            }
        }

        // After all partitions have been restored and pre-created it's safe to make first checkpoint.
        if (localJoinExchange() || activateCluster()) {
            cctx.exchange().exchangerBlockingSectionBegin();

            try {
                cctx.database().onStateRestored(initialVersion());
            }
            finally {
                cctx.exchange().exchangerBlockingSectionEnd();
            }
        }

        timeBag.finishGlobalStage("After states restored callback");

        changeWalModeIfNeeded();

        if (events().hasServerLeft())
            finalizePartitionCounters();

        cctx.exchange().exchangerBlockingSectionBegin();

        try {
            if (context().exchangeFreeSwitch())
                onDone(initialVersion());
            else {
                if (crd.isLocal()) {
                    if (remaining.isEmpty()) {
                        initFut.onDone(true);

                        onAllReceived(null);
                    }
                }
                else
                    sendPartitions(crd);

                initDone();
            }
        }
        finally {
            cctx.exchange().exchangerBlockingSectionEnd();
        }
    }

    /**
     * Try to start local snapshot operation if it is needed by discovery event
     */
    private void tryToPerformLocalSnapshotOperation() {
        try {
            long start = System.nanoTime();

            IgniteInternalFuture fut = cctx.snapshot().tryStartLocalSnapshotOperation(firstDiscoEvt, exchId.topologyVersion());

            if (fut != null) {
                fut.get();

                long end = System.nanoTime();

                if (log.isInfoEnabled())
                    log.info("Snapshot initialization completed [topVer=" + exchangeId().topologyVersion() +
                        ", time=" + U.nanosToMillis(end - start) + "ms]");
            }
        }
        catch (IgniteCheckedException e) {
            U.error(log, "Error while starting snapshot operation", e);
        }
    }

    /**
     * Change WAL mode if needed.
     */
    private void changeWalModeIfNeeded() {
        WalStateAbstractMessage msg = firstWalMessage();

        if (msg != null) {
            cctx.exchange().exchangerBlockingSectionBegin();

            try {
                cctx.walState().onProposeExchange(msg.exchangeMessage());
            }
            finally {
                cctx.exchange().exchangerBlockingSectionEnd();
            }
        }
    }

    /**
     * Get first message if and only if this is WAL message.
     *
     * @return WAL message or {@code null}.
     */
    @Nullable private WalStateAbstractMessage firstWalMessage() {
        if (firstDiscoEvt != null && firstDiscoEvt.type() == EVT_DISCOVERY_CUSTOM_EVT) {
            DiscoveryCustomMessage customMsg = ((DiscoveryCustomEvent)firstDiscoEvt).customMessage();

            if (customMsg instanceof WalStateAbstractMessage) {
                WalStateAbstractMessage msg0 = (WalStateAbstractMessage)customMsg;

                assert msg0.needExchange();

                return msg0;
            }
        }

        return null;
    }

    /**
     * The main purpose of this method is to wait for all ongoing updates (transactional and atomic), initiated on
     * the previous topology version, to finish to prevent inconsistencies during rebalancing and to prevent two
     * different simultaneous owners of the same lock.
     * For the exact list of the objects being awaited for see
     * {@link GridCacheSharedContext#partitionReleaseFuture(AffinityTopologyVersion)} javadoc.
     * Also, this method can be used to wait for tx recovery only in case of PME-free switch.
     * See {@link GridCacheSharedContext#partitionRecoveryFuture(AffinityTopologyVersion, ClusterNode)} for additional details.
     *
     * @param distributed If {@code true} then node should wait for partition release completion on all other nodes.
     * @param doRollback If {@code true} tries to rollback transactions which lock partitions. Avoids unnecessary calls
     *      of {@link org.apache.ignite.internal.processors.cache.transactions.IgniteTxManager#rollbackOnTopologyChange}
     *
     * @throws IgniteCheckedException If failed.
     */
    private void waitPartitionRelease(boolean distributed, boolean doRollback) throws IgniteCheckedException {
        Latch releaseLatch = null;

        IgniteInternalFuture<?> partReleaseFut;

        cctx.exchange().exchangerBlockingSectionBegin();

        try {
            // Wait for other nodes only on first phase.
            if (distributed)
                releaseLatch = cctx.exchange().latch().getOrCreate(DISTRIBUTED_LATCH_ID, initialVersion());

            partReleaseFut = context().exchangeFreeSwitch() ?
                cctx.partitionRecoveryFuture(initialVersion(), firstDiscoEvt.eventNode()) :
                cctx.partitionReleaseFuture(initialVersion());

            // Assign to class variable so it will be included into toString() method.
            this.partReleaseFut = partReleaseFut;
        }
        finally {
            cctx.exchange().exchangerBlockingSectionEnd();
        }

        if (log.isTraceEnabled())
            log.trace("Before waiting for partition release future: " + this);

        int dumpCnt = 0;

        long nextDumpTime = 0;

        IgniteConfiguration cfg = cctx.gridConfig();

        long waitStartNanos = System.nanoTime();

        long waitTimeout = 2 * cfg.getNetworkTimeout();

        boolean txRolledBack = !doRollback;

        while (true) {
            // Read txTimeoutOnPME from configuration after every iteration.
            long curTimeout = cfg.getTransactionConfiguration().getTxTimeoutOnPartitionMapExchange();

            cctx.exchange().exchangerBlockingSectionBegin();

            try {
                // This avoids unnecessary waiting for rollback.
                partReleaseFut.get(curTimeout > 0 && !txRolledBack ?
                    Math.min(curTimeout, waitTimeout) : waitTimeout, TimeUnit.MILLISECONDS);

                break;
            }
            catch (IgniteFutureTimeoutCheckedException ignored) {
                // Print pending transactions and locks that might have led to hang.
                if (nextDumpTime <= U.currentTimeMillis()) {
                    dumpPendingObjects(partReleaseFut, curTimeout <= 0 && !txRolledBack);

                    nextDumpTime = U.currentTimeMillis() + nextDumpTimeout(dumpCnt++, waitTimeout);
                }

                long passedMillis = U.millisSinceNanos(waitStartNanos);

                if (!txRolledBack && curTimeout > 0 && passedMillis >= curTimeout) {
                    txRolledBack = true;

                    cctx.tm().rollbackOnTopologyChange(initialVersion());
                }
            }
            catch (IgniteCheckedException e) {
                U.warn(log, "Unable to await partitions release future", e);

                throw e;
            }
            finally {
                cctx.exchange().exchangerBlockingSectionEnd();
            }
        }

        long waitEndNanos = System.nanoTime();

        if (log.isInfoEnabled()) {
            long waitTime = U.nanosToMillis(waitEndNanos - waitStartNanos);

            String futInfo = RELEASE_FUTURE_DUMP_THRESHOLD > 0 && waitTime > RELEASE_FUTURE_DUMP_THRESHOLD ?
                partReleaseFut.toString() : "NA";

            String mode = distributed ? "DISTRIBUTED" : "LOCAL";

            if (log.isInfoEnabled())
                log.info("Finished waiting for partition release future [topVer=" + exchangeId().topologyVersion() +
                    ", waitTime=" + waitTime + "ms, futInfo=" + futInfo + ", mode=" + mode + "]");
        }

        if (!context().exchangeFreeSwitch()) {
            IgniteInternalFuture<?> locksFut = cctx.mvcc().finishLocks(exchId.topologyVersion());

            nextDumpTime = 0;
            dumpCnt = 0;

            while (true) {
                cctx.exchange().exchangerBlockingSectionBegin();

                try {
                    locksFut.get(waitTimeout, TimeUnit.MILLISECONDS);

                    break;
                }
                catch (IgniteFutureTimeoutCheckedException ignored) {
                    if (nextDumpTime <= U.currentTimeMillis()) {
                        U.warn(log, "Failed to wait for locks release future. " +
                            "Dumping pending objects that might be the cause: " + cctx.localNodeId());

                        U.warn(log, "Locked keys:");

                        for (IgniteTxKey key : cctx.mvcc().lockedKeys())
                            U.warn(log, "Locked key: " + key);

                        for (IgniteTxKey key : cctx.mvcc().nearLockedKeys())
                            U.warn(log, "Locked near key: " + key);

                        Map<IgniteTxKey, Collection<GridCacheMvccCandidate>> locks =
                            cctx.mvcc().unfinishedLocks(exchId.topologyVersion());

                        for (Map.Entry<IgniteTxKey, Collection<GridCacheMvccCandidate>> e : locks.entrySet())
                            U.warn(log, "Awaited locked entry [key=" + e.getKey() + ", mvcc=" + e.getValue() + ']');

                        nextDumpTime = U.currentTimeMillis() + nextDumpTimeout(dumpCnt++, waitTimeout);

                        if (getBoolean(IGNITE_THREAD_DUMP_ON_EXCHANGE_TIMEOUT, false))
                            U.dumpThreads(log);
                    }
                }
                finally {
                    cctx.exchange().exchangerBlockingSectionEnd();
                }
            }
        }

        timeBag.finishGlobalStage("Wait partitions release");

        if (releaseLatch == null) {
            assert !distributed : "Partitions release latch must be initialized in distributed mode.";

            return;
        }

        releaseLatch.countDown();

        // For compatibility with old version where joining nodes are not waiting for latch.
        if (localJoinExchange() && !cctx.exchange().latch().canSkipJoiningNodes(initialVersion()))
            return;

        try {
            String troubleshootingHint;

            if (crd.isLocal())
                troubleshootingHint = "Some nodes have not sent acknowledgement for latch completion. "
                    + "It's possible due to unfinishined atomic updates, transactions "
                    + "or not released explicit locks on that nodes. "
                    + "Please check logs for errors on nodes with ids reported in latch `pendingAcks` collection";
            else
                troubleshootingHint = "For more details please check coordinator node logs [crdNode=" + crd.toString() + "]";

            while (true) {
                try {
                    cctx.exchange().exchangerBlockingSectionBegin();

                    try {
                        releaseLatch.await(waitTimeout, TimeUnit.MILLISECONDS);
                    }
                    finally {
                        cctx.exchange().exchangerBlockingSectionEnd();
                    }

                    if (log.isInfoEnabled())
                        log.info("Finished waiting for partitions release latch: " + releaseLatch);

                    break;
                }
                catch (IgniteFutureTimeoutCheckedException ignored) {
                    U.warn(log, "Unable to await partitions release latch within timeout. "
                        + troubleshootingHint + " [latch=" + releaseLatch + "]");

                    // Try to resend ack.
                    releaseLatch.countDown();
                }
            }
        }
        catch (IgniteCheckedException e) {
            U.warn(log, "Stop waiting for partitions release latch: " + e.getMessage());
        }

        timeBag.finishGlobalStage("Wait partitions release latch");
    }

    /**
     *
     */
    private void onLeft() {
        for (CacheGroupContext grp : cctx.cache().cacheGroups()) {
            if (grp.isLocal())
                continue;

            grp.preloader().pause();

            try {
                grp.unwindUndeploys();
            }
            finally {
                grp.preloader().resume();
            }

            cctx.exchange().exchangerUpdateHeartbeat();
        }
    }

    /**
     * @param partReleaseFut Partition release future.
     * @param txTimeoutNotifyFlag If {@code true} print transaction rollback timeout on PME notification.
     */
    private void dumpPendingObjects(IgniteInternalFuture<?> partReleaseFut, boolean txTimeoutNotifyFlag) {
        U.warn(cctx.kernalContext().cluster().diagnosticLog(),
            "Failed to wait for partition release future [topVer=" + initialVersion() +
                ", node=" + cctx.localNodeId() + "]");

        if (txTimeoutNotifyFlag)
            U.warn(cctx.kernalContext().cluster().diagnosticLog(), "Consider changing TransactionConfiguration." +
                "txTimeoutOnPartitionMapExchange to non default value to avoid this message.");

        U.warn(log, "Partition release future: " + partReleaseFut);

        U.warn(cctx.kernalContext().cluster().diagnosticLog(),
            "Dumping pending objects that might be the cause: ");

        try {
            cctx.exchange().dumpDebugInfo(this);
        }
        catch (Exception e) {
            U.error(cctx.kernalContext().cluster().diagnosticLog(), "Failed to dump debug information: " + e, e);
        }
    }

    /**
     * @param grpId Cache group ID to check.
     * @return {@code True} if cache group us stopping by this exchange.
     */
    private boolean cacheGroupStopping(int grpId) {
        return exchActions != null && exchActions.cacheGroupStopping(grpId);
    }

    /**
     * @param cacheId Cache ID to check.
     * @return {@code True} if cache is stopping by this exchange.
     */
    private boolean cacheStopping(int cacheId) {
        return exchActions != null && exchActions.cacheStopped(cacheId);
    }

    /**
     * @return {@code True} if exchange for local node join.
     */
    public boolean localJoinExchange() {
        return firstDiscoEvt.type() == EVT_NODE_JOINED && firstDiscoEvt.eventNode().isLocal();
    }

    /**
     * @param node Target Node.
     * @throws IgniteCheckedException If failed.
     */
    private void sendLocalPartitions(ClusterNode node) throws IgniteCheckedException {
        assert node != null;

        GridDhtPartitionsSingleMessage msg;

        // Reset lost partitions before sending local partitions to coordinator.
        if (exchActions != null) {
            Set<String> caches = exchActions.cachesToResetLostPartitions();

            if (!F.isEmpty(caches))
                resetLostPartitions(caches);
        }

        if (cctx.kernalContext().clientNode() || (dynamicCacheStartExchange() && exchangeLocE != null)) {
            msg = new GridDhtPartitionsSingleMessage(exchangeId(),
                cctx.kernalContext().clientNode(),
                cctx.versions().last(),
                true);
        }
        else {
            msg = cctx.exchange().createPartitionsSingleMessage(exchangeId(),
                false,
                true,
                node.version().compareToIgnoreTimestamp(PARTIAL_COUNTERS_MAP_SINCE) >= 0,
                exchActions);

            Map<Integer, Map<Integer, Long>> partHistReserved0 = partHistReserved;

            if (partHistReserved0 != null)
                msg.partitionHistoryCounters(partHistReserved0);
        }

        if ((stateChangeExchange() || dynamicCacheStartExchange()) && exchangeLocE != null)
            msg.setError(exchangeLocE);
        else if (localJoinExchange())
            msg.cacheGroupsAffinityRequest(exchCtx.groupsAffinityRequestOnJoin());

        msg.exchangeStartTime(startTime);

        if (log.isTraceEnabled())
            log.trace("Sending local partitions [nodeId=" + node.id() + ", exchId=" + exchId + ", msg=" + msg + ']');

        while (true) {
            try {
                cctx.io().send(node, msg, SYSTEM_POOL);
            }
            catch (ClusterTopologyCheckedException ignored) {
                if (log.isDebugEnabled()) {
                    log.debug(
                        "Failed to send local partitions on exchange [nodeId=" + node.id() + ", exchId=" + exchId + ']'
                    );
                }

                if (cctx.discovery().alive(node.id())) {
                    U.sleep(cctx.gridConfig().getNetworkSendRetryDelay());

                    continue;
                }
            }

            return;
        }
    }

    /**
     * @param compress Message compress flag.
     * @param newCntrMap {@code True} if possible to use {@link CachePartitionFullCountersMap}.
     * @return Message.
     */
    private GridDhtPartitionsFullMessage createPartitionsMessage(boolean compress,
        boolean newCntrMap) {
        GridCacheVersion last = lastVer.get();

        GridDhtPartitionsFullMessage m = cctx.exchange().createPartitionsFullMessage(
            compress,
            newCntrMap,
            exchangeId(),
            last != null ? last : cctx.versions().last(),
            partHistSuppliers,
            partsToReload);

        if (stateChangeExchange() && !F.isEmpty(exchangeGlobalExceptions))
            m.setErrorsMap(exchangeGlobalExceptions);

        return m;
    }

    /**
     * @param fullMsg Message to send.
     * @param nodes Target Nodes.
     * @param mergedJoinExchMsgs Messages received from merged 'join node' exchanges.
     * @param affinityForJoinedNodes Affinity if was requested by some nodes.
     */
    private void sendAllPartitions(
        GridDhtPartitionsFullMessage fullMsg,
        Collection<ClusterNode> nodes,
        Map<UUID, GridDhtPartitionsSingleMessage> mergedJoinExchMsgs,
        Map<Integer, CacheGroupAffinityMessage> affinityForJoinedNodes
    ) {
        assert !nodes.contains(cctx.localNode());

        if (log.isTraceEnabled()) {
            log.trace("Sending full partition map [nodeIds=" + F.viewReadOnly(nodes, F.node2id()) +
                ", exchId=" + exchId + ", msg=" + fullMsg + ']');
        }

        // Find any single message with affinity request. This request exists only for newly joined nodes.
        Optional<GridDhtPartitionsSingleMessage> singleMsgWithAffinityReq = nodes.stream()
            .flatMap(node -> Optional.ofNullable(msgs.get(node.id()))
                .filter(singleMsg -> singleMsg.cacheGroupsAffinityRequest() != null)
                .map(Stream::of)
                .orElse(Stream.empty()))
            .findAny();

        // Prepare full message for newly joined nodes with affinity request.
        final GridDhtPartitionsFullMessage fullMsgWithAffinity = singleMsgWithAffinityReq
            .filter(singleMessage -> affinityForJoinedNodes != null)
            .map(singleMessage -> fullMsg.copy().joinedNodeAffinity(affinityForJoinedNodes))
            .orElse(null);

        // Prepare and send full messages for given nodes.
        nodes.stream()
            .map(node -> {
                // No joined nodes, just send a regular full message.
                if (fullMsgWithAffinity == null)
                    return new T2<>(node, fullMsg);

                return new T2<>(
                    node,
                    // If single message contains affinity request, use special full message for such single messages.
                    Optional.ofNullable(msgs.get(node.id()))
                        .filter(singleMsg -> singleMsg.cacheGroupsAffinityRequest() != null)
                        .map(singleMsg -> fullMsgWithAffinity)
                        .orElse(fullMsg)
                );
            })
            .map(nodeAndMsg -> {
                ClusterNode node = nodeAndMsg.get1();
                GridDhtPartitionsFullMessage fullMsgToSend = nodeAndMsg.get2();

                // If exchange has merged, use merged version of exchange id.
                GridDhtPartitionExchangeId sndExchId = mergedJoinExchMsgs != null
                    ? Optional.ofNullable(mergedJoinExchMsgs.get(node.id()))
                    .map(GridDhtPartitionsAbstractMessage::exchangeId)
                    .orElse(exchangeId())
                    : exchangeId();

                if (sndExchId != null && !sndExchId.equals(exchangeId())) {
                    GridDhtPartitionsFullMessage fullMsgWithUpdatedExchangeId = fullMsgToSend.copy();

                    fullMsgWithUpdatedExchangeId.exchangeId(sndExchId);

                    return new T2<>(node, fullMsgWithUpdatedExchangeId);
                }

                return new T2<>(node, fullMsgToSend);
            })
            .forEach(nodeAndMsg -> {
                ClusterNode node = nodeAndMsg.get1();
                GridDhtPartitionsFullMessage fullMsgToSend = nodeAndMsg.get2();

                try {
                    cctx.io().send(node, fullMsgToSend, SYSTEM_POOL);
                }
                catch (ClusterTopologyCheckedException e) {
                    if (log.isDebugEnabled())
                        log.debug("Failed to send partitions, node failed: " + node);
                }
                catch (IgniteCheckedException e) {
                    U.error(log, "Failed to send partitions [node=" + node + ']', e);
                }
            });
    }

    /**
     * @param oldestNode Oldest node. Target node to send message to.
     */
    private void sendPartitions(ClusterNode oldestNode) {
        try {
            sendLocalPartitions(oldestNode);
        }
        catch (ClusterTopologyCheckedException ignore) {
            if (log.isDebugEnabled())
                log.debug("Coordinator left during partition exchange [nodeId=" + oldestNode.id() +
                    ", exchId=" + exchId + ']');
        }
        catch (IgniteCheckedException e) {
            if (reconnectOnError(e))
                onDone(new IgniteNeedReconnectException(cctx.localNode(), e));
            else {
                U.error(log, "Failed to send local partitions to coordinator [crd=" + oldestNode.id() +
                    ", exchId=" + exchId + ']', e);
            }
        }
    }

    /**
     * @return {@code True} if exchange triggered by server node join or fail.
     */
    public boolean serverNodeDiscoveryEvent() {
        assert exchCtx != null;

        return exchCtx.events().hasServerJoin() || exchCtx.events().hasServerLeft();
    }

    /** {@inheritDoc} */
    @Override public boolean exchangeDone() {
        return done.get();
    }

    /**
     * Finish merged future to allow GridCachePartitionExchangeManager.ExchangeFutureSet cleanup.
     */
    public void finishMerged(AffinityTopologyVersion resVer, GridDhtPartitionsExchangeFuture exchFut) {
        synchronized (mux) {
            if (state == null) {
                state = ExchangeLocalState.MERGED;

                mergedWith = exchFut;
            }
        }

        done.set(true);

        super.onDone(resVer, null);
    }

    /**
     * @return {@code True} if future was merged.
     */
    public boolean isMerged() {
        synchronized (mux) {
            return state == ExchangeLocalState.MERGED;
        }
    }

    /**
     * Make a log message that contains given exchange timings.
     *
     * @param header Header of log message.
     * @param timings Exchange stages timings.
     * @return Log message with exchange timings and exchange version.
     */
    private String exchangeTimingsLogMessage(String header, List<String> timings) {
        StringBuilder timingsToLog = new StringBuilder();

        timingsToLog.append(header).append(" [");
        timingsToLog.append("startVer=").append(initialVersion());
        timingsToLog.append(", resVer=").append(topologyVersion());

        for (String stageTiming : timings)
            timingsToLog.append(", ").append(stageTiming);

        timingsToLog.append(']');

        return timingsToLog.toString();
    }

    /** {@inheritDoc} */
    @Override public boolean onDone(@Nullable AffinityTopologyVersion res, @Nullable Throwable err) {
        assert res != null || err != null : "TopVer=" + res + ", err=" + err;

        if (isDone() || !done.compareAndSet(false, true))
            return false;

        if (log.isInfoEnabled()) {
            log.info("Finish exchange future [startVer=" + initialVersion() +
                ", resVer=" + res +
                ", err=" + err +
                ", rebalanced=" + rebalanced() +
                ", wasRebalanced=" + wasRebalanced() + ']');
        }

        assert res != null || err != null;

        try {
            waitUntilNewCachesAreRegistered();

            if (err == null &&
                !cctx.kernalContext().clientNode() &&
                (serverNodeDiscoveryEvent() || affChangeMsg != null)) {
                for (GridCacheContext cacheCtx : cctx.cacheContexts()) {
                    if (!cacheCtx.affinityNode() || cacheCtx.isLocal())
                        continue;

                    cacheCtx.continuousQueries().flushBackupQueue(res);
                }
            }

            if (err == null) {
                if (centralizedAff || forceAffReassignment) {
                    assert !exchCtx.mergeExchanges();

                    Collection<CacheGroupContext> grpToRefresh = U.newHashSet(cctx.cache().cacheGroups().size());

                    for (CacheGroupContext grp : cctx.cache().cacheGroups()) {
                        if (grp.isLocal())
                            continue;

                        try {
                            if (grp.topology().initPartitionsWhenAffinityReady(res, this))
                                grpToRefresh.add(grp);
                        }
                        catch (IgniteInterruptedCheckedException e) {
                            U.error(log, "Failed to initialize partitions.", e);
                        }

                    }

                    if (!grpToRefresh.isEmpty()) {
                        if (log.isDebugEnabled())
                            log.debug("Refresh partitions due to partitions initialized when affinity ready [" +
                                grpToRefresh.stream().map(CacheGroupContext::name).collect(Collectors.toList()) + ']');

                        cctx.exchange().refreshPartitions(grpToRefresh);
                    }
                }

                for (GridCacheContext cacheCtx : cctx.cacheContexts()) {
                    GridCacheContext drCacheCtx = cacheCtx.isNear() ? cacheCtx.near().dht().context() : cacheCtx;

                    if (drCacheCtx.isDrEnabled()) {
                        try {
                            drCacheCtx.dr().onExchange(res, exchId.isLeft(), activateCluster());
                        }
                        catch (IgniteCheckedException e) {
                            U.error(log, "Failed to notify DR: " + e, e);
                        }
                    }
                }

                boolean locNodeNotCrd = crd == null || !crd.isLocal();

                if ((locNodeNotCrd && (serverNodeDiscoveryEvent() || localJoinExchange())) || exchCtx.exchangeFreeSwitch())
                    detectLostPartitions(res);

                Map<Integer, CacheGroupValidation> m = U.newHashMap(cctx.cache().cacheGroups().size());

                for (CacheGroupContext grp : cctx.cache().cacheGroups())
                    m.put(grp.groupId(), validateCacheGroup(grp, events().lastEvent().topologyNodes()));

                grpValidRes = m;
            }

            if (!cctx.localNode().isClient())
                tryToPerformLocalSnapshotOperation();

            if (err == null)
                cctx.coordinators().onExchangeDone(events().discoveryCache());

<<<<<<< HEAD
            cctx.snapshotMgr().onDoneBeforeTopologyUnlock(this);
=======
            for (PartitionsExchangeAware comp : cctx.exchange().exchangeAwareComponents())
                comp.onDoneBeforeTopologyUnlock(this);
>>>>>>> 79e45970

            // Create and destory caches and cache proxies.
            cctx.cache().onExchangeDone(initialVersion(), exchActions, err);

            cctx.kernalContext().authentication().onActivate();

            Map<T2<Integer, Integer>, Long> localReserved = partHistSuppliers.getReservations(cctx.localNodeId());

            if (localReserved != null) {
                for (Map.Entry<T2<Integer, Integer>, Long> e : localReserved.entrySet()) {
                    boolean success = cctx.database().reserveHistoryForPreloading(
                        e.getKey().get1(), e.getKey().get2(), e.getValue());

                    if (!success) {
                        // TODO: how to handle?
                        err = new IgniteCheckedException("Could not reserve history");
                    }
                }
            }

            cctx.database().releaseHistoryForExchange();

            if (err == null) {
                cctx.database().rebuildIndexesIfNeeded(this);

                for (CacheGroupContext grp : cctx.cache().cacheGroups()) {
                    if (!grp.isLocal())
                        grp.topology().onExchangeDone(this, grp.affinity().readyAffinity(res), false);
                }

                if (changedAffinity())
                    cctx.walState().changeLocalStatesOnExchangeDone(res, changedBaseline());
            }
        }
        catch (Throwable t) {
            // In any case, this exchange future has to be completed. The original error should be preserved if exists.
            if (err != null)
                t.addSuppressed(err);

            err = t;
        }

        final Throwable err0 = err;

        // Should execute this listener first, before any external listeners.
        // Listeners use stack as data structure.
        listen(f -> {
            // Update last finished future in the first.
            cctx.exchange().lastFinishedFuture(this);

            // Complete any affReady futures and update last exchange done version.
            cctx.exchange().onExchangeDone(res, initialVersion(), err0);

            cctx.cache().completeProxyRestart(resolveCacheRequests(exchActions), initialVersion(), res);

            if (exchActions != null && err0 == null)
                exchActions.completeRequestFutures(cctx, null);

            if (stateChangeExchange() && err0 == null)
                cctx.kernalContext().state().onStateChangeExchangeDone(exchActions.stateChangeRequest());
        });

        if (super.onDone(res, err)) {
            afterLsnrCompleteFut.onDone();

            if (err == null)
                updateDurationHistogram(System.currentTimeMillis() - initTime);

            if (log.isInfoEnabled()) {
                log.info("Completed partition exchange [localNode=" + cctx.localNodeId() +
                    ", exchange=" + (log.isDebugEnabled() ? this : shortInfo()) + ", topVer=" + topologyVersion() + "]");

                if (err == null) {
                    timeBag.finishGlobalStage("Exchange done");

                    // Collect all stages timings.
                    List<String> timings = timeBag.stagesTimings();

                    if (discoveryLag != null && discoveryLag.get1() != 0)
                        timings.add("Discovery lag=" + discoveryLag.get1() +
                            " ms, Latest started node id=" + discoveryLag.get2());

                    log.info(exchangeTimingsLogMessage("Exchange timings", timings));

                    List<String> localTimings = timeBag.longestLocalStagesTimings(3);

                    log.info(exchangeTimingsLogMessage("Exchange longest local stages", localTimings));
                }
            }

            initFut.onDone(err == null);

            cctx.exchange().latch().dropLatch(DISTRIBUTED_LATCH_ID, initialVersion());

            if (exchCtx != null && exchCtx.events().hasServerLeft()) {
                ExchangeDiscoveryEvents evts = exchCtx.events();

                for (DiscoveryEvent evt : evts.events()) {
                    if (serverLeftEvent(evt)) {
                        for (CacheGroupContext grp : cctx.cache().cacheGroups())
                            grp.affinityFunction().removeNode(evt.eventNode().id());
                    }
                }
            }

            for (PartitionsExchangeAware comp : cctx.exchange().exchangeAwareComponents())
                comp.onDoneAfterTopologyUnlock(this);

            if (firstDiscoEvt instanceof DiscoveryCustomEvent)
                ((DiscoveryCustomEvent)firstDiscoEvt).customMessage(null);

            if (err == null) {
                if (exchCtx != null && (exchCtx.events().hasServerLeft() || exchCtx.events().hasServerJoin())) {
                    ExchangeDiscoveryEvents evts = exchCtx.events();

                    for (DiscoveryEvent evt : evts.events()) {
                        if (serverLeftEvent(evt) || serverJoinEvent(evt))
                            logExchange(evt);
                    }
                }
            }

            return true;
        }

        return false;
    }

    /**
     * Updates the {@link GridMetricManager#PME_OPS_BLOCKED_DURATION_HISTOGRAM} and {@link
     * GridMetricManager#PME_DURATION_HISTOGRAM} metrics if needed.
     *
     * @param duration The total duration of the current PME.
     */
    private void updateDurationHistogram(long duration) {
        cctx.exchange().durationHistogram().value(duration);

        if (changedAffinity())
            cctx.exchange().blockingDurationHistogram().value(duration);
    }

    /**
     * Calculates discovery lag (Maximal difference between exchange start times across all nodes).
     *
     * @param declared Single messages that were expected to be received during exchange.
     * @param merged Single messages from nodes that were merged during exchange.
     * @return Pair with discovery lag and node id which started exchange later than others.
     */
    private T2<Long, UUID> calculateDiscoveryLag(
        Map<UUID, GridDhtPartitionsSingleMessage> declared,
        Map<UUID, GridDhtPartitionsSingleMessage> merged
    ) {
        Map<UUID, GridDhtPartitionsSingleMessage> msgs = new HashMap<>(declared);

        msgs.putAll(merged);

        long minStartTime = startTime;
        long maxStartTime = startTime;
        UUID latestStartedNode = cctx.localNodeId();

        for (Map.Entry<UUID, GridDhtPartitionsSingleMessage> msg : msgs.entrySet()) {
            UUID nodeId = msg.getKey();
            long exchangeTime = msg.getValue().exchangeStartTime();

            if (exchangeTime != 0) {
                minStartTime = Math.min(minStartTime, exchangeTime);
                maxStartTime = Math.max(maxStartTime, exchangeTime);
            }

            if (maxStartTime == exchangeTime)
                latestStartedNode = nodeId;
        }

        return new T2<>(U.nanosToMillis(maxStartTime - minStartTime), latestStartedNode);
    }

    /**
     * @param exchangeActions Exchange actions.
     * @return Map of cache names and start descriptors.
     */
    private Map<String, DynamicCacheChangeRequest> resolveCacheRequests(ExchangeActions exchangeActions) {
        if (exchangeActions == null)
            return Collections.emptyMap();

        return exchangeActions.cacheStartRequests()
            .stream()
            .map(ExchangeActions.CacheActionData::request)
            .collect(Collectors.toMap(DynamicCacheChangeRequest::cacheName, r -> r));
    }

    /**
     * Method waits for new caches registration and cache configuration persisting to disk.
     */
    private void waitUntilNewCachesAreRegistered() {
        try {
            IgniteInternalFuture<?> registerCachesFut = registerCachesFuture;

            if (registerCachesFut != null && !registerCachesFut.isDone()) {
                final int timeout = Math.max(1000,
                    (int)(cctx.kernalContext().config().getFailureDetectionTimeout() / 2));

                for (; ; ) {
                    cctx.exchange().exchangerBlockingSectionBegin();

                    try {
                        registerCachesFut.get(timeout, TimeUnit.SECONDS);

                        break;
                    }
                    catch (IgniteFutureTimeoutCheckedException te) {
                        List<String> cacheNames = exchActions.cacheStartRequests().stream()
                            .map(req -> req.descriptor().cacheName())
                            .collect(Collectors.toList());

                        U.warn(log, "Failed to wait for caches configuration registration and saving within timeout. " +
                            "Probably disk is too busy or slow." +
                            "[caches=" + cacheNames + "]");
                    }
                    finally {
                        cctx.exchange().exchangerBlockingSectionEnd();
                    }
                }
            }
        }
        catch (IgniteCheckedException e) {
            U.error(log, "Failed to wait for caches registration and saving", e);
        }
    }

    /**
     * Log exchange event.
     *
     * @param evt Discovery event.
     */
    private void logExchange(DiscoveryEvent evt) {
        if (cctx.kernalContext().state().publicApiActiveState(false) && cctx.wal() != null) {
            if (cctx.wal().serializerVersion() > 1)
                try {
                    ExchangeRecord.Type type = null;

                    if (evt.type() == EVT_NODE_JOINED)
                        type = ExchangeRecord.Type.JOIN;
                    else if (evt.type() == EVT_NODE_LEFT || evt.type() == EVT_NODE_FAILED)
                        type = ExchangeRecord.Type.LEFT;

                    BaselineTopology blt = cctx.kernalContext().state().clusterState().baselineTopology();

                    if (type != null && blt != null) {
                        Short constId = blt.consistentIdMapping().get(evt.eventNode().consistentId());

                        if (constId != null)
                            cctx.wal().log(new ExchangeRecord(constId, type));
                    }
                }
                catch (IgniteCheckedException e) {
                    U.error(log, "Fail during log exchange record.", e);
                }
        }
    }

    /**
     * Cleans up resources to avoid excessive memory usage.
     */
    public void cleanUp() {
        pendingSingleMsgs.clear();
        fullMsgs.clear();
        msgs.clear();
        crd = null;
        partReleaseFut = null;
        exchActions = null;
        mergedJoinExchMsgs = null;
        pendingJoinMsg = null;
        exchCtx = null;
        newCrdFut = null;
        exchangeLocE = null;
        exchangeGlobalExceptions.clear();
        if (finishState != null)
            finishState.cleanUp();
    }

    /**
     * @param ver Version.
     */
    private void updateLastVersion(GridCacheVersion ver) {
        assert ver != null;

        while (true) {
            GridCacheVersion old = lastVer.get();

            if (old == null || Long.compare(old.order(), ver.order()) < 0) {
                if (lastVer.compareAndSet(old, ver))
                    break;
            }
            else
                break;
        }
    }

    /**
     * Records that this exchange if merged with another 'node join' exchange.
     *
     * @param node Joined node.
     * @param msg Joined node message if already received.
     * @return {@code True} if need to wait for message from joined server node.
     */
    private boolean addMergedJoinExchange(ClusterNode node, @Nullable GridDhtPartitionsSingleMessage msg) {
        assert Thread.holdsLock(mux);
        assert node != null;
        assert state == ExchangeLocalState.CRD : state;

        if (msg == null && newCrdFut != null)
            msg = newCrdFut.joinExchangeMessage(node.id());

        UUID nodeId = node.id();

        boolean wait = false;

        if (node.isClient()) {
            if (msg != null)
                waitAndReplyToNode(nodeId, msg);
        }
        else {
            if (mergedJoinExchMsgs == null)
                mergedJoinExchMsgs = new LinkedHashMap<>();

            if (msg != null) {
                assert msg.exchangeId().topologyVersion().equals(new AffinityTopologyVersion(node.order()));

                if (log.isInfoEnabled()) {
                    log.info("Merge server join exchange, message received [curFut=" + initialVersion() +
                        ", node=" + nodeId + ']');
                }

                mergedJoinExchMsgs.put(nodeId, msg);
            }
            else {
                if (cctx.discovery().alive(nodeId)) {
                    if (log.isInfoEnabled()) {
                        log.info("Merge server join exchange, wait for message [curFut=" + initialVersion() +
                            ", node=" + nodeId + ']');
                    }

                    wait = true;

                    mergedJoinExchMsgs.put(nodeId, null);

                    awaitMergedMsgs++;
                }
                else {
                    if (log.isInfoEnabled()) {
                        log.info("Merge server join exchange, awaited node left [curFut=" + initialVersion() +
                            ", node=" + nodeId + ']');
                    }
                }
            }
        }

        return wait;
    }

    /**
     * Merges this exchange with given one. Invoked under synchronization on {@code mux} of the {@code fut}.
     * All futures being merged are merged under a single synchronized section.
     *
     * @param fut Current exchange to merge with.
     * @return {@code True} if need wait for message from joined server node.
     */
    public boolean mergeJoinExchange(GridDhtPartitionsExchangeFuture fut) {
        boolean wait;

        synchronized (mux) {
            assert (!isDone() && !initFut.isDone()) || cctx.kernalContext().isStopping() : this;
            assert (mergedWith == null && state == null) || cctx.kernalContext().isStopping() : this;

            state = ExchangeLocalState.MERGED;

            mergedWith = fut;

            ClusterNode joinedNode = firstDiscoEvt.eventNode();

            wait = fut.addMergedJoinExchange(joinedNode, pendingJoinMsg);
        }

        return wait;
    }

    /**
     * @param fut Current future.
     * @return Pending join request if any.
     */
    @Nullable public GridDhtPartitionsSingleMessage mergeJoinExchangeOnDone(GridDhtPartitionsExchangeFuture fut) {
        synchronized (mux) {
            assert !isDone();
            assert !initFut.isDone();
            assert mergedWith == null;
            assert state == null;

            state = ExchangeLocalState.MERGED;

            mergedWith = fut;

            return pendingJoinMsg;
        }
    }

    /**
     * @param node Sender node.
     * @param msg Message.
     */
    private void processMergedMessage(final ClusterNode node, final GridDhtPartitionsSingleMessage msg) {
        if (msg.client()) {
            waitAndReplyToNode(node.id(), msg);

            return;
        }

        boolean done = false;

        FinishState finishState0 = null;

        synchronized (mux) {
            if (state == ExchangeLocalState.DONE) {
                assert finishState != null;

                finishState0 = finishState;
            }
            else {
                boolean process = mergedJoinExchMsgs != null &&
                    mergedJoinExchMsgs.containsKey(node.id()) &&
                    mergedJoinExchMsgs.get(node.id()) == null;

                if (log.isInfoEnabled()) {
                    log.info("Merge server join exchange, received message [curFut=" + initialVersion() +
                        ", node=" + node.id() +
                        ", msgVer=" + msg.exchangeId().topologyVersion() +
                        ", process=" + process +
                        ", awaited=" + awaitMergedMsgs + ']');
                }

                if (process) {
                    mergedJoinExchMsgs.put(node.id(), msg);

                    assert awaitMergedMsgs > 0 : awaitMergedMsgs;

                    awaitMergedMsgs--;

                    done = awaitMergedMsgs == 0;
                }
            }
        }

        if (finishState0 != null) {
            sendAllPartitionsToNode(finishState0, msg, node.id());

            return;
        }

        if (done)
            finishExchangeOnCoordinator(null);
    }

    /**
     * Method is called on coordinator in situation when initial ExchangeFuture created on client join event was
     * preempted from exchange history because of IGNITE_EXCHANGE_HISTORY_SIZE property.
     *
     * @param node Client node that should try to reconnect to the cluster.
     * @param msg Single message received from the client which didn't find original ExchangeFuture.
     */
    public void forceClientReconnect(ClusterNode node, GridDhtPartitionsSingleMessage msg) {
        Exception reconnectException = new IgniteNeedReconnectException(node, null);

        exchangeGlobalExceptions.put(node.id(), reconnectException);

        onDone(null, reconnectException);

        GridDhtPartitionsFullMessage fullMsg = createPartitionsMessage(true, false);

        fullMsg.setErrorsMap(exchangeGlobalExceptions);

        fullMsg.rebalanced(rebalanced());

        try {
            cctx.io().send(node, fullMsg, SYSTEM_POOL);

            if (log.isDebugEnabled())
                log.debug("Full message for reconnect client was sent to node: " + node + ", fullMsg: " + fullMsg);
        }
        catch (IgniteCheckedException e) {
            U.error(log, "Failed to send reconnect client message [node=" + node + ']', e);
        }
    }

    /**
     * Processing of received single message. Actual processing in future may be delayed if init method was not
     * completed, see {@link #initDone()}
     *
     * @param node Sender node.
     * @param msg Single partition info.
     */
    public void onReceiveSingleMessage(final ClusterNode node, final GridDhtPartitionsSingleMessage msg) {
        assert !node.isDaemon() : node;
        assert msg != null;
        assert exchId.equals(msg.exchangeId()) : msg;
        assert !cctx.kernalContext().clientNode();

        if (msg.restoreState()) {
            InitNewCoordinatorFuture newCrdFut0;

            synchronized (mux) {
                assert newCrdFut != null;

                newCrdFut0 = newCrdFut;
            }

            newCrdFut0.onMessage(node, msg);

            return;
        }

        if (!msg.client()) {
            assert msg.lastVersion() != null : msg;

            updateLastVersion(msg.lastVersion());
        }

        GridDhtPartitionsExchangeFuture mergedWith0 = null;

        synchronized (mux) {
            if (state == ExchangeLocalState.MERGED) {
                assert mergedWith != null;

                mergedWith0 = mergedWith;
            }
            else {
                assert state != ExchangeLocalState.CLIENT;

                if (exchangeId().isJoined() && node.id().equals(exchId.nodeId()))
                    pendingJoinMsg = msg;
            }
        }

        if (mergedWith0 != null) {
            mergedWith0.processMergedMessage(node, msg);

            if (log.isDebugEnabled())
                log.debug("Merged message processed, message handling finished: " + msg);

            return;
        }

        initFut.listen(new CI1<IgniteInternalFuture<Boolean>>() {
            @Override public void apply(IgniteInternalFuture<Boolean> f) {
                try {
                    if (!f.get())
                        return;
                }
                catch (IgniteCheckedException e) {
                    U.error(log, "Failed to initialize exchange future: " + this, e);

                    return;
                }

                processSingleMessage(node.id(), msg);
            }
        });
    }

    /**
     * Tries to fast reply with {@link GridDhtPartitionsFullMessage} on received single message in case of exchange
     * future has already completed.
     *
     * @param node Cluster node which sent single message.
     * @param msg Single message.
     * @return {@code true} if fast reply succeed.
     */
    public boolean fastReplyOnSingleMessage(final ClusterNode node, final GridDhtPartitionsSingleMessage msg) {
        GridDhtPartitionsExchangeFuture futToFastReply = this;

        ExchangeLocalState currState;

        synchronized (mux) {
            currState = state;

            if (currState == ExchangeLocalState.MERGED)
                futToFastReply = mergedWith;
        }

        if (currState == ExchangeLocalState.DONE)
            futToFastReply.processSingleMessage(node.id(), msg);
        else if (currState == ExchangeLocalState.MERGED)
            futToFastReply.processMergedMessage(node, msg);

        return currState == ExchangeLocalState.MERGED || currState == ExchangeLocalState.DONE;
    }

    /**
     * @param nodeId Node ID.
     * @param msg Client's message.
     */
    public void waitAndReplyToNode(final UUID nodeId, final GridDhtPartitionsSingleMessage msg) {
        if (log.isDebugEnabled())
            log.debug("Single message will be handled on completion of exchange future: " + this);

        listen(new CI1<IgniteInternalFuture<AffinityTopologyVersion>>() {
            @Override public void apply(IgniteInternalFuture<AffinityTopologyVersion> fut) {
                if (cctx.kernalContext().isStopping())
                    return;

                // DynamicCacheChangeFailureMessage was sent.
                // Thus, there is no need to create and send GridDhtPartitionsFullMessage.
                if (cacheChangeFailureMsgSent)
                    return;

                FinishState finishState0;

                synchronized (mux) {
                    finishState0 = finishState;
                }

                if (finishState0 == null) {
                    assert firstDiscoEvt.type() == EVT_NODE_JOINED && firstDiscoEvt.eventNode().isClient() : this;

                    ClusterNode node = cctx.node(nodeId);

                    if (node == null) {
                        if (log.isDebugEnabled()) {
                            log.debug("No node found for nodeId: " +
                                nodeId +
                                ", handling of single message will be stopped: " +
                                msg
                            );
                        }

                        return;
                    }

                    GridDhtPartitionsFullMessage msg =
                        createPartitionsMessage(true, node.version().compareToIgnoreTimestamp(PARTIAL_COUNTERS_MAP_SINCE) >= 0);

                    msg.rebalanced(rebalanced());

                    finishState0 = new FinishState(cctx.localNodeId(), initialVersion(), msg);
                }

                sendAllPartitionsToNode(finishState0, msg, nodeId);
            }
        });
    }

    /**
     * Note this method performs heavy updatePartitionSingleMap operation, this operation is moved out from the
     * synchronized block. Only count of such updates {@link #pendingSingleUpdates} is managed under critical section.
     *
     * @param nodeId Sender node.
     * @param msg Partition single message.
     */
    private void processSingleMessage(UUID nodeId, GridDhtPartitionsSingleMessage msg) {
        if (msg.client()) {
            waitAndReplyToNode(nodeId, msg);

            return;
        }

        boolean allReceived = false; // Received all expected messages.
        boolean updateSingleMap = false;

        FinishState finishState0 = null;

        synchronized (mux) {
            assert crd != null;

            switch (state) {
                case DONE: {
                    if (log.isInfoEnabled()) {
                        log.info("Received single message, already done [ver=" + initialVersion() +
                            ", node=" + nodeId + ']');
                    }

                    assert finishState != null;

                    finishState0 = finishState;

                    break;
                }

                case CRD: {
                    assert crd.isLocal() : crd;

                    if (remaining.remove(nodeId)) {
                        updateSingleMap = true;

                        pendingSingleUpdates++;

                        if ((stateChangeExchange() || dynamicCacheStartExchange()) && msg.getError() != null)
                            exchangeGlobalExceptions.put(nodeId, msg.getError());

                        allReceived = remaining.isEmpty();

                        if (log.isInfoEnabled()) {
                            log.info("Coordinator received single message [ver=" + initialVersion() +
                                ", node=" + nodeId +
                                (allReceived ? "" : ", remainingNodes=" + remaining.size()) +
                                ", allReceived=" + allReceived + ']');
                        }
                    }
                    else if (log.isDebugEnabled())
                        log.debug("Coordinator received single message it didn't expect to receive: " + msg);

                    break;
                }

                case SRV:
                case BECOME_CRD: {
                    if (log.isInfoEnabled()) {
                        log.info("Non-coordinator received single message [ver=" + initialVersion() +
                            ", node=" + nodeId + ", state=" + state + ']');
                    }

                    pendingSingleMsgs.put(nodeId, msg);

                    break;
                }

                default:
                    assert false : state;
            }
        }

        if (finishState0 != null) {
            // DynamicCacheChangeFailureMessage was sent.
            // Thus, there is no need to create and send GridDhtPartitionsFullMessage.
            if (!cacheChangeFailureMsgSent)
                sendAllPartitionsToNode(finishState0, msg, nodeId);

            return;
        }

        if (updateSingleMap) {
            try {
                // Do not update partition map, in case cluster transitioning to inactive state.
                if (!deactivateCluster())
                    updatePartitionSingleMap(nodeId, msg);
            }
            finally {
                synchronized (mux) {
                    assert pendingSingleUpdates > 0;

                    pendingSingleUpdates--;

                    if (pendingSingleUpdates == 0)
                        mux.notifyAll();
                }
            }
        }

        if (allReceived) {
            if (!awaitSingleMapUpdates())
                return;

            onAllReceived(null);
        }
    }

    /**
     * @return {@code False} if interrupted.
     */
    private boolean awaitSingleMapUpdates() {
        try {
            synchronized (mux) {
                while (pendingSingleUpdates > 0)
                    U.wait(mux);
            }

            return true;
        }
        catch (IgniteInterruptedCheckedException e) {
            U.warn(log, "Failed to wait for partition map updates, thread was interrupted: " + e);

            return false;
        }
    }

    /**
     * @param fut Affinity future.
     */
    private void onAffinityInitialized(IgniteInternalFuture<Map<Integer, Map<Integer, List<UUID>>>> fut) {
        try {
            assert fut.isDone();

            Map<Integer, Map<Integer, List<UUID>>> assignmentChange = fut.get();

            GridDhtPartitionsFullMessage m = createPartitionsMessage(false, false);

            CacheAffinityChangeMessage msg = new CacheAffinityChangeMessage(exchId, m, assignmentChange);

            if (log.isDebugEnabled())
                log.debug("Centralized affinity exchange, send affinity change message: " + msg);

            cctx.discovery().sendCustomEvent(msg);
        }
        catch (IgniteCheckedException e) {
            onDone(e);
        }
    }

    /**
     * @param top Topology.
     */
    private void assignPartitionSizes(GridDhtPartitionTopology top) {
        Map<Integer, Long> partSizes = new HashMap<>();

        for (Map.Entry<UUID, GridDhtPartitionsSingleMessage> e : msgs.entrySet()) {
            GridDhtPartitionsSingleMessage singleMsg = e.getValue();

            GridDhtPartitionMap partMap = singleMsg.partitions().get(top.groupId());

            if (partMap == null)
                continue;

            for (Map.Entry<Integer, GridDhtPartitionState> e0 : partMap.entrySet()) {
                int p = e0.getKey();
                GridDhtPartitionState state = e0.getValue();

                if (state == GridDhtPartitionState.OWNING)
                    partSizes.put(p, singleMsg.partitionSizes(top.groupId()).get(p));
            }
        }

        for (GridDhtLocalPartition locPart : top.currentLocalPartitions()) {
            if (locPart.state() == GridDhtPartitionState.OWNING)
                partSizes.put(locPart.id(), locPart.fullSize());
        }

        top.globalPartSizes(partSizes);
    }

    /**
     * Collects and determines new owners of partitions for all nodes for given {@code top}.
     *
     * @param top Topology to assign.
     */
    private void assignPartitionStates(GridDhtPartitionTopology top) {
        Map<Integer, CounterWithNodes> maxCntrs = new HashMap<>();
        Map<Integer, Long> minCntrs = new HashMap<>();

        for (Map.Entry<UUID, GridDhtPartitionsSingleMessage> e : msgs.entrySet()) {
            CachePartitionPartialCountersMap nodeCntrs = e.getValue().partitionUpdateCounters(top.groupId(),
                top.partitions());

            assert nodeCntrs != null;

            for (int i = 0; i < nodeCntrs.size(); i++) {
                int p = nodeCntrs.partitionAt(i);

                UUID uuid = e.getKey();

                GridDhtPartitionState state = top.partitionState(uuid, p);

                if (state != GridDhtPartitionState.OWNING && state != GridDhtPartitionState.MOVING)
                    continue;

                long cntr = state == GridDhtPartitionState.MOVING ?
                    nodeCntrs.initialUpdateCounterAt(i) :
                    nodeCntrs.updateCounterAt(i);

                Long minCntr = minCntrs.get(p);

                if (minCntr == null || minCntr > cntr)
                    minCntrs.put(p, cntr);

                if (state != GridDhtPartitionState.OWNING)
                    continue;

                CounterWithNodes maxCntr = maxCntrs.get(p);

                if (maxCntr == null || cntr > maxCntr.cnt)
                    maxCntrs.put(p, new CounterWithNodes(cntr, e.getValue().partitionSizes(top.groupId()).get(p), uuid));
                else if (cntr == maxCntr.cnt)
                    maxCntr.nodes.add(uuid);
            }
        }

        // Also must process counters from the local node.
        for (GridDhtLocalPartition part : top.currentLocalPartitions()) {
            GridDhtPartitionState state = top.partitionState(cctx.localNodeId(), part.id());

            if (state != GridDhtPartitionState.OWNING && state != GridDhtPartitionState.MOVING)
                continue;

            final long cntr = state == GridDhtPartitionState.MOVING ? part.initialUpdateCounter() : part.updateCounter();

            Long minCntr = minCntrs.get(part.id());

            if (minCntr == null || minCntr > cntr)
                minCntrs.put(part.id(), cntr);

            if (state != GridDhtPartitionState.OWNING)
                continue;

            CounterWithNodes maxCntr = maxCntrs.get(part.id());

            if (maxCntr == null && cntr == 0) {
                CounterWithNodes cntrObj = new CounterWithNodes(0, 0L, cctx.localNodeId());

                for (UUID nodeId : msgs.keySet()) {
                    if (top.partitionState(nodeId, part.id()) == GridDhtPartitionState.OWNING)
                        cntrObj.nodes.add(nodeId);
                }

                maxCntrs.put(part.id(), cntrObj);
            }
            else if (maxCntr == null || cntr > maxCntr.cnt)
                maxCntrs.put(part.id(), new CounterWithNodes(cntr, part.fullSize(), cctx.localNodeId()));
            else if (cntr == maxCntr.cnt)
                maxCntr.nodes.add(cctx.localNodeId());
        }

        Map<Integer, Map<Integer, Long>> partHistReserved0 = partHistReserved;

        Map<Integer, Long> localReserved = partHistReserved0 != null ? partHistReserved0.get(top.groupId()) : null;

        Set<Integer> haveHistory = new HashSet<>();

        for (Map.Entry<Integer, Long> e : minCntrs.entrySet()) {
            int p = e.getKey();
            long minCntr = e.getValue();

            CounterWithNodes maxCntrObj = maxCntrs.get(p);

            long maxCntr = maxCntrObj != null ? maxCntrObj.cnt : 0;

            // If minimal counter is zero, do clean preloading.
            if (minCntr == 0 || minCntr == maxCntr)
                continue;

            if (localReserved != null) {
                Long localHistCntr = localReserved.get(p);

                if (localHistCntr != null && localHistCntr <= minCntr && maxCntrObj.nodes.contains(cctx.localNodeId())) {
                    partHistSuppliers.put(cctx.localNodeId(), top.groupId(), p, localHistCntr);

                    haveHistory.add(p);

                    continue;
                }
            }

            for (Map.Entry<UUID, GridDhtPartitionsSingleMessage> e0 : msgs.entrySet()) {
                Long histCntr = e0.getValue().partitionHistoryCounters(top.groupId()).get(p);

                if (histCntr != null && histCntr <= minCntr && maxCntrObj.nodes.contains(e0.getKey())) {
                    partHistSuppliers.put(e0.getKey(), top.groupId(), p, histCntr);

                    haveHistory.add(p);

                    break;
                }
            }
        }

        Map<Integer, Set<UUID>> ownersByUpdCounters = new HashMap<>(maxCntrs.size());
        for (Map.Entry<Integer, CounterWithNodes> e : maxCntrs.entrySet())
            ownersByUpdCounters.put(e.getKey(), e.getValue().nodes);

        Map<Integer, Long> partSizes = new HashMap<>(maxCntrs.size());
        for (Map.Entry<Integer, CounterWithNodes> e : maxCntrs.entrySet())
            partSizes.put(e.getKey(), e.getValue().size);

        top.globalPartSizes(partSizes);

        Map<UUID, Set<Integer>> partitionsToRebalance = top.resetOwners(ownersByUpdCounters, haveHistory, this);

        for (Map.Entry<UUID, Set<Integer>> e : partitionsToRebalance.entrySet()) {
            UUID nodeId = e.getKey();
            Set<Integer> parts = e.getValue();

            for (int part : parts)
                partsToReload.put(nodeId, top.groupId(), part);
        }
    }

    /**
     * Detect lost partitions in case of node left or failed. For topology coordinator is called when all {@link
     * GridDhtPartitionsSingleMessage} were received. For other nodes is called when exchange future is completed by
     * {@link GridDhtPartitionsFullMessage}.
     *
     * @param resTopVer Result topology version.
     */
    private void detectLostPartitions(AffinityTopologyVersion resTopVer) {
        AtomicInteger detected = new AtomicInteger();

        try {
            // Reserve at least 2 threads for system operations.
            doInParallelUninterruptibly(
                U.availableThreadCount(cctx.kernalContext(), GridIoPolicy.SYSTEM_POOL, 2),
                cctx.kernalContext().getSystemExecutorService(),
                cctx.cache().cacheGroups(),
                grp -> {
                    if (!grp.isLocal()) {
                        // Do not trigger lost partition events on start.
                        boolean evt = !localJoinExchange() && !activateCluster();

                        if (grp.topology().detectLostPartitions(resTopVer, evt ? events().lastEvent() : null))
                            detected.incrementAndGet();
                    }

                    return null;
                });
        }
        catch (IgniteCheckedException e) {
            throw new IgniteException(e);
        }

        if (detected.get() > 0) {
            if (log.isDebugEnabled())
                log.debug("Partitions have been scheduled to resend [reason=" +
                    "Lost partitions detect on " + resTopVer + "]");

            cctx.exchange().scheduleResendPartitions();
        }

        timeBag.finishGlobalStage("Detect lost partitions");
    }

    /**
     * @param cacheNames Cache names.
     */
    private void resetLostPartitions(Collection<String> cacheNames) {
        assert !exchCtx.mergeExchanges();

        try {
            // Reserve at least 2 threads for system operations.
            U.doInParallel(
                U.availableThreadCount(cctx.kernalContext(), GridIoPolicy.SYSTEM_POOL, 2),
                cctx.kernalContext().getSystemExecutorService(),
                cctx.cache().cacheGroups(),
                grp -> {
                    if (grp.isLocal())
                        return null;

                    for (String cacheName : cacheNames) {
                        if (grp.hasCache(cacheName)) {
                            grp.topology().resetLostPartitions(initialVersion());

                            break;
                        }
                    }

                    return null;
                });
        }
        catch (IgniteCheckedException e) {
            throw new IgniteException(e);
        }
    }

    /**
     * Creates an IgniteCheckedException that is used as root cause of the exchange initialization failure. This method
     * aggregates all the exceptions provided from all participating nodes.
     *
     * @param globalExceptions collection exceptions from all participating nodes.
     * @return exception that represents a cause of the exchange initialization failure.
     */
    private IgniteCheckedException createExchangeException(Map<UUID, Exception> globalExceptions) {
        IgniteCheckedException ex = new IgniteCheckedException("Failed to complete exchange process.");

        for (Map.Entry<UUID, Exception> entry : globalExceptions.entrySet())
            if (ex != entry.getValue())
                ex.addSuppressed(entry.getValue());

        return ex;
    }

    /**
     * @return {@code true} if the given {@code discoEvt} supports the rollback procedure.
     */
    private boolean isRollbackSupported() {
        if (!firstEvtDiscoCache.checkAttribute(ATTR_DYNAMIC_CACHE_START_ROLLBACK_SUPPORTED, Boolean.TRUE))
            return false;

        // Currently the rollback process is supported for dynamically started caches only.
        return firstDiscoEvt.type() == EVT_DISCOVERY_CUSTOM_EVT && dynamicCacheStartExchange();
    }

    /**
     * Sends {@link DynamicCacheChangeFailureMessage} to all participated nodes that represents a cause of exchange
     * failure.
     */
    private void sendExchangeFailureMessage() {
        assert crd != null && crd.isLocal();

        try {
            IgniteCheckedException err = createExchangeException(exchangeGlobalExceptions);

            List<String> cacheNames = new ArrayList<>(exchActions.cacheStartRequests().size());

            for (ExchangeActions.CacheActionData actionData : exchActions.cacheStartRequests())
                cacheNames.add(actionData.request().cacheName());

            DynamicCacheChangeFailureMessage msg = new DynamicCacheChangeFailureMessage(
                cctx.localNode(), exchId, err, cacheNames);

            if (log.isDebugEnabled())
                log.debug("Dynamic cache change failed (send message to all participating nodes): " + msg);

            cacheChangeFailureMsgSent = true;

            cctx.discovery().sendCustomEvent(msg);

            return;
        }
        catch (IgniteCheckedException e) {
            if (reconnectOnError(e))
                onDone(new IgniteNeedReconnectException(cctx.localNode(), e));
            else
                onDone(e);
        }
    }

    /**
     * Called only for coordinator node when all {@link GridDhtPartitionsSingleMessage}s were received
     *
     * @param sndResNodes Additional nodes to send finish message to.
     */
    private void onAllReceived(@Nullable Collection<ClusterNode> sndResNodes) {
        try {
            initFut.get();

            timeBag.finishGlobalStage("Waiting for all single messages");

            assert crd.isLocal();

            assert partHistSuppliers.isEmpty() : partHistSuppliers;

            if (!exchCtx.mergeExchanges() && !crd.equals(events().discoveryCache().serverNodes().get(0))) {
                for (CacheGroupContext grp : cctx.cache().cacheGroups()) {
                    if (grp.isLocal())
                        continue;

                    // It is possible affinity is not initialized.
                    // For example, dynamic cache start failed.
                    if (grp.affinity().lastVersion().topologyVersion() > 0)
                        grp.topology().beforeExchange(this, !centralizedAff && !forceAffReassignment, false);
                    else
                        assert exchangeLocE != null :
                            "Affinity is not calculated for the cache group [groupName=" + grp.name() + "]";
                }
            }

            if (exchCtx.mergeExchanges()) {
                if (log.isInfoEnabled())
                    log.info("Coordinator received all messages, try merge [ver=" + initialVersion() + ']');

                AffinityTopologyVersion threshold = newCrdFut != null ? newCrdFut.resultTopologyVersion() : null;

                if (threshold != null) {
                    assert newCrdFut.fullMessage() == null :
                        "There is full message in new coordinator future, but exchange was not finished using it: "
                        + newCrdFut.fullMessage();
                }

                boolean finish = cctx.exchange().mergeExchangesOnCoordinator(this, threshold);

                timeBag.finishGlobalStage("Exchanges merge");

                if (!finish)
                    return;
            }

            finishExchangeOnCoordinator(sndResNodes);
        }
        catch (IgniteCheckedException e) {
            if (reconnectOnError(e))
                onDone(new IgniteNeedReconnectException(cctx.localNode(), e));
            else
                onDone(e);
        }
    }

    /**
     * @param sndResNodes Additional nodes to send finish message to.
     */
    private void finishExchangeOnCoordinator(@Nullable Collection<ClusterNode> sndResNodes) {
        if (isDone() || !enterBusy())
            return;

        try {
            if (!F.isEmpty(exchangeGlobalExceptions) && dynamicCacheStartExchange() && isRollbackSupported()) {
                sendExchangeFailureMessage();

                return;
            }

            AffinityTopologyVersion resTopVer = exchCtx.events().topologyVersion();

            if (log.isInfoEnabled()) {
                log.info("finishExchangeOnCoordinator [topVer=" + initialVersion() +
                    ", resVer=" + resTopVer + ']');
            }

            Map<Integer, CacheGroupAffinityMessage> idealAffDiff = null;

            // Reserve at least 2 threads for system operations.
            int parallelismLvl = U.availableThreadCount(cctx.kernalContext(), GridIoPolicy.SYSTEM_POOL, 2);

            if (exchCtx.mergeExchanges()) {
                synchronized (mux) {
                    if (mergedJoinExchMsgs != null) {
                        for (Map.Entry<UUID, GridDhtPartitionsSingleMessage> e : mergedJoinExchMsgs.entrySet()) {
                            msgs.put(e.getKey(), e.getValue());

                            updatePartitionSingleMap(e.getKey(), e.getValue());
                        }
                    }
                }

                assert exchCtx.events().hasServerJoin() || exchCtx.events().hasServerLeft();

                exchCtx.events().processEvents(this);

                if (exchCtx.events().hasServerLeft())
                    idealAffDiff = cctx.affinity().onServerLeftWithExchangeMergeProtocol(this);
                else
                    cctx.affinity().onServerJoinWithExchangeMergeProtocol(this, true);

                doInParallel(
                    parallelismLvl,
                    cctx.kernalContext().getSystemExecutorService(),
                    cctx.affinity().cacheGroups().values(),
                    desc -> {
                        if (desc.config().getCacheMode() == CacheMode.LOCAL)
                            return null;

                        CacheGroupContext grp = cctx.cache().cacheGroup(desc.groupId());

                        GridDhtPartitionTopology top = grp != null ? grp.topology() :
                            cctx.exchange().clientTopology(desc.groupId(), events().discoveryCache());

                        top.beforeExchange(this, true, true);

                        return null;
                    });
            }

            timeBag.finishGlobalStage("Affinity recalculation (crd)");

            Map<Integer, CacheGroupAffinityMessage> joinedNodeAff = new ConcurrentHashMap<>(cctx.cache().cacheGroups().size());

            doInParallel(
                parallelismLvl,
                cctx.kernalContext().getSystemExecutorService(),
                msgs.values(),
                msg -> {
                    processSingleMessageOnCrdFinish(msg, joinedNodeAff);

                    return null;
                }
            );

            timeBag.finishGlobalStage("Collect update counters and create affinity messages");

            validatePartitionsState();

            if (firstDiscoEvt.type() == EVT_DISCOVERY_CUSTOM_EVT) {
                assert firstDiscoEvt instanceof DiscoveryCustomEvent;

                if (activateCluster() || changedBaseline())
                    assignPartitionsStates();

                DiscoveryCustomMessage discoveryCustomMessage = ((DiscoveryCustomEvent)firstDiscoEvt).customMessage();

                if (discoveryCustomMessage instanceof DynamicCacheChangeBatch) {
                    if (exchActions != null) {
                        assignPartitionsStates();

                        Set<String> caches = exchActions.cachesToResetLostPartitions();

                        if (!F.isEmpty(caches))
                            resetLostPartitions(caches);
                    }
                }
                else if (discoveryCustomMessage instanceof SnapshotDiscoveryMessage
                    && ((SnapshotDiscoveryMessage)discoveryCustomMessage).needAssignPartitions())
                    assignPartitionsStates();
            }
            else {
                if (exchCtx.events().hasServerJoin())
                    assignPartitionsStates();
            }

            // Recalculate new affinity based on partitions availability.
            if (!exchCtx.mergeExchanges() && forceAffReassignment) {
                idealAffDiff = cctx.affinity().onCustomEventWithEnforcedAffinityReassignment(this);

                timeBag.finishGlobalStage("Ideal affinity diff calculation (enforced)");
            }

            for (CacheGroupContext grpCtx : cctx.cache().cacheGroups()) {
                if (!grpCtx.isLocal())
                    grpCtx.topology().applyUpdateCounters();
            }

            timeBag.finishGlobalStage("Apply update counters");

            updateLastVersion(cctx.versions().last());

            cctx.versions().onExchange(lastVer.get().order());

            IgniteProductVersion minVer = exchCtx.events().discoveryCache().minimumNodeVersion();

            GridDhtPartitionsFullMessage msg = createPartitionsMessage(true,
                minVer.compareToIgnoreTimestamp(PARTIAL_COUNTERS_MAP_SINCE) >= 0);

            if (!cctx.affinity().rebalanceRequired())
                msg.rebalanced(true);

            // Lost partition detection should be done after full message is prepared otherwise in case of IGNORE policy
            // lost partitions will be moved to OWNING state and after what send to other nodes resulting in
            // wrong lost state calculation (another possibility to consider - calculate lost state only on coordinator).
            if (firstDiscoEvt.type() != EVT_DISCOVERY_CUSTOM_EVT && exchCtx.events().hasServerLeft())
                detectLostPartitions(resTopVer);

            if (exchCtx.mergeExchanges()) {
                assert !centralizedAff;

                msg.resultTopologyVersion(resTopVer);

                if (exchCtx.events().hasServerLeft())
                    msg.idealAffinityDiff(idealAffDiff);
            }
            else if (forceAffReassignment)
                msg.idealAffinityDiff(idealAffDiff);

            msg.prepareMarshal(cctx);

            timeBag.finishGlobalStage("Full message preparing");

            synchronized (mux) {
                finishState = new FinishState(crd.id(), resTopVer, msg);

                state = ExchangeLocalState.DONE;
            }

            if (centralizedAff) {
                assert !exchCtx.mergeExchanges();

                IgniteInternalFuture<Map<Integer, Map<Integer, List<UUID>>>> fut = cctx.affinity().initAffinityOnNodeLeft(this);

                if (!fut.isDone())
                    fut.listen(this::onAffinityInitialized);
                else
                    onAffinityInitialized(fut);
            }
            else {
                Set<ClusterNode> nodes;

                Map<UUID, GridDhtPartitionsSingleMessage> mergedJoinExchMsgs0;

                synchronized (mux) {
                    srvNodes.remove(cctx.localNode());

                    nodes = new LinkedHashSet<>(srvNodes);

                    mergedJoinExchMsgs0 = mergedJoinExchMsgs;

                    if (mergedJoinExchMsgs != null) {
                        for (Map.Entry<UUID, GridDhtPartitionsSingleMessage> e : mergedJoinExchMsgs.entrySet()) {
                            if (e.getValue() != null) {
                                ClusterNode node = cctx.discovery().node(e.getKey());

                                if (node != null)
                                    nodes.add(node);
                            }
                        }
                    }
                    else
                        mergedJoinExchMsgs0 = Collections.emptyMap();

                    if (!F.isEmpty(sndResNodes))
                        nodes.addAll(sndResNodes);
                }

                if (msg.rebalanced())
                    markRebalanced();

                if (!nodes.isEmpty())
                    sendAllPartitions(msg, nodes, mergedJoinExchMsgs0, joinedNodeAff);

                timeBag.finishGlobalStage("Full message sending");

                discoveryLag = calculateDiscoveryLag(
                    msgs,
                    mergedJoinExchMsgs0
                );

                partitionsSent = true;

                if (!stateChangeExchange())
                    onDone(exchCtx.events().topologyVersion(), null);

                for (Map.Entry<UUID, GridDhtPartitionsSingleMessage> e : pendingSingleMsgs.entrySet()) {
                    if (log.isInfoEnabled()) {
                        log.info("Process pending message on coordinator [node=" + e.getKey() +
                            ", ver=" + initialVersion() +
                            ", resVer=" + resTopVer + ']');
                    }

                    processSingleMessage(e.getKey(), e.getValue());
                }
            }

            if (stateChangeExchange()) {
                StateChangeRequest req = exchActions.stateChangeRequest();

                assert req != null : exchActions;

                boolean stateChangeErr = false;

                if (!F.isEmpty(exchangeGlobalExceptions)) {
                    stateChangeErr = true;

                    cctx.kernalContext().state().onStateChangeError(exchangeGlobalExceptions, req);
                }
                else {
                    boolean hasMoving = !partsToReload.isEmpty();

                    Set<Integer> waitGrps = cctx.affinity().waitGroups();

                    if (!hasMoving) {
                        for (CacheGroupContext grpCtx : cctx.cache().cacheGroups()) {
                            if (waitGrps.contains(grpCtx.groupId()) && grpCtx.topology().hasMovingPartitions()) {
                                hasMoving = true;

                                break;
                            }

                        }
                    }

                    cctx.kernalContext().state().onExchangeFinishedOnCoordinator(this, hasMoving);
                }

                if (!cctx.kernalContext().state().clusterState().localBaselineAutoAdjustment()) {
                    ClusterState state = stateChangeErr ? ClusterState.INACTIVE : req.state();

                    ChangeGlobalStateFinishMessage stateFinishMsg = new ChangeGlobalStateFinishMessage(
                        req.requestId(),
                        state,
                        !stateChangeErr
                    );

                    cctx.discovery().sendCustomEvent(stateFinishMsg);
                }

                timeBag.finishGlobalStage("State finish message sending");

                if (!centralizedAff)
                    onDone(exchCtx.events().topologyVersion(), null);
            }
        }
        catch (IgniteCheckedException e) {
            if (reconnectOnError(e))
                onDone(new IgniteNeedReconnectException(cctx.localNode(), e));
            else
                onDone(e);
        }
        finally {
            leaveBusy();
        }
    }

    /**
     * @param msg Single message to process.
     * @param messageAccumulator Message to store message which need to be sent after.
     */
    private void processSingleMessageOnCrdFinish(
        GridDhtPartitionsSingleMessage msg,
        Map<Integer, CacheGroupAffinityMessage> messageAccumulator
    ) {
        for (Map.Entry<Integer, GridDhtPartitionMap> e : msg.partitions().entrySet()) {
            Integer grpId = e.getKey();

            CacheGroupContext grp = cctx.cache().cacheGroup(grpId);

            GridDhtPartitionTopology top = grp != null
                ? grp.topology()
                : cctx.exchange().clientTopology(grpId, events().discoveryCache());

            CachePartitionPartialCountersMap cntrs = msg.partitionUpdateCounters(grpId, top.partitions());

            if (cntrs != null)
                top.collectUpdateCounters(cntrs);
        }

        Collection<Integer> affReq = msg.cacheGroupsAffinityRequest();

        if (affReq != null)
            CacheGroupAffinityMessage.createAffinityMessages(
                cctx,
                exchCtx.events().topologyVersion(),
                affReq,
                messageAccumulator
            );
    }

    /**
     * Collects non local cache group descriptors.
     *
     * @return Collection of non local cache group descriptors.
     */
    private List<CacheGroupDescriptor> nonLocalCacheGroupDescriptors() {
        return cctx.affinity().cacheGroups().values().stream()
            .filter(grpDesc -> grpDesc.config().getCacheMode() != CacheMode.LOCAL)
            .collect(Collectors.toList());
    }

    /**
     * Collects non local cache groups.
     *
     * @return Collection of non local cache groups.
     */
    private List<CacheGroupContext> nonLocalCacheGroups() {
        return cctx.cache().cacheGroups().stream()
            .filter(grp -> !grp.isLocal() && !cacheGroupStopping(grp.groupId()))
            .collect(Collectors.toList());
    }

    /**
     * Validates that partition update counters and cache sizes for all caches are consistent.
     */
    private void validatePartitionsState() {
        try {
            U.doInParallel(
                cctx.kernalContext().getSystemExecutorService(),
                nonLocalCacheGroupDescriptors(),
                grpDesc -> {
                    CacheGroupContext grpCtx = cctx.cache().cacheGroup(grpDesc.groupId());

                    GridDhtPartitionTopology top = grpCtx != null
                        ? grpCtx.topology()
                        : cctx.exchange().clientTopology(grpDesc.groupId(), events().discoveryCache());

                    // Do not validate read or write through caches or caches with disabled rebalance
                    // or ExpiryPolicy is set or validation is disabled.
                    boolean eternalExpiryPolicy = grpCtx != null && (grpCtx.config().getExpiryPolicyFactory() == null
                        || grpCtx.config().getExpiryPolicyFactory().create() instanceof EternalExpiryPolicy);

                    if (grpCtx == null
                        || grpCtx.config().isReadThrough()
                        || grpCtx.config().isWriteThrough()
                        || grpCtx.config().getCacheStoreFactory() != null
                        || grpCtx.config().getRebalanceDelay() == -1
                        || grpCtx.config().getRebalanceMode() == CacheRebalanceMode.NONE
                        || !eternalExpiryPolicy
                        || SKIP_PARTITION_SIZE_VALIDATION)
                        return null;

                    try {
                        validator.validatePartitionCountersAndSizes(GridDhtPartitionsExchangeFuture.this, top, msgs);
                    }
                    catch (IgniteCheckedException ex) {
                        log.warning(String.format(PARTITION_STATE_FAILED_MSG, grpCtx.cacheOrGroupName(), ex.getMessage()));
                        // TODO: Handle such errors https://issues.apache.org/jira/browse/IGNITE-7833
                    }

                    return null;
                }
            );
        }
        catch (IgniteCheckedException e) {
            throw new IgniteException("Failed to validate partitions state", e);
        }

        timeBag.finishGlobalStage("Validate partitions states");
    }

    /**
     *
     */
    private void assignPartitionsStates() {
        try {
            U.doInParallel(
                cctx.kernalContext().getSystemExecutorService(),
                nonLocalCacheGroupDescriptors(),
                grpDesc -> {
                    CacheGroupContext grpCtx = cctx.cache().cacheGroup(grpDesc.groupId());

                    GridDhtPartitionTopology top = grpCtx != null
                        ? grpCtx.topology()
                        : cctx.exchange().clientTopology(grpDesc.groupId(), events().discoveryCache());

                    if (!CU.isPersistentCache(grpDesc.config(), cctx.gridConfig().getDataStorageConfiguration()))
                        assignPartitionSizes(top);
                    else
                        assignPartitionStates(top);

                    return null;
                }
            );
        }
        catch (IgniteCheckedException e) {
            throw new IgniteException("Failed to assign partition states", e);
        }

        timeBag.finishGlobalStage("Assign partitions states");
    }

    /**
     * Removes gaps in the local update counters. Gaps in update counters are possible on backup node when primary
     * failed to send update counter deltas to backup.
     */
    private void finalizePartitionCounters() {
        // Reserve at least 2 threads for system operations.
        int parallelismLvl = U.availableThreadCount(cctx.kernalContext(), GridIoPolicy.SYSTEM_POOL, 2);

        try {
            U.<CacheGroupContext, Void>doInParallelUninterruptibly(
                parallelismLvl,
                cctx.kernalContext().getSystemExecutorService(),
                nonLocalCacheGroups(),
                grp -> {
                    Set<Integer> parts;

                    if (exchCtx.exchangeFreeSwitch()) {
                        // Previous topology to resolve failed primaries set.
                        AffinityTopologyVersion topVer = sharedContext().exchange().readyAffinityVersion();

                        // Failed node's primary partitions. Safe to use affinity since topology was fully rebalanced.
                        parts = grp.affinity().primaryPartitions(firstDiscoEvt.eventNode().id(), topVer);
                    }
                    else
                        parts = grp.topology().localPartitionMap().keySet();

                    grp.topology().finalizeUpdateCounters(parts);

                    return null;
                }
            );
        }
        catch (IgniteCheckedException e) {
            throw new IgniteException("Failed to finalize partition counters", e);
        }

        timeBag.finishGlobalStage("Finalize update counters");
    }

    /**
     * @param finishState State.
     * @param msg Request.
     * @param nodeId Node ID.
     */
    private void sendAllPartitionsToNode(FinishState finishState, GridDhtPartitionsSingleMessage msg, UUID nodeId) {
        ClusterNode node = cctx.node(nodeId);

        if (node == null) {
            if (log.isDebugEnabled())
                log.debug("Failed to send partitions, node failed: " + nodeId);

            return;
        }

        GridDhtPartitionsFullMessage fullMsg = finishState.msg.copy();

        Collection<Integer> affReq = msg.cacheGroupsAffinityRequest();

        if (affReq != null) {
            Map<Integer, CacheGroupAffinityMessage> cachesAff = U.newHashMap(affReq.size());

            CacheGroupAffinityMessage.createAffinityMessages(
                cctx,
                finishState.resTopVer,
                affReq,
                cachesAff);

            fullMsg.joinedNodeAffinity(cachesAff);
        }

        if (!fullMsg.exchangeId().equals(msg.exchangeId())) {
            fullMsg = fullMsg.copy();

            fullMsg.exchangeId(msg.exchangeId());
        }

        try {
            cctx.io().send(node, fullMsg, SYSTEM_POOL);

            if (log.isTraceEnabled()) {
                log.trace("Full message was sent to node: " +
                    node +
                    ", fullMsg: " + fullMsg
                );
            }
        }
        catch (ClusterTopologyCheckedException e) {
            if (log.isDebugEnabled())
                log.debug("Failed to send partitions, node failed: " + node);
        }
        catch (IgniteCheckedException e) {
            U.error(log, "Failed to send partitions [node=" + node + ']', e);
        }
    }

    /**
     * @param node Sender node.
     * @param msg Full partition info.
     */
    public void onReceiveFullMessage(final ClusterNode node, final GridDhtPartitionsFullMessage msg) {
        assert msg != null;
        assert msg.exchangeId() != null : msg;
        assert !node.isDaemon() : node;

        initFut.listen(new CI1<IgniteInternalFuture<Boolean>>() {
            @Override public void apply(IgniteInternalFuture<Boolean> f) {
                try {
                    if (!f.get())
                        return;
                }
                catch (IgniteCheckedException e) {
                    U.error(log, "Failed to initialize exchange future: " + this, e);

                    return;
                }

                processFullMessage(true, node, msg);
            }
        });
    }

    /**
     * @param node Sender node.
     * @param msg Message with full partition info.
     */
    public void onReceivePartitionRequest(final ClusterNode node, final GridDhtPartitionsSingleRequest msg) {
        assert !cctx.kernalContext().clientNode() || msg.restoreState();
        assert !node.isDaemon() && !node.isClient() : node;

        initFut.listen(new CI1<IgniteInternalFuture<Boolean>>() {
            @Override public void apply(IgniteInternalFuture<Boolean> fut) {
                processSinglePartitionRequest(node, msg);
            }
        });
    }

    /**
     * @param node Sender node.
     * @param msg Message.
     */
    private void processSinglePartitionRequest(ClusterNode node, GridDhtPartitionsSingleRequest msg) {
        FinishState finishState0 = null;

        synchronized (mux) {
            if (crd == null) {
                if (log.isInfoEnabled())
                    log.info("Ignore partitions request, no coordinator [node=" + node.id() + ']');

                return;
            }

            switch (state) {
                case DONE: {
                    assert finishState != null;

                    if (node.id().equals(finishState.crdId)) {
                        if (log.isInfoEnabled())
                            log.info("Ignore partitions request, finished exchange with this coordinator: " + msg);

                        return;
                    }

                    finishState0 = finishState;

                    break;
                }

                case CRD:
                case BECOME_CRD: {
                    if (log.isInfoEnabled())
                        log.info("Ignore partitions request, node is coordinator: " + msg);

                    return;
                }

                case CLIENT:
                case SRV: {
                    if (!cctx.discovery().alive(node)) {
                        if (log.isInfoEnabled())
                            log.info("Ignore partitions request, node is not alive [node=" + node.id() + ']');

                        return;
                    }

                    if (msg.restoreState()) {
                        if (!node.equals(crd)) {
                            if (node.order() > crd.order()) {
                                if (log.isInfoEnabled()) {
                                    log.info("Received partitions request, change coordinator [oldCrd=" + crd.id() +
                                        ", newCrd=" + node.id() + ']');
                                }

                                crd = node; // Do not allow to process FullMessage from old coordinator.
                            }
                            else {
                                if (log.isInfoEnabled()) {
                                    log.info("Ignore restore state request, coordinator changed [oldCrd=" + crd.id() +
                                        ", newCrd=" + node.id() + ']');
                                }

                                return;
                            }
                        }
                    }

                    break;
                }

                default:
                    assert false : state;
            }
        }

        if (msg.restoreState()) {
            try {
                assert msg.restoreExchangeId() != null : msg;

                GridDhtPartitionsSingleMessage res;

                if (dynamicCacheStartExchange() && exchangeLocE != null) {
                    res = new GridDhtPartitionsSingleMessage(msg.restoreExchangeId(),
                        cctx.kernalContext().clientNode(),
                        cctx.versions().last(),
                        true);

                    res.setError(exchangeLocE);
                }
                else {
                    res = cctx.exchange().createPartitionsSingleMessage(
                        msg.restoreExchangeId(),
                        cctx.kernalContext().clientNode(),
                        true,
                        node.version().compareToIgnoreTimestamp(PARTIAL_COUNTERS_MAP_SINCE) >= 0,
                        exchActions);

                    if (localJoinExchange() && finishState0 == null)
                        res.cacheGroupsAffinityRequest(exchCtx.groupsAffinityRequestOnJoin());
                }

                res.restoreState(true);

                if (log.isInfoEnabled()) {
                    log.info("Send restore state response [node=" + node.id() +
                        ", exchVer=" + msg.restoreExchangeId().topologyVersion() +
                        ", hasState=" + (finishState0 != null) +
                        ", affReq=" + !F.isEmpty(res.cacheGroupsAffinityRequest()) + ']');
                }

                res.finishMessage(finishState0 != null ? finishState0.msg : null);

                cctx.io().send(node, res, SYSTEM_POOL);
            }
            catch (ClusterTopologyCheckedException ignored) {
                if (log.isDebugEnabled())
                    log.debug("Node left during partition exchange [nodeId=" + node.id() + ", exchId=" + exchId + ']');
            }
            catch (IgniteCheckedException e) {
                U.error(log, "Failed to send partitions message [node=" + node + ", msg=" + msg + ']', e);
            }

            return;
        }

        try {
            sendLocalPartitions(node);
        }
        catch (IgniteCheckedException e) {
            U.error(log, "Failed to send message to coordinator: " + e);
        }
    }

    /**
     * @param checkCrd If {@code true} checks that local node is exchange coordinator.
     * @param node Sender node.
     * @param msg Message.
     */
    private void processFullMessage(boolean checkCrd, ClusterNode node, GridDhtPartitionsFullMessage msg) {
        try {
            assert exchId.equals(msg.exchangeId()) : msg;
            assert msg.lastVersion() != null : msg;

            timeBag.finishGlobalStage("Waiting for Full message");

            if (checkCrd) {
                assert node != null;

                synchronized (mux) {
                    if (crd == null) {
                        if (log.isInfoEnabled())
                            log.info("Ignore full message, all server nodes left: " + msg);

                        return;
                    }

                    switch (state) {
                        case CRD:
                        case BECOME_CRD: {
                            if (log.isInfoEnabled())
                                log.info("Ignore full message, node is coordinator: " + msg);

                            return;
                        }

                        case DONE: {
                            if (log.isInfoEnabled())
                                log.info("Ignore full message, future is done: " + msg);

                            return;
                        }

                        case SRV:
                        case CLIENT: {
                            if (!crd.equals(node)) {
                                if (log.isInfoEnabled()) {
                                    log.info("Received full message from non-coordinator [node=" + node.id() +
                                        ", nodeOrder=" + node.order() +
                                        ", crd=" + crd.id() +
                                        ", crdOrder=" + crd.order() + ']');
                                }

                                if (node.order() > crd.order())
                                    fullMsgs.put(node, msg);

                                return;
                            }
                            else {
                                if (!F.isEmpty(msg.getErrorsMap())) {
                                    Exception e = msg.getErrorsMap().get(cctx.localNodeId());

                                    if (e instanceof IgniteNeedReconnectException) {
                                        onDone(e);

                                        return;
                                    }
                                }

                                AffinityTopologyVersion resVer = msg.resultTopologyVersion() != null ? msg.resultTopologyVersion() : initialVersion();

                                if (log.isInfoEnabled()) {
                                    log.info("Received full message, will finish exchange [node=" + node.id() +
                                        ", resVer=" + resVer + ']');
                                }

                                finishState = new FinishState(crd.id(), resVer, msg);

                                state = ExchangeLocalState.DONE;

                                break;
                            }
                        }
                    }
                }
            }
            else
                assert node == null : node;

            AffinityTopologyVersion resTopVer = initialVersion();

            if (exchCtx.mergeExchanges()) {
                if (msg.resultTopologyVersion() != null && !initialVersion().equals(msg.resultTopologyVersion())) {
                    if (log.isInfoEnabled()) {
                        log.info("Received full message, need merge [curFut=" + initialVersion() +
                            ", resVer=" + msg.resultTopologyVersion() + ']');
                    }

                    resTopVer = msg.resultTopologyVersion();

                    if (cctx.exchange().mergeExchanges(this, msg)) {
                        assert cctx.kernalContext().isStopping() || cctx.kernalContext().clientDisconnected();

                        return; // Node is stopping, no need to further process exchange.
                    }

                    assert resTopVer.equals(exchCtx.events().topologyVersion()) : "Unexpected result version [" +
                        "msgVer=" + resTopVer +
                        ", locVer=" + exchCtx.events().topologyVersion() + ']';
                }

                exchCtx.events().processEvents(this);

                if (localJoinExchange()) {
                    Set<Integer> noAffinityGroups = cctx.affinity().onLocalJoin(this, msg.joinedNodeAffinity(), resTopVer);

                    // Prevent cache usage by a user.
                    if (!noAffinityGroups.isEmpty()) {
                        List<GridCacheAdapter> closedCaches = cctx.cache().blockGateways(noAffinityGroups);

                        closedCaches.forEach(cache -> log.warning("Affinity for cache " + cache.context().name()
                            + " has not received from coordinator during local join. "
                            + " Probably cache is already stopped but not processed on local node yet."
                            + " Cache proxy will be closed for user interactions for safety."));
                    }
                }
                else {
                    if (exchCtx.events().hasServerLeft())
                        cctx.affinity().applyAffinityFromFullMessage(this, msg.idealAffinityDiff());
                    else
                        cctx.affinity().onServerJoinWithExchangeMergeProtocol(this, false);

                    for (CacheGroupContext grp : cctx.cache().cacheGroups()) {
                        if (grp.isLocal() || cacheGroupStopping(grp.groupId()))
                            continue;

                        grp.topology().beforeExchange(this, true, false);
                    }
                }
            }
            else if (localJoinExchange() && !exchCtx.fetchAffinityOnJoin())
                cctx.affinity().onLocalJoin(this, msg.joinedNodeAffinity(), resTopVer);
            else if (forceAffReassignment)
                cctx.affinity().applyAffinityFromFullMessage(this, msg.idealAffinityDiff());

            timeBag.finishGlobalStage("Affinity recalculation");

            if (dynamicCacheStartExchange() && !F.isEmpty(exchangeGlobalExceptions)) {
                assert cctx.localNode().isClient();

                // TODO: https://issues.apache.org/jira/browse/IGNITE-8796
                // The current exchange has been successfully completed on all server nodes,
                // but has failed on that client node for some reason.
                // It looks like that we need to rollback dynamically started caches on the client node,
                // complete DynamicCacheStartFutures (if they are registered) with the cause of that failure
                // and complete current exchange without errors.

                onDone(exchangeLocE);

                return;
            }

            updatePartitionFullMap(resTopVer, msg);

            if (msg.rebalanced())
                markRebalanced();

            if (stateChangeExchange() && !F.isEmpty(msg.getErrorsMap()))
                cctx.kernalContext().state().onStateChangeError(msg.getErrorsMap(), exchActions.stateChangeRequest());

            onDone(resTopVer, null);
        }
        catch (IgniteCheckedException e) {
            onDone(e);
        }
    }

    /**
     * Updates partition map in all caches.
     *
     * @param resTopVer Result topology version.
     * @param msg Partitions full messages.
     */
    private void updatePartitionFullMap(AffinityTopologyVersion resTopVer, GridDhtPartitionsFullMessage msg) {
        cctx.versions().onExchange(msg.lastVersion().order());

        assert partHistSuppliers.isEmpty();

        partHistSuppliers.putAll(msg.partitionHistorySuppliers());

        // Reserve at least 2 threads for system operations.
        int parallelismLvl = U.availableThreadCount(cctx.kernalContext(), GridIoPolicy.SYSTEM_POOL, 2);

        try {
            Map<Integer, Map<Integer, Long>> partsSizes = msg.partitionSizes(cctx);

            doInParallel(
                parallelismLvl,
                cctx.kernalContext().getSystemExecutorService(),
                msg.partitions().keySet(), grpId -> {
                    CacheGroupContext grp = cctx.cache().cacheGroup(grpId);

                    if (grp != null) {
                        CachePartitionFullCountersMap cntrMap = msg.partitionUpdateCounters(grpId,
                            grp.topology().partitions());

                        grp.topology().update(resTopVer,
                            msg.partitions().get(grpId),
                            cntrMap,
                            msg.partsToReload(cctx.localNodeId(), grpId),
                            partsSizes.getOrDefault(grpId, Collections.emptyMap()),
                            null,
                            this);
                    }
                    else {
                        GridDhtPartitionTopology top = cctx.exchange().clientTopology(grpId, events().discoveryCache());

                        CachePartitionFullCountersMap cntrMap = msg.partitionUpdateCounters(grpId,
                            top.partitions());

                        top.update(resTopVer,
                            msg.partitions().get(grpId),
                            cntrMap,
                            Collections.emptySet(),
                            null,
                            null,
                            this);
                    }

                    return null;
                });
        }
        catch (IgniteCheckedException e) {
            throw new IgniteException(e);
        }

        partitionsReceived = true;

        timeBag.finishGlobalStage("Full map updating");
    }

    /**
     * Updates partition map in all caches.
     *
     * @param nodeId Node message received from.
     * @param msg Partitions single message.
     */
    private void updatePartitionSingleMap(UUID nodeId, GridDhtPartitionsSingleMessage msg) {
        msgs.put(nodeId, msg);

        for (Map.Entry<Integer, GridDhtPartitionMap> entry : msg.partitions().entrySet()) {
            Integer grpId = entry.getKey();
            CacheGroupContext grp = cctx.cache().cacheGroup(grpId);

            GridDhtPartitionTopology top = grp != null ? grp.topology() :
                cctx.exchange().clientTopology(grpId, events().discoveryCache());

            top.update(exchId, entry.getValue(), false);
        }
    }

    /**
     * Cache change failure message callback, processed from the discovery thread.
     *
     * @param node Message sender node.
     * @param msg Failure message.
     */
    public void onDynamicCacheChangeFail(final ClusterNode node, final DynamicCacheChangeFailureMessage msg) {
        assert exchId.equals(msg.exchangeId()) : msg;
        assert firstDiscoEvt.type() == EVT_DISCOVERY_CUSTOM_EVT && dynamicCacheStartExchange();

        final ExchangeActions actions = exchangeActions();

        onDiscoveryEvent(new IgniteRunnable() {
            @Override public void run() {
                // The rollbackExchange() method has to wait for checkpoint.
                // That operation is time consumed, and therefore it should be executed outside the discovery thread.
                cctx.kernalContext().getSystemExecutorService().submit(new Runnable() {
                    @Override public void run() {
                        if (isDone() || !enterBusy())
                            return;

                        try {
                            assert msg.error() != null : msg;

                            // Try to revert all the changes that were done during initialization phase
                            cctx.affinity().forceCloseCaches(
                                GridDhtPartitionsExchangeFuture.this,
                                crd.isLocal(),
                                msg.exchangeActions()
                            );

                            synchronized (mux) {
                                finishState = new FinishState(crd.id(), initialVersion(), null);

                                state = ExchangeLocalState.DONE;
                            }

                            if (actions != null)
                                actions.completeRequestFutures(cctx, msg.error());

                            onDone(exchId.topologyVersion());
                        }
                        catch (Throwable e) {
                            onDone(e);
                        }
                        finally {
                            leaveBusy();
                        }
                    }
                });
            }
        });
    }

    /**
     * Affinity change message callback, processed from the same thread as {@link #onNodeLeft}.
     *
     * @param node Message sender node.
     * @param msg Message.
     */
    public void onAffinityChangeMessage(final ClusterNode node, final CacheAffinityChangeMessage msg) {
        assert exchId.equals(msg.exchangeId()) : msg;

        onDiscoveryEvent(new IgniteRunnable() {
            @Override public void run() {
                if (isDone() || !enterBusy())
                    return;

                try {
                    assert centralizedAff;

                    if (crd.equals(node)) {
                        AffinityTopologyVersion resTopVer = initialVersion();

                        cctx.affinity().onExchangeChangeAffinityMessage(GridDhtPartitionsExchangeFuture.this, msg);

                        IgniteCheckedException err = !F.isEmpty(msg.partitionsMessage().getErrorsMap()) ?
                            new IgniteCheckedException("Cluster state change failed.") : null;

                        if (!crd.isLocal()) {
                            GridDhtPartitionsFullMessage partsMsg = msg.partitionsMessage();

                            assert partsMsg != null : msg;
                            assert partsMsg.lastVersion() != null : partsMsg;

                            updatePartitionFullMap(resTopVer, partsMsg);

                            if (exchActions != null && exchActions.stateChangeRequest() != null && err != null)
                                cctx.kernalContext().state().onStateChangeError(msg.partitionsMessage().getErrorsMap(), exchActions.stateChangeRequest());
                        }

                        onDone(resTopVer, err);
                    }
                    else {
                        if (log.isDebugEnabled()) {
                            log.debug("Ignore affinity change message, coordinator changed [node=" + node.id() +
                                ", crd=" + crd.id() +
                                ", msg=" + msg +
                                ']');
                        }
                    }
                }
                finally {
                    leaveBusy();
                }
            }
        });
    }

    /**
     * @param c Closure.
     */
    private void onDiscoveryEvent(IgniteRunnable c) {
        synchronized (discoEvts) {
            if (!init) {
                discoEvts.add(c);

                return;
            }

            assert discoEvts.isEmpty() : discoEvts;
        }

        c.run();
    }

    /**
     * Moves exchange future to state 'init done' using {@link #initFut}.
     */
    private void initDone() {
        while (!isDone()) {
            List<IgniteRunnable> evts;

            synchronized (discoEvts) {
                if (discoEvts.isEmpty()) {
                    init = true;

                    break;
                }

                evts = new ArrayList<>(discoEvts);

                discoEvts.clear();
            }

            for (IgniteRunnable c : evts)
                c.run();
        }

        initFut.onDone(true);
    }

    /**
     *
     */
    private void onAllServersLeft() {
        assert cctx.kernalContext().clientNode() : cctx.localNode();

        List<ClusterNode> empty = Collections.emptyList();

        for (CacheGroupContext grp : cctx.cache().cacheGroups()) {
            List<List<ClusterNode>> affAssignment = new ArrayList<>(grp.affinity().partitions());

            for (int i = 0; i < grp.affinity().partitions(); i++)
                affAssignment.add(empty);

            grp.affinity().idealAssignment(initialVersion(), affAssignment);

            grp.affinity().initialize(initialVersion(), affAssignment);

            cctx.exchange().exchangerUpdateHeartbeat();
        }
    }

    /**
     * Node left callback, processed from the same thread as {@link #onAffinityChangeMessage}.
     *
     * @param node Left node.
     */
    public void onNodeLeft(final ClusterNode node) {
        if (isDone() || !enterBusy())
            return;

        try {
            onDiscoveryEvent(new IgniteRunnable() {
                @Override public void run() {
                    if (isDone() || !enterBusy())
                        return;

                    try {
                        boolean crdChanged = false;
                        boolean allReceived = false;
                        boolean wasMerged = false;

                        ClusterNode crd0;

                        events().discoveryCache().updateAlives(node);

                        InitNewCoordinatorFuture newCrdFut0;

                        synchronized (mux) {
                            newCrdFut0 = newCrdFut;
                        }

                        if (newCrdFut0 != null)
                            newCrdFut0.onNodeLeft(node.id());

                        synchronized (mux) {
                            srvNodes.remove(node);

                            boolean rmvd = remaining.remove(node.id());

                            if (!rmvd) {
                                if (mergedJoinExchMsgs != null && mergedJoinExchMsgs.containsKey(node.id())) {
                                    if (mergedJoinExchMsgs.get(node.id()) == null) {
                                        mergedJoinExchMsgs.remove(node.id());

                                        wasMerged = true;
                                        rmvd = true;

                                        awaitMergedMsgs--;

                                        assert awaitMergedMsgs >= 0 : "exchFut=" + this + ", node=" + node;
                                    }
                                }
                            }

                            if (node.equals(crd)) {
                                crdChanged = true;

                                crd = !srvNodes.isEmpty() ? srvNodes.get(0) : null;
                            }

                            switch (state) {
                                case DONE:
                                    return;

                                case CRD:
                                    allReceived = rmvd && (remaining.isEmpty() && awaitMergedMsgs == 0);

                                    break;

                                case SRV:
                                    assert crd != null;

                                    if (crdChanged && crd.isLocal()) {
                                        state = ExchangeLocalState.BECOME_CRD;

                                        newCrdFut = new InitNewCoordinatorFuture(cctx);
                                    }

                                    break;
                            }

                            crd0 = crd;

                            if (crd0 == null)
                                finishState = new FinishState(null, initialVersion(), null);
                        }

                        if (crd0 == null) {
                            onAllServersLeft();

                            onDone(initialVersion());

                            return;
                        }

                        if (crd0.isLocal()) {
                            if (stateChangeExchange() && exchangeLocE != null)
                                exchangeGlobalExceptions.put(crd0.id(), exchangeLocE);

                            if (crdChanged) {
                                if (log.isInfoEnabled()) {
                                    log.info("Coordinator failed, node is new coordinator [ver=" + initialVersion() +
                                        ", prev=" + node.id() + ']');
                                }

                                assert newCrdFut != null;

                                cctx.kernalContext().closure().callLocal(new Callable<Void>() {
                                    @Override public Void call() throws Exception {
                                        try {
                                            newCrdFut.init(GridDhtPartitionsExchangeFuture.this);
                                        }
                                        catch (Throwable t) {
                                            U.error(log, "Failed to initialize new coordinator future [topVer=" + initialVersion() + "]", t);

                                            cctx.kernalContext().failure().process(new FailureContext(FailureType.CRITICAL_ERROR, t));

                                            throw t;
                                        }

                                        newCrdFut.listen(new CI1<IgniteInternalFuture>() {
                                            @Override public void apply(IgniteInternalFuture fut) {
                                                if (isDone())
                                                    return;

                                                Lock lock = cctx.io().readLock();

                                                if (lock == null)
                                                    return;

                                                try {
                                                    onBecomeCoordinator((InitNewCoordinatorFuture)fut);
                                                }
                                                finally {
                                                    lock.unlock();
                                                }
                                            }
                                        });

                                        return null;
                                    }
                                }, GridIoPolicy.SYSTEM_POOL);

                                return;
                            }

                            if (allReceived) {
                                boolean wasMerged0 = wasMerged;

                                cctx.kernalContext().getSystemExecutorService().submit(new Runnable() {
                                    @Override public void run() {
                                        awaitSingleMapUpdates();

                                        if (wasMerged0)
                                            finishExchangeOnCoordinator(null);
                                        else
                                            onAllReceived(null);
                                    }
                                });
                            }
                        }
                        else {
                            if (crdChanged) {
                                for (Map.Entry<ClusterNode, GridDhtPartitionsFullMessage> m : fullMsgs.entrySet()) {
                                    if (crd0.equals(m.getKey())) {
                                        if (log.isInfoEnabled()) {
                                            log.info("Coordinator changed, process pending full message [" +
                                                "ver=" + initialVersion() +
                                                ", crd=" + node.id() +
                                                ", pendingMsgNode=" + m.getKey() + ']');
                                        }

                                        processFullMessage(true, m.getKey(), m.getValue());

                                        if (isDone())
                                            return;
                                    }
                                }

                                if (log.isInfoEnabled()) {
                                    log.info("Coordinator changed, send partitions to new coordinator [" +
                                        "ver=" + initialVersion() +
                                        ", crd=" + node.id() +
                                        ", newCrd=" + crd0.id() + ']');
                                }

                                final ClusterNode newCrd = crd0;

                                cctx.kernalContext().getSystemExecutorService().submit(new Runnable() {
                                    @Override public void run() {
                                        sendPartitions(newCrd);
                                    }
                                });
                            }
                        }
                    }
                    catch (IgniteCheckedException e) {
                        if (reconnectOnError(e))
                            onDone(new IgniteNeedReconnectException(cctx.localNode(), e));
                        else
                            U.error(log, "Failed to process node left event: " + e, e);
                    }
                    finally {
                        leaveBusy();
                    }
                }
            });
        }
        finally {
            leaveBusy();
        }
    }

    /**
     * @param newCrdFut Coordinator initialization future.
     */
    private void onBecomeCoordinator(InitNewCoordinatorFuture newCrdFut) {
        boolean allRcvd = false;

        cctx.exchange().onCoordinatorInitialized();

        if (newCrdFut.restoreState()) {
            GridDhtPartitionsFullMessage fullMsg = newCrdFut.fullMessage();

            assert msgs.isEmpty() : msgs;

            if (fullMsg != null) {
                if (log.isInfoEnabled()) {
                    log.info("New coordinator restored state [ver=" + initialVersion() +
                        ", resVer=" + fullMsg.resultTopologyVersion() + ']');
                }

                synchronized (mux) {
                    state = ExchangeLocalState.DONE;

                    finishState = new FinishState(crd.id(), fullMsg.resultTopologyVersion(), fullMsg);
                }

                fullMsg.exchangeId(exchId);

                processFullMessage(false, null, fullMsg);

                Map<ClusterNode, GridDhtPartitionsSingleMessage> msgs = newCrdFut.messages();

                if (!F.isEmpty(msgs)) {
                    Map<Integer, CacheGroupAffinityMessage> joinedNodeAff = new ConcurrentHashMap<>();

                    // Reserve at least 2 threads for system operations.
                    int parallelismLvl = U.availableThreadCount(cctx.kernalContext(), GridIoPolicy.SYSTEM_POOL, 2);

                    try {
                        U.doInParallel(
                            parallelismLvl,
                            cctx.kernalContext().getSystemExecutorService(),
                            msgs.entrySet(),
                            entry -> {
                                this.msgs.put(entry.getKey().id(), entry.getValue());

                                GridDhtPartitionsSingleMessage msg = entry.getValue();

                                Collection<Integer> affReq = msg.cacheGroupsAffinityRequest();

                                if (!F.isEmpty(affReq)) {
                                    CacheGroupAffinityMessage.createAffinityMessages(
                                        cctx,
                                        fullMsg.resultTopologyVersion(),
                                        affReq,
                                        joinedNodeAff
                                    );
                                }

                                return null;
                            }
                        );
                    }
                    catch (IgniteCheckedException e) {
                        throw new IgniteException(e);
                    }

                    Map<UUID, GridDhtPartitionsSingleMessage> mergedJoins = newCrdFut.mergedJoinExchangeMessages();

                    if (log.isInfoEnabled()) {
                        log.info("New coordinator sends full message [ver=" + initialVersion() +
                            ", resVer=" + fullMsg.resultTopologyVersion() +
                            ", nodes=" + F.nodeIds(msgs.keySet()) +
                            ", mergedJoins=" + (mergedJoins != null ? mergedJoins.keySet() : null) + ']');
                    }

                    sendAllPartitions(fullMsg, msgs.keySet(), mergedJoins, joinedNodeAff);
                }

                return;
            }
            else {
                if (log.isInfoEnabled())
                    log.info("New coordinator restore state finished [ver=" + initialVersion() + ']');

                for (Map.Entry<ClusterNode, GridDhtPartitionsSingleMessage> e : newCrdFut.messages().entrySet()) {
                    GridDhtPartitionsSingleMessage msg = e.getValue();

                    if (!msg.client()) {
                        msgs.put(e.getKey().id(), e.getValue());

                        if (dynamicCacheStartExchange() && msg.getError() != null)
                            exchangeGlobalExceptions.put(e.getKey().id(), msg.getError());

                        updatePartitionSingleMap(e.getKey().id(), msg);
                    }
                }
            }

            allRcvd = true;

            synchronized (mux) {
                remaining.clear(); // Do not process messages.

                assert crd != null && crd.isLocal();

                state = ExchangeLocalState.CRD;

                assert mergedJoinExchMsgs == null;
            }
        }
        else {
            Set<UUID> remaining0 = null;

            synchronized (mux) {
                assert crd != null && crd.isLocal();

                state = ExchangeLocalState.CRD;

                assert mergedJoinExchMsgs == null;

                if (log.isInfoEnabled()) {
                    log.info("New coordinator initialization finished [ver=" + initialVersion() +
                        ", remaining=" + remaining + ']');
                }

                if (!remaining.isEmpty())
                    remaining0 = new HashSet<>(remaining);
            }

            if (remaining0 != null) {
                // It is possible that some nodes finished exchange with previous coordinator.
                GridDhtPartitionsSingleRequest req = new GridDhtPartitionsSingleRequest(exchId);

                for (UUID nodeId : remaining0) {
                    try {
                        if (!pendingSingleMsgs.containsKey(nodeId)) {
                            if (log.isInfoEnabled()) {
                                log.info("New coordinator sends request [ver=" + initialVersion() +
                                    ", node=" + nodeId + ']');
                            }

                            cctx.io().send(nodeId, req, SYSTEM_POOL);
                        }
                    }
                    catch (ClusterTopologyCheckedException ignored) {
                        if (log.isDebugEnabled())
                            log.debug("Node left during partition exchange [nodeId=" + nodeId +
                                ", exchId=" + exchId + ']');
                    }
                    catch (IgniteCheckedException e) {
                        U.error(log, "Failed to request partitions from node: " + nodeId, e);
                    }
                }

                for (Map.Entry<UUID, GridDhtPartitionsSingleMessage> m : pendingSingleMsgs.entrySet()) {
                    if (log.isInfoEnabled()) {
                        log.info("New coordinator process pending message [ver=" + initialVersion() +
                            ", node=" + m.getKey() + ']');
                    }

                    processSingleMessage(m.getKey(), m.getValue());
                }
            }
        }

        if (allRcvd) {
            awaitSingleMapUpdates();

            onAllReceived(newCrdFut.messages().keySet());
        }
    }

    /**
     * @param e Exception.
     * @return {@code True} if local node should try reconnect in case of error.
     */
    public boolean reconnectOnError(Throwable e) {
        return (e instanceof IgniteNeedReconnectException
            || X.hasCause(e, IOException.class, IgniteClientDisconnectedCheckedException.class))
            && cctx.discovery().reconnectSupported();
    }

    /**
     * @return {@code True} If partition changes triggered by receiving Single/Full messages are not finished yet.
     */
    public boolean partitionChangesInProgress() {
        ClusterNode crd0 = crd;

        if (crd0 == null)
            return false;

        return crd0.equals(cctx.localNode()) ? !partitionsSent : !partitionsReceived;
    }

    /**
     * @return {@code True} if cluster fully rebalanced.
     */
    public boolean rebalanced() {
        return rebalanced;
    }

    /**
     * @return {@code True} if cluster was fully rebalanced on previous topology.
     */
    public boolean wasRebalanced() {
        GridDhtPartitionsExchangeFuture prev = sharedContext().exchange().lastFinishedFuture();

        assert prev != this;

        return prev != null && prev.rebalanced();
    }

    /**
     * Sets cluster fully rebalanced flag.
     */
    public void markRebalanced() {
        assert !rebalanced;

        rebalanced = true;
    }

    /**
     * Add or merge updates received from coordinator while exchange in progress.
     *
     * @param fullMsg Full message with exchangeId = null.
     * @return {@code True} if message should be ignored and processed after exchange is done.
     */
    public synchronized boolean addOrMergeDelayedFullMessage(ClusterNode node, GridDhtPartitionsFullMessage fullMsg) {
        assert fullMsg.exchangeId() == null : fullMsg.exchangeId();

        if (isDone())
            return false;

        GridDhtPartitionsFullMessage prev = delayedLatestMsg;

        if (prev == null) {
            delayedLatestMsg = fullMsg;

            listen(f -> {
                GridDhtPartitionsFullMessage msg;

                synchronized (this) {
                    msg = delayedLatestMsg;

                    delayedLatestMsg = null;
                }

                if (msg != null)
                    cctx.exchange().processFullPartitionUpdate(node, msg);
            });
        }
        else
            delayedLatestMsg.merge(fullMsg, cctx.discovery());

        return true;
    }

    /** {@inheritDoc} */
    @Override public int compareTo(GridDhtPartitionsExchangeFuture fut) {
        return exchId.compareTo(fut.exchId);
    }

    /** {@inheritDoc} */
    @Override public boolean equals(Object o) {
        if (this == o)
            return true;

        if (o == null || o.getClass() != getClass())
            return false;

        GridDhtPartitionsExchangeFuture fut = (GridDhtPartitionsExchangeFuture)o;

        return exchId.equals(fut.exchId);
    }

    /** {@inheritDoc} */
    @Override public int hashCode() {
        return exchId.hashCode();
    }

    /** {@inheritDoc} */
    @Override public void addDiagnosticRequest(IgniteDiagnosticPrepareContext diagCtx) {
        if (!isDone()) {
            final ClusterNode crd;
            final Set<UUID> remaining;
            final InitNewCoordinatorFuture newCrdFut;

            synchronized (mux) {
                crd = this.crd;
                remaining = new HashSet<>(this.remaining);
                newCrdFut = this.newCrdFut;
            }

            if (newCrdFut != null)
                newCrdFut.addDiagnosticRequest(diagCtx);

            if (crd != null) {
                if (!crd.isLocal()) {
                    diagCtx.exchangeInfo(crd.id(), initialVersion(), "Exchange future waiting for coordinator " +
                        "response [crd=" + crd.id() + ", topVer=" + initialVersion() + ']');
                }
                else if (!remaining.isEmpty()) {
                    UUID nodeId = remaining.iterator().next();

                    diagCtx.exchangeInfo(nodeId, initialVersion(), "Exchange future on coordinator waiting for " +
                        "server response [node=" + nodeId + ", topVer=" + initialVersion() + ']');
                }
            }
        }
    }

    /**
     * @return Short information string.
     */
    public String shortInfo() {
        return "GridDhtPartitionsExchangeFuture [topVer=" + initialVersion() +
            ", evt=" + (firstDiscoEvt != null ? IgniteUtils.gridEventName(firstDiscoEvt.type()) : -1) +
            ", evtNode=" + (firstDiscoEvt != null ? firstDiscoEvt.eventNode() : null) +
            ", done=" + isDone() +
            ", newCrdFut=" + this.newCrdFut + ']';
    }

    /** {@inheritDoc} */
    @Override public String toString() {
        Set<UUID> remaining;
        Set<UUID> mergedJoinExch;
        int awaitMergedMsgs;

        synchronized (mux) {
            remaining = new HashSet<>(this.remaining);
            mergedJoinExch = mergedJoinExchMsgs == null ? null : new HashSet<>(mergedJoinExchMsgs.keySet());
            awaitMergedMsgs = this.awaitMergedMsgs;
        }

        return S.toString(GridDhtPartitionsExchangeFuture.class, this,
            "evtLatch", evtLatch == null ? "null" : evtLatch.getCount(),
            "remaining", remaining,
            "mergedJoinExchMsgs", mergedJoinExch,
            "awaitMergedMsgs", awaitMergedMsgs,
            "super", super.toString());
    }

    /**
     *
     */
    private static class CounterWithNodes {
        /** */
        private final long cnt;

        /** */
        private final long size;

        /** */
        private final Set<UUID> nodes = new HashSet<>();

        /**
         * @param cnt Count.
         * @param firstNode Node ID.
         */
        private CounterWithNodes(long cnt, @Nullable Long size, UUID firstNode) {
            this.cnt = cnt;
            this.size = size != null ? size : 0;

            nodes.add(firstNode);
        }

        /** {@inheritDoc} */
        @Override public String toString() {
            return S.toString(CounterWithNodes.class, this);
        }
    }

    /**
     * @param step Exponent coefficient.
     * @param timeout Base timeout.
     * @return Time to wait before next debug dump.
     */
    public static long nextDumpTimeout(int step, long timeout) {
        long limit = getLong(IGNITE_LONG_OPERATIONS_DUMP_TIMEOUT_LIMIT, 30 * 60_000);

        if (limit <= 0)
            limit = 30 * 60_000;

        assert step >= 0 : step;

        long dumpFactor = Math.round(Math.pow(2, step));

        long nextTimeout = timeout * dumpFactor;

        if (nextTimeout <= 0)
            return limit;

        return nextTimeout <= limit ? nextTimeout : limit;
    }

    /**
     * @param grp Group.
     * @param part Partition.
     * @return {@code True} if partition has to be cleared before rebalance.
     */
    public boolean isClearingPartition(CacheGroupContext grp, int part) {
        if (!grp.persistenceEnabled())
            return false;

        synchronized (mux) {
            if (clearingPartitions == null)
                return false;

            Set<Integer> parts = clearingPartitions.get(grp.groupId());

            return parts != null && parts.contains(part);
        }
    }

    /**
     * Marks a partition for clearing before rebalance.
     * Fully cleared partitions should never be historically rebalanced.
     *
     * @param grp Group.
     * @param part Partition.
     */
    public void addClearingPartition(CacheGroupContext grp, int part) {
        if (!grp.persistenceEnabled())
            return;

        synchronized (mux) {
            clearingPartitions.computeIfAbsent(grp.groupId(), k -> new HashSet()).add(part);
        }
    }

    /**
     *
     */
    private static class FinishState {
        /** */
        private final UUID crdId;

        /** */
        private final AffinityTopologyVersion resTopVer;

        /** */
        private final GridDhtPartitionsFullMessage msg;

        /**
         * @param crdId Coordinator node.
         * @param resTopVer Result version.
         * @param msg Result message.
         */
        FinishState(UUID crdId, AffinityTopologyVersion resTopVer, GridDhtPartitionsFullMessage msg) {
            this.crdId = crdId;
            this.resTopVer = resTopVer;
            this.msg = msg;
        }

        /**
         * Cleans up resources to avoid excessive memory usage.
         */
        public void cleanUp() {
            if (msg != null)
                msg.cleanUp();
        }
    }

    /**
     *
     */
    public enum ExchangeType {
        /** */
        CLIENT,

        /** */
        ALL,

        /** */
        NONE
    }

    /**
     *
     */
    private enum ExchangeLocalState {
        /** Local node is coordinator. */
        CRD,

        /** Local node is non-coordinator server. */
        SRV,

        /** Local node is client node. */
        CLIENT,

        /**
         * Previous coordinator failed before exchange finished and
         * local performs initialization to become new coordinator.
         */
        BECOME_CRD,

        /** Exchange finished. */
        DONE,

        /** This exchange was merged with another one. */
        MERGED
    }
}<|MERGE_RESOLUTION|>--- conflicted
+++ resolved
@@ -2325,12 +2325,8 @@
             if (err == null)
                 cctx.coordinators().onExchangeDone(events().discoveryCache());
 
-<<<<<<< HEAD
-            cctx.snapshotMgr().onDoneBeforeTopologyUnlock(this);
-=======
             for (PartitionsExchangeAware comp : cctx.exchange().exchangeAwareComponents())
                 comp.onDoneBeforeTopologyUnlock(this);
->>>>>>> 79e45970
 
             // Create and destory caches and cache proxies.
             cctx.cache().onExchangeDone(initialVersion(), exchActions, err);
