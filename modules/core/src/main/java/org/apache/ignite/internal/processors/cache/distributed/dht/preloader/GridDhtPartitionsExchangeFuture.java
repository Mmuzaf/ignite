/*
 * Licensed to the Apache Software Foundation (ASF) under one or more
 * contributor license agreements.  See the NOTICE file distributed with
 * this work for additional information regarding copyright ownership.
 * The ASF licenses this file to You under the Apache License, Version 2.0
 * (the "License"); you may not use this file except in compliance with
 * the License.  You may obtain a copy of the License at
 *
 *      http://www.apache.org/licenses/LICENSE-2.0
 *
 * Unless required by applicable law or agreed to in writing, software
 * distributed under the License is distributed on an "AS IS" BASIS,
 * WITHOUT WARRANTIES OR CONDITIONS OF ANY KIND, either express or implied.
 * See the License for the specific language governing permissions and
 * limitations under the License.
 */

package org.apache.ignite.internal.processors.cache.distributed.dht.preloader;

import java.io.IOException;
import java.util.ArrayList;
import java.util.Collection;
import java.util.Collections;
import java.util.HashMap;
import java.util.HashSet;
import java.util.LinkedHashMap;
import java.util.LinkedHashSet;
import java.util.List;
import java.util.Map;
import java.util.Optional;
import java.util.Set;
import java.util.UUID;
import java.util.concurrent.Callable;
import java.util.concurrent.ConcurrentHashMap;
import java.util.concurrent.ConcurrentMap;
import java.util.concurrent.CountDownLatch;
import java.util.concurrent.TimeUnit;
import java.util.concurrent.atomic.AtomicBoolean;
import java.util.concurrent.atomic.AtomicInteger;
import java.util.concurrent.atomic.AtomicReference;
import java.util.concurrent.locks.Lock;
import java.util.concurrent.locks.ReadWriteLock;
import java.util.stream.Collectors;
import java.util.stream.Stream;
import javax.cache.expiry.EternalExpiryPolicy;
import org.apache.ignite.IgniteCheckedException;
import org.apache.ignite.IgniteException;
import org.apache.ignite.IgniteLogger;
import org.apache.ignite.IgniteSystemProperties;
import org.apache.ignite.cache.CacheMode;
import org.apache.ignite.cache.CacheRebalanceMode;
import org.apache.ignite.cluster.ClusterNode;
import org.apache.ignite.cluster.ClusterState;
import org.apache.ignite.configuration.CacheConfiguration;
import org.apache.ignite.configuration.IgniteConfiguration;
import org.apache.ignite.events.DiscoveryEvent;
import org.apache.ignite.failure.FailureContext;
import org.apache.ignite.failure.FailureType;
import org.apache.ignite.internal.GridKernalContext;
import org.apache.ignite.internal.IgniteClientDisconnectedCheckedException;
import org.apache.ignite.internal.IgniteDiagnosticAware;
import org.apache.ignite.internal.IgniteDiagnosticPrepareContext;
import org.apache.ignite.internal.IgniteFutureTimeoutCheckedException;
import org.apache.ignite.internal.IgniteInternalFuture;
import org.apache.ignite.internal.IgniteInterruptedCheckedException;
import org.apache.ignite.internal.IgniteNeedReconnectException;
import org.apache.ignite.internal.cluster.ClusterTopologyCheckedException;
import org.apache.ignite.internal.events.DiscoveryCustomEvent;
import org.apache.ignite.internal.managers.communication.GridIoPolicy;
import org.apache.ignite.internal.managers.discovery.DiscoCache;
import org.apache.ignite.internal.managers.discovery.DiscoveryCustomMessage;
import org.apache.ignite.internal.pagemem.wal.record.ExchangeRecord;
import org.apache.ignite.internal.processors.affinity.AffinityTopologyVersion;
import org.apache.ignite.internal.processors.affinity.GridAffinityAssignmentCache;
import org.apache.ignite.internal.processors.cache.CacheAffinityChangeMessage;
import org.apache.ignite.internal.processors.cache.CacheGroupContext;
import org.apache.ignite.internal.processors.cache.CacheGroupDescriptor;
import org.apache.ignite.internal.processors.cache.CachePartitionExchangeWorkerTask;
import org.apache.ignite.internal.processors.cache.DynamicCacheChangeBatch;
import org.apache.ignite.internal.processors.cache.DynamicCacheChangeFailureMessage;
import org.apache.ignite.internal.processors.cache.DynamicCacheChangeRequest;
import org.apache.ignite.internal.processors.cache.DynamicCacheDescriptor;
import org.apache.ignite.internal.processors.cache.ExchangeActions;
import org.apache.ignite.internal.processors.cache.ExchangeContext;
import org.apache.ignite.internal.processors.cache.ExchangeDiscoveryEvents;
import org.apache.ignite.internal.processors.cache.GridCacheAdapter;
import org.apache.ignite.internal.processors.cache.GridCacheContext;
import org.apache.ignite.internal.processors.cache.GridCacheMvccCandidate;
import org.apache.ignite.internal.processors.cache.GridCacheProcessor;
import org.apache.ignite.internal.processors.cache.GridCacheSharedContext;
import org.apache.ignite.internal.processors.cache.GridCacheUtils;
import org.apache.ignite.internal.processors.cache.StateChangeRequest;
import org.apache.ignite.internal.processors.cache.WalStateAbstractMessage;
import org.apache.ignite.internal.processors.cache.distributed.dht.GridDhtTopologyFutureAdapter;
import org.apache.ignite.internal.processors.cache.distributed.dht.preloader.latch.Latch;
import org.apache.ignite.internal.processors.cache.distributed.dht.topology.GridClientPartitionTopology;
import org.apache.ignite.internal.processors.cache.distributed.dht.topology.GridDhtLocalPartition;
import org.apache.ignite.internal.processors.cache.distributed.dht.topology.GridDhtPartitionState;
import org.apache.ignite.internal.processors.cache.distributed.dht.topology.GridDhtPartitionTopology;
import org.apache.ignite.internal.processors.cache.distributed.dht.topology.GridDhtPartitionsStateValidator;
import org.apache.ignite.internal.processors.cache.persistence.DatabaseLifecycleListener;
import org.apache.ignite.internal.processors.cache.persistence.snapshot.SnapshotDiscoveryMessage;
import org.apache.ignite.internal.processors.cache.transactions.IgniteTxKey;
import org.apache.ignite.internal.processors.cache.version.GridCacheVersion;
import org.apache.ignite.internal.processors.cluster.BaselineTopology;
import org.apache.ignite.internal.processors.cluster.ChangeGlobalStateFinishMessage;
import org.apache.ignite.internal.processors.cluster.ChangeGlobalStateMessage;
import org.apache.ignite.internal.processors.cluster.DiscoveryDataClusterState;
import org.apache.ignite.internal.processors.cluster.IgniteChangeGlobalStateSupport;
import org.apache.ignite.internal.processors.metric.GridMetricManager;
import org.apache.ignite.internal.processors.service.GridServiceProcessor;
import org.apache.ignite.internal.util.IgniteUtils;
import org.apache.ignite.internal.util.TimeBag;
import org.apache.ignite.internal.util.future.GridFutureAdapter;
import org.apache.ignite.internal.util.tostring.GridToStringExclude;
import org.apache.ignite.internal.util.tostring.GridToStringInclude;
import org.apache.ignite.internal.util.typedef.CI1;
import org.apache.ignite.internal.util.typedef.F;
import org.apache.ignite.internal.util.typedef.T2;
import org.apache.ignite.internal.util.typedef.X;
import org.apache.ignite.internal.util.typedef.internal.CU;
import org.apache.ignite.internal.util.typedef.internal.S;
import org.apache.ignite.internal.util.typedef.internal.U;
import org.apache.ignite.lang.IgniteProductVersion;
import org.apache.ignite.lang.IgniteRunnable;
import org.jetbrains.annotations.Nullable;

import static org.apache.ignite.IgniteSystemProperties.IGNITE_LONG_OPERATIONS_DUMP_TIMEOUT_LIMIT;
import static org.apache.ignite.IgniteSystemProperties.IGNITE_PARTITION_RELEASE_FUTURE_DUMP_THRESHOLD;
import static org.apache.ignite.IgniteSystemProperties.IGNITE_THREAD_DUMP_ON_EXCHANGE_TIMEOUT;
import static org.apache.ignite.IgniteSystemProperties.getBoolean;
import static org.apache.ignite.IgniteSystemProperties.getLong;
import static org.apache.ignite.cluster.ClusterState.active;
import static org.apache.ignite.events.EventType.EVT_NODE_FAILED;
import static org.apache.ignite.events.EventType.EVT_NODE_JOINED;
import static org.apache.ignite.events.EventType.EVT_NODE_LEFT;
import static org.apache.ignite.internal.IgniteNodeAttributes.ATTR_DYNAMIC_CACHE_START_ROLLBACK_SUPPORTED;
import static org.apache.ignite.internal.events.DiscoveryCustomEvent.EVT_DISCOVERY_CUSTOM_EVT;
import static org.apache.ignite.internal.managers.communication.GridIoPolicy.SYSTEM_POOL;
import static org.apache.ignite.internal.processors.cache.ExchangeDiscoveryEvents.serverJoinEvent;
import static org.apache.ignite.internal.processors.cache.ExchangeDiscoveryEvents.serverLeftEvent;
import static org.apache.ignite.internal.processors.cache.distributed.dht.preloader.CachePartitionPartialCountersMap.PARTIAL_COUNTERS_MAP_SINCE;
import static org.apache.ignite.internal.util.IgniteUtils.doInParallel;
import static org.apache.ignite.internal.util.IgniteUtils.doInParallelUninterruptibly;

/**
 * Future for exchanging partition maps.
 */
@SuppressWarnings({"TypeMayBeWeakened", "unchecked"})
public class GridDhtPartitionsExchangeFuture extends GridDhtTopologyFutureAdapter
    implements Comparable<GridDhtPartitionsExchangeFuture>, CachePartitionExchangeWorkerTask, IgniteDiagnosticAware {
    /** */
    public static final String EXCHANGE_LOG = "org.apache.ignite.internal.exchange.time";

    /** Partition state failed message. */
    public static final String PARTITION_STATE_FAILED_MSG = "Partition states validation has failed for group: %s, msg: %s";

    /** */
    private static final int RELEASE_FUTURE_DUMP_THRESHOLD =
        IgniteSystemProperties.getInteger(IGNITE_PARTITION_RELEASE_FUTURE_DUMP_THRESHOLD, 0);

    /** */
    private static final IgniteProductVersion FORCE_AFF_REASSIGNMENT_SINCE = IgniteProductVersion.fromString("2.4.3");

    /**
     * This may be useful when per-entry (not per-cache based) partition policy is in use. See {@link
     * IgniteSystemProperties#IGNITE_SKIP_PARTITION_SIZE_VALIDATION} for details. Default value is {@code false}.
     */
    private static final boolean SKIP_PARTITION_SIZE_VALIDATION = Boolean.getBoolean(IgniteSystemProperties.IGNITE_SKIP_PARTITION_SIZE_VALIDATION);

    /** */
    private static final String DISTRIBUTED_LATCH_ID = "exchange";

    /** */
    @GridToStringExclude
    private final Object mux = new Object();

    /** */
    @GridToStringExclude
    private volatile DiscoCache firstEvtDiscoCache;

    /** Discovery event triggered this exchange. */
    private volatile DiscoveryEvent firstDiscoEvt;

    /** */
    @GridToStringExclude
    private final Set<UUID> remaining = new HashSet<>();

    /** Guarded by this */
    @GridToStringExclude
    private int pendingSingleUpdates;

    /** */
    @GridToStringExclude
    private List<ClusterNode> srvNodes;

    /** */
    private volatile ClusterNode crd;

    /** ExchangeFuture id. */
    private final GridDhtPartitionExchangeId exchId;

    /** Cache context. */
    private final GridCacheSharedContext<?, ?> cctx;

    /**
     * Busy lock to prevent activities from accessing exchanger while it's stopping. Stopping uses write lock, so every
     * {@link #enterBusy()} will be failed as false. But regular operation uses read lock acquired multiple times.
     */
    private ReadWriteLock busyLock;

    /** */
    private AtomicBoolean added = new AtomicBoolean(false);

    /** Exchange type. */
    private volatile ExchangeType exchangeType;

    /**
     * Discovery event receive latch. There is a race between discovery event processing and single message processing,
     * so it is possible to create an exchange future before the actual discovery event is received. This latch is
     * notified when the discovery event arrives.
     */
    @GridToStringExclude
    private final CountDownLatch evtLatch = new CountDownLatch(1);

    /** Exchange future init method completes this future. */
    private GridFutureAdapter<Boolean> initFut;

    /** */
    @GridToStringExclude
    private final List<IgniteRunnable> discoEvts = new ArrayList<>();

    /** */
    private boolean init;

    /** Last committed cache version before next topology version use. */
    private AtomicReference<GridCacheVersion> lastVer = new AtomicReference<>();

    /**
     * Message received from node joining cluster (if this is 'node join' exchange), needed if this exchange is merged
     * with another one.
     */
    @GridToStringExclude
    private GridDhtPartitionsSingleMessage pendingJoinMsg;

    /**
     * Messages received on non-coordinator are stored in case if this node becomes coordinator.
     */
    private final Map<UUID, GridDhtPartitionsSingleMessage> pendingSingleMsgs = new ConcurrentHashMap<>();

    /** Messages received from new coordinator. */
    private final Map<ClusterNode, GridDhtPartitionsFullMessage> fullMsgs = new ConcurrentHashMap<>();

    /** */
    @GridToStringInclude
    private volatile IgniteInternalFuture<?> partReleaseFut;

    /** Logger. */
    private final IgniteLogger log;

    /** Cache change requests. */
    private ExchangeActions exchActions;

    /** */
    private final IgniteLogger exchLog;

    /** */
    private CacheAffinityChangeMessage affChangeMsg;

    /**
     * Centralized affinity assignment required. Activated for node left of failed. For this mode crd will send full
     * partitions maps to nodes using discovery (ring) instead of communication.
     */
    private boolean centralizedAff;

    /**
     * Enforce affinity reassignment based on actual partition distribution. This mode should be used when partitions
     * might be distributed not according to affinity assignment.
     */
    private boolean forceAffReassignment;

    /** Exception that was thrown during init phase on local node. */
    private Exception exchangeLocE;

    /** Exchange exceptions from all participating nodes. */
    private final Map<UUID, Exception> exchangeGlobalExceptions = new ConcurrentHashMap<>();

    /** Used to track the fact that {@link DynamicCacheChangeFailureMessage} was sent. */
    private volatile boolean cacheChangeFailureMsgSent;

    /** */
    private ConcurrentMap<UUID, GridDhtPartitionsSingleMessage> msgs = new ConcurrentHashMap<>();

    /** Single messages from merged 'node join' exchanges. */
    @GridToStringExclude
    private Map<UUID, GridDhtPartitionsSingleMessage> mergedJoinExchMsgs;

    /** Number of awaited messages for merged 'node join' exchanges. */
    @GridToStringExclude
    private int awaitMergedMsgs;

    /** */
    @GridToStringExclude
    private volatile IgniteDhtPartitionHistorySuppliersMap partHistSuppliers = new IgniteDhtPartitionHistorySuppliersMap();

    /** Reserved max available history for calculation of history supplier on coordinator. */
    private volatile Map<Integer, Map<Integer, Long>> partHistReserved;

    /** */
    @GridToStringExclude
    private final IgniteDhtPartitionsToReloadMap partsToReload = new IgniteDhtPartitionsToReloadMap();

    /** */
    private final AtomicBoolean done = new AtomicBoolean();

    /** */
    private ExchangeLocalState state;

    /** */
    @GridToStringExclude
    private ExchangeContext exchCtx;

    /** */
    @GridToStringExclude
    private FinishState finishState;

    /** Initialized when node becomes new coordinator. */
    @GridToStringExclude
    private InitNewCoordinatorFuture newCrdFut;

    /** */
    @GridToStringExclude
    private GridDhtPartitionsExchangeFuture mergedWith;

    /** Validator for partition states. */
    @GridToStringExclude
    private final GridDhtPartitionsStateValidator validator;

    /** Register caches future. Initialized on exchange init. Must be waited on exchange end. */
    private IgniteInternalFuture<?> registerCachesFuture;

    /** Partitions sent flag (for coordinator node). */
    private volatile boolean partitionsSent;

    /** Partitions received flag (for non-coordinator node). */
    private volatile boolean partitionsReceived;

    /** Latest (by update sequences) full message with exchangeId == null, need to be processed right after future is done. */
    private GridDhtPartitionsFullMessage delayedLatestMsg;

    /** Future for wait all exchange listeners comepleted. */
    private final GridFutureAdapter<?> afterLsnrCompleteFut = new GridFutureAdapter<>();

    /** Time bag to measure and store exchange stages times. */
    private final TimeBag timeBag;

    /** Start time of exchange. */
    private long startTime = System.nanoTime();

    /** Init time of exchange in milliseconds. */
    private volatile long initTime;

    /** Discovery lag / Clocks discrepancy, calculated on coordinator when all single messages are received. */
    private T2<Long, UUID> discoveryLag;

    /** Partitions scheduled for clearing before rebalance for this topology version. */
    private Map<Integer, Set<Integer>> clearingPartitions;

    /** This future finished with 'cluster is fully rebalanced' state. */
    private volatile boolean rebalanced;

    /**
     * @param cctx Cache context.
     * @param busyLock Busy lock.
     * @param exchId Exchange ID.
     * @param exchActions Cache change requests.
     * @param affChangeMsg Affinity change message.
     */
    public GridDhtPartitionsExchangeFuture(
        GridCacheSharedContext cctx,
        ReadWriteLock busyLock,
        GridDhtPartitionExchangeId exchId,
        ExchangeActions exchActions,
        CacheAffinityChangeMessage affChangeMsg
    ) {
        assert busyLock != null;
        assert exchId != null;
        assert exchId.topologyVersion() != null;
        assert exchActions == null || !exchActions.empty();

        this.cctx = cctx;
        this.busyLock = busyLock;
        this.exchId = exchId;
        this.exchActions = exchActions;
        this.affChangeMsg = affChangeMsg;
        this.validator = new GridDhtPartitionsStateValidator(cctx);
        if (exchActions != null && exchActions.deactivate())
            this.clusterIsActive = false;

        log = cctx.logger(getClass());
        exchLog = cctx.logger(EXCHANGE_LOG);

        timeBag = new TimeBag();

        initFut = new GridFutureAdapter<Boolean>() {
            @Override public IgniteLogger logger() {
                return log;
            }
        };

        if (log.isDebugEnabled())
            log.debug("Creating exchange future [localNode=" + cctx.localNodeId() + ", fut=" + this + ']');
    }

    /**
     * @return Future mutex.
     */
    public Object mutex() {
        return mux;
    }

    /**
     * @return Shared cache context.
     */
    public GridCacheSharedContext sharedContext() {
        return cctx;
    }

    /** {@inheritDoc} */
    @Override public boolean skipForExchangeMerge() {
        return false;
    }

    /**
     * @return Exchange context.
     */
    public ExchangeContext context() {
        assert exchCtx != null : this;

        return exchCtx;
    }

    /**
     * Sets exchange actions associated with the exchange future (such as cache start or stop).
     * Exchange actions is created from discovery event, so the actions must be set before the event is processed,
     * thus the setter requires that {@code evtLatch} be armed.
     *
     * @param exchActions Exchange actions.
     */
    public void exchangeActions(ExchangeActions exchActions) {
        assert exchActions == null || !exchActions.empty() : exchActions;
        assert evtLatch != null && evtLatch.getCount() == 1L : this;

        this.exchActions = exchActions;
    }

    /**
     * Gets exchanges actions (such as cache start or stop) associated with the exchange future.
     * Exchange actions can be {@code null} (for example, if the exchange is created for topology
     * change event).
     *
     * @return Exchange actions.
     */
    @Nullable public ExchangeActions exchangeActions() {
        return exchActions;
    }

    /**
     * Sets affinity change message associated with the exchange. Affinity change message is required when
     * centralized affinity change is performed.
     *
     * @param affChangeMsg Affinity change message.
     */
    public void affinityChangeMessage(CacheAffinityChangeMessage affChangeMsg) {
        this.affChangeMsg = affChangeMsg;
    }

    /**
     * Gets the affinity topology version for which this exchange was created. If several exchanges
     * were merged, initial version is the version of the earliest merged exchange.
     *
     * @return Initial exchange version.
     */
    @Override public AffinityTopologyVersion initialVersion() {
        return exchId.topologyVersion();
    }

    /** {@inheritDoc} */
    @Override public AffinityTopologyVersion topologyVersion() {
        /*
        Should not be called before exchange is finished since result version can change in
        case of merged exchanges.
         */
        assert exchangeDone() : "Should not be called before exchange is finished";

        if (isDone())
            return result();

        final ExchangeContext exchCtx0;

        synchronized (mux) {
            if (state == ExchangeLocalState.MERGED) {
                assert mergedWith != null;

                exchCtx0 = mergedWith.exchCtx;
            }
            else
                exchCtx0 = exchCtx;
        }

        return exchCtx0.events().topologyVersion();
    }

    /**
     * @return Exchange type or <code>null</code> if not determined yet.
     */
    public @Nullable ExchangeType exchangeType() {
        return exchangeType;
    }

    /**
     * Retreives the node which has WAL history since {@code cntrSince}.
     *
     * @param grpId Cache group ID.
     * @param partId Partition ID.
     * @param cntrSince Partition update counter since history supplying is requested.
     * @return ID of history supplier node or null if it doesn't exist.
     */
    @Nullable public UUID partitionHistorySupplier(int grpId, int partId, long cntrSince) {
        return partHistSuppliers.getSupplier(grpId, partId, cntrSince);
    }

    /**
     * @param cacheId Cache ID.
     * @param rcvdFrom Node ID cache was received from.
     * @return {@code True} if cache was added during this exchange.
     */
    public boolean cacheAddedOnExchange(int cacheId, UUID rcvdFrom) {
        return dynamicCacheStarted(cacheId) || exchCtx.events().nodeJoined(rcvdFrom);
    }

    /**
     * @param grpId Cache group ID.
     * @param rcvdFrom Node ID cache group was received from.
     * @return {@code True} if cache group was added during this exchange.
     */
    public boolean cacheGroupAddedOnExchange(int grpId, UUID rcvdFrom) {
        return dynamicCacheGroupStarted(grpId) || exchCtx.events().nodeJoined(rcvdFrom);
    }

    /**
     * @param cacheId Cache ID.
     * @return {@code True} if non-client cache was added during this exchange.
     */
    private boolean dynamicCacheStarted(int cacheId) {
        return exchActions != null && exchActions.cacheStarted(cacheId);
    }

    /**
     * @param grpId Cache group ID.
     * @return {@code True} if non-client cache group was added during this exchange.
     */
    public boolean dynamicCacheGroupStarted(int grpId) {
        return exchActions != null && exchActions.cacheGroupStarting(grpId);
    }

    /**
     * @param blocked {@code True} if take into account only cache operations blocked PME.
     * @return Gets execution duration for current partition map exchange in milliseconds. {@code 0} If there is no
     * running PME or {@code blocked} was set to {@code true} and current PME don't block cache operations.
     */
    public long currentPMEDuration(boolean blocked) {
        return (isDone() || initTime == 0 || (blocked && !changedAffinity())) ?
            0 : System.currentTimeMillis() - initTime;
    }

    /**
     * @return {@code True}
     */
    public boolean onAdded() {
        return added.compareAndSet(false, true);
    }

    /**
     * Event callback.
     *
     * @param exchId Exchange ID.
     * @param discoEvt Discovery event.
     * @param discoCache Discovery data cache.
     */
    public void onEvent(GridDhtPartitionExchangeId exchId, DiscoveryEvent discoEvt, DiscoCache discoCache) {
        assert exchId.equals(this.exchId);

        this.exchId.discoveryEvent(discoEvt);
        this.firstDiscoEvt = discoEvt;
        this.firstEvtDiscoCache = discoCache;

        evtLatch.countDown();
    }

    /**
     * @return {@code True} if cluster state change exchange.
     */
    private boolean stateChangeExchange() {
        return exchActions != null && exchActions.stateChangeRequest() != null;
    }

    /**
     * @return {@code True} if this exchange was triggered by DynamicCacheChangeBatch message
     * in order to start cache(s).
     */
    private boolean dynamicCacheStartExchange() {
        return exchActions != null && !exchActions.cacheStartRequests().isEmpty()
            && exchActions.cacheStopRequests().isEmpty();
    }

    /**
     * @param cacheOrGroupName Group or cache name for reset lost partitions.
     * @return {@code True} if reset lost partition exchange.
     */
    public boolean resetLostPartitionFor(String cacheOrGroupName) {
        return exchActions != null && exchActions.cachesToResetLostPartitions().contains(cacheOrGroupName);
    }

    /**
     * @return {@code True} if activate cluster exchange.
     */
    public boolean activateCluster() {
        return exchActions != null && exchActions.activate();
    }

    /**
     * @return {@code True} if deactivate cluster exchange.
     */
    private boolean deactivateCluster() {
        return exchActions != null && exchActions.deactivate();
    }

    /** */
    public boolean changedBaseline() {
        return exchActions != null && exchActions.changedBaseline();
    }

    /** {@inheritDoc} */
    @Override public boolean changedAffinity() {
        DiscoveryEvent firstDiscoEvt0 = firstDiscoEvt;

        assert firstDiscoEvt0 != null;

        return firstDiscoEvt0.type() == DiscoveryCustomEvent.EVT_DISCOVERY_CUSTOM_EVT
            || !firstDiscoEvt0.eventNode().isClient()
            || firstDiscoEvt0.eventNode().isLocal()
            || ((firstDiscoEvt.type() == EVT_NODE_JOINED) &&
            cctx.cache().hasCachesReceivedFromJoin(firstDiscoEvt.eventNode()));
    }

    /**
     * @return {@code True} if there are caches to start.
     */
    public boolean hasCachesToStart() {
        return exchActions != null && !exchActions.cacheStartRequests().isEmpty();
    }

    /**
     * @return First event discovery event.
     */
    public DiscoveryEvent firstEvent() {
        return firstDiscoEvt;
    }

    /**
     * @return Discovery cache for first event.
     */
    public DiscoCache firstEventCache() {
        return firstEvtDiscoCache;
    }

    /**
     * @return Events processed in this exchange.
     */
    public ExchangeDiscoveryEvents events() {
        return exchCtx.events();
    }

    /**
     * @return Exchange ID.
     */
    public GridDhtPartitionExchangeId exchangeId() {
        return exchId;
    }

    /**
     * @return {@code true} if entered to busy state. {@code false} for stop node.
     */
    private boolean enterBusy() {
        if (busyLock.readLock().tryLock())
            return true;

        if (log.isDebugEnabled())
            log.debug("Failed to enter busy state (exchanger is stopping): " + this);

        return false;
    }

    /**
     *
     */
    private void leaveBusy() {
        busyLock.readLock().unlock();
    }

    /**
     * @param newCrd {@code True} if node become coordinator on this exchange.
     * @throws IgniteCheckedException If failed.
     */
    private void initCoordinatorCaches(boolean newCrd) throws IgniteCheckedException {
        if (newCrd) {
            IgniteInternalFuture<?> fut = cctx.affinity().initCoordinatorCaches(this, false);

            if (fut != null) {
                fut.get();

                cctx.exchange().exchangerUpdateHeartbeat();
            }

            cctx.exchange().onCoordinatorInitialized();

            cctx.exchange().exchangerUpdateHeartbeat();
        }
    }

    /**
     * @return Object to collect exchange timings.
     */
    public TimeBag timeBag() {
        return timeBag;
    }

    /**
     * Starts activity.
     *
     * @param newCrd {@code True} if node become coordinator on this exchange.
     * @throws IgniteInterruptedCheckedException If interrupted.
     */
    public void init(boolean newCrd) throws IgniteInterruptedCheckedException {
        if (isDone())
            return;

        assert !cctx.kernalContext().isDaemon();

        cctx.exchange().exchangerBlockingSectionBegin();

        try {
            U.await(evtLatch);
        }
        finally {
            cctx.exchange().exchangerBlockingSectionEnd();
        }

        assert firstDiscoEvt != null : this;
        assert exchId.nodeId().equals(firstDiscoEvt.eventNode().id()) : this;

        try {
            AffinityTopologyVersion topVer = initialVersion();

            srvNodes = new ArrayList<>(firstEvtDiscoCache.serverNodes());

            remaining.addAll(F.nodeIds(F.view(srvNodes, F.remoteNodes(cctx.localNodeId()))));

            crd = srvNodes.isEmpty() ? null : srvNodes.get(0);

            boolean crdNode = crd != null && crd.isLocal();

            exchCtx = new ExchangeContext(cctx, crdNode, this);

            cctx.exchange().exchangerBlockingSectionBegin();

            assert state == null : state;

            if (crdNode)
                state = ExchangeLocalState.CRD;
            else
                state = cctx.kernalContext().clientNode() ? ExchangeLocalState.CLIENT : ExchangeLocalState.SRV;

            initTime = System.currentTimeMillis();

            if (exchLog.isInfoEnabled()) {
                exchLog.info("Started exchange init [topVer=" + topVer +
                    ", crd=" + crdNode +
                    ", evt=" + IgniteUtils.gridEventName(firstDiscoEvt.type()) +
                    ", evtNode=" + firstDiscoEvt.eventNode().id() +
                    ", customEvt=" + (firstDiscoEvt.type() == EVT_DISCOVERY_CUSTOM_EVT ? ((DiscoveryCustomEvent)firstDiscoEvt).customMessage() : null) +
                    ", allowMerge=" + exchCtx.mergeExchanges() +
                    ", exchangeFreeSwitch=" + exchCtx.exchangeFreeSwitch() + ']');
            }

            timeBag.finishGlobalStage("Exchange parameters initialization");

            ExchangeType exchange;

            if (exchCtx.exchangeFreeSwitch()){
                exchange = onExchangeFreeSwitch();

                initCoordinatorCaches(newCrd);
            }
            else if (firstDiscoEvt.type() == EVT_DISCOVERY_CUSTOM_EVT) {
                assert !exchCtx.mergeExchanges();

                DiscoveryCustomMessage msg = ((DiscoveryCustomEvent)firstDiscoEvt).customMessage();

                forceAffReassignment = DiscoveryCustomEvent.requiresCentralizedAffinityAssignment(msg)
                    && firstEventCache().minimumNodeVersion().compareToIgnoreTimestamp(FORCE_AFF_REASSIGNMENT_SINCE) >= 0;

                if (msg instanceof ChangeGlobalStateMessage) {
                    assert exchActions != null && !exchActions.empty();

                    exchange = onClusterStateChangeRequest(crdNode);
                }
                else if (msg instanceof DynamicCacheChangeBatch) {
                    assert exchActions != null && !exchActions.empty();

                    exchange = onCacheChangeRequest(crdNode);
                }
                else if (msg instanceof SnapshotDiscoveryMessage)
                    exchange = onCustomMessageNoAffinityChange();
                else if (msg instanceof WalStateAbstractMessage)
                    exchange = onCustomMessageNoAffinityChange();
                else {
                    assert affChangeMsg != null : this;

                    exchange = onAffinityChangeRequest();
                }

                if (forceAffReassignment)
                    cctx.affinity().onCentralizedAffinityChange(this, crdNode);

                initCoordinatorCaches(newCrd);
            }
            else {
                if (firstDiscoEvt.type() == EVT_NODE_JOINED) {
                    if (!firstDiscoEvt.eventNode().isLocal()) {
                        Collection<DynamicCacheDescriptor> receivedCaches = cctx.cache().startReceivedCaches(
                            firstDiscoEvt.eventNode().id(),
                            topVer);

                        registerCachesFuture = cctx.affinity().initStartedCaches(crdNode, this, receivedCaches);
                    }
                    else
                        registerCachesFuture = initCachesOnLocalJoin();
                }

                initCoordinatorCaches(newCrd);

                if (exchCtx.mergeExchanges()) {
                    if (localJoinExchange()) {
                        if (cctx.kernalContext().clientNode()) {
                            onClientNodeEvent();

                            exchange = ExchangeType.CLIENT;
                        }
                        else {
                            onServerNodeEvent(crdNode);

                            exchange = ExchangeType.ALL;
                        }
                    }
                    else {
                        if (firstDiscoEvt.eventNode().isClient())
                            exchange = onClientNodeEvent();
                        else
                            exchange = cctx.kernalContext().clientNode() ? ExchangeType.CLIENT : ExchangeType.ALL;
                    }

                    if (exchId.isLeft())
                        onLeft();
                }
                else {
                    exchange = firstDiscoEvt.eventNode().isClient() ? onClientNodeEvent() :
                        onServerNodeEvent(crdNode);
                }
            }

            cctx.cache().registrateProxyRestart(resolveCacheRequests(exchActions), afterLsnrCompleteFut);

            exchangeType = exchange;

            for (PartitionsExchangeAware comp : cctx.exchange().exchangeAwareComponents())
                comp.onInitBeforeTopologyLock(this);

            updateTopologies(crdNode);

            timeBag.finishGlobalStage("Determine exchange type");

            switch (exchange) {
                case ALL: {
                    distributedExchange();

                    break;
                }

                case CLIENT: {
                    if (!exchCtx.mergeExchanges() && exchCtx.fetchAffinityOnJoin())
                        initTopologies();

                    clientOnlyExchange();

                    break;
                }

                case NONE: {
                    initTopologies();

                    synchronized (mux) {
                        state = ExchangeLocalState.DONE;
                    }

                    onDone(topVer);

                    break;
                }

                default:
                    assert false;
            }

            if (cctx.localNode().isClient()) {
                cctx.exchange().exchangerBlockingSectionBegin();

                try {
                    tryToPerformLocalSnapshotOperation();
                }
                finally {
                    cctx.exchange().exchangerBlockingSectionEnd();
                }
            }

            for (PartitionsExchangeAware comp : cctx.exchange().exchangeAwareComponents())
                comp.onInitAfterTopologyLock(this);

            if (exchLog.isInfoEnabled())
                exchLog.info("Finished exchange init [topVer=" + topVer + ", crd=" + crdNode + ']');
        }
        catch (IgniteInterruptedCheckedException e) {
            assert cctx.kernalContext().isStopping() || cctx.kernalContext().clientDisconnected();

            if (cctx.kernalContext().clientDisconnected())
                onDone(new IgniteCheckedException("Client disconnected"));
            else
                onDone(new IgniteCheckedException("Node stopped"));

            throw e;
        }
        catch (IgniteNeedReconnectException e) {
            onDone(e);
        }
        catch (Throwable e) {
            if (reconnectOnError(e))
                onDone(new IgniteNeedReconnectException(cctx.localNode(), e));
            else {
                U.error(log, "Failed to reinitialize local partitions (rebalancing will be stopped): " + exchId, e);

                onDone(e);
            }

            if (e instanceof Error)
                throw (Error)e;
        }
    }

    /**
     * @throws IgniteCheckedException If failed.
     */
    private IgniteInternalFuture<?> initCachesOnLocalJoin() throws IgniteCheckedException {
        if (!cctx.kernalContext().clientNode() && !isLocalNodeInBaseline()) {
            cctx.exchange().exchangerBlockingSectionBegin();

            try {
                List<DatabaseLifecycleListener> listeners = cctx.kernalContext().internalSubscriptionProcessor()
                    .getDatabaseListeners();

                for (DatabaseLifecycleListener lsnr : listeners)
                    lsnr.onBaselineChange();
            }
            finally {
                cctx.exchange().exchangerBlockingSectionEnd();
            }

            timeBag.finishGlobalStage("Baseline change callback");
        }

        cctx.exchange().exchangerBlockingSectionBegin();

        try {
            cctx.activate();
        }
        finally {
            cctx.exchange().exchangerBlockingSectionEnd();
        }

        timeBag.finishGlobalStage("Components activation");

        IgniteInternalFuture<?> cachesRegistrationFut = cctx.cache().startCachesOnLocalJoin(initialVersion(),
            exchActions == null ? null : exchActions.localJoinContext());

        if (!cctx.kernalContext().clientNode())
            cctx.cache().shutdownNotFinishedRecoveryCaches();

        ensureClientCachesStarted();

        return cachesRegistrationFut;
    }

    /**
     * Start client caches if absent.
     */
    private void ensureClientCachesStarted() {
        GridCacheProcessor cacheProcessor = cctx.cache();

        Set<String> cacheNames = new HashSet<>(cacheProcessor.cacheNames());

        List<CacheConfiguration> notStartedCacheConfigs = new ArrayList<>();

        for (CacheConfiguration cCfg : cctx.gridConfig().getCacheConfiguration()) {
            if (!cacheNames.contains(cCfg.getName()) && !GridCacheUtils.isCacheTemplateName(cCfg.getName()))
                notStartedCacheConfigs.add(cCfg);
        }

        if (!notStartedCacheConfigs.isEmpty())
            cacheProcessor.dynamicStartCaches(notStartedCacheConfigs, false, false, false);
    }

    /**
     * @return {@code true} if local node is in baseline and {@code false} otherwise.
     */
    private boolean isLocalNodeInBaseline() {
        BaselineTopology topology = cctx.discovery().discoCache().state().baselineTopology();

        return topology != null && topology.consistentIds().contains(cctx.localNode().consistentId());
    }

    /**
     * @return {@code true} if Event node is in baseline and failed and {@code false} otherwise.
     */
    public boolean isBaselineNodeFailed() {
        BaselineTopology top = firstEvtDiscoCache.state().baselineTopology();

        return (firstDiscoEvt.type() == EVT_NODE_LEFT || firstDiscoEvt.type() == EVT_NODE_FAILED) &&
            !firstDiscoEvt.eventNode().isClient() &&
            top != null &&
            top.consistentIds().contains(firstDiscoEvt.eventNode().consistentId());
    }

    /**
     * @throws IgniteCheckedException If failed.
     */
    private void initTopologies() throws IgniteCheckedException {
        cctx.database().checkpointReadLock();

        try {
            if (crd != null) {
                for (CacheGroupContext grp : cctx.cache().cacheGroups()) {
                    if (grp.isLocal())
                        continue;

                    grp.topology().beforeExchange(this, !centralizedAff && !forceAffReassignment, false);

                    cctx.exchange().exchangerUpdateHeartbeat();
                }
            }
        }
        finally {
            cctx.database().checkpointReadUnlock();
        }
    }

    /**
     * Updates topology versions and discovery caches on all topologies.
     *
     * @param crd Coordinator flag.
     * @throws IgniteCheckedException If failed.
     */
    private void updateTopologies(boolean crd) throws IgniteCheckedException {
        for (CacheGroupContext grp : cctx.cache().cacheGroups()) {
            if (grp.isLocal())
                continue;

            GridClientPartitionTopology clientTop = cctx.exchange().clearClientTopology(grp.groupId());

            long updSeq = clientTop == null ? -1 : clientTop.lastUpdateSequence();

            GridDhtPartitionTopology top = grp.topology();

            if (crd) {
                boolean updateTop = exchId.topologyVersion().equals(grp.localStartVersion());

                if (updateTop && clientTop != null) {
                    cctx.exchange().exchangerBlockingSectionBegin();

                    try {
                        top.update(null,
                            clientTop.partitionMap(true),
                            clientTop.fullUpdateCounters(),
                            Collections.emptySet(),
                            null,
                            null,
                            null);
                    }
                    finally {
                        cctx.exchange().exchangerBlockingSectionEnd();
                    }
                }
            }

            cctx.exchange().exchangerBlockingSectionBegin();

            try {
                top.updateTopologyVersion(
                    this,
                    events().discoveryCache(),
                    updSeq,
                    cacheGroupStopping(grp.groupId()));
            }
            finally {
                cctx.exchange().exchangerBlockingSectionEnd();
            }
        }

        cctx.exchange().exchangerBlockingSectionBegin();

        try {
            for (GridClientPartitionTopology top : cctx.exchange().clientTopologies()) {
                top.updateTopologyVersion(this,
                    events().discoveryCache(),
                    -1,
                    cacheGroupStopping(top.groupId()));
            }
        }
        finally {
            cctx.exchange().exchangerBlockingSectionEnd();
        }
    }

    /**
     * @param crd Coordinator flag.
     * @return Exchange type.
     */
    private ExchangeType onClusterStateChangeRequest(boolean crd) {
        assert exchActions != null && !exchActions.empty() : this;

        StateChangeRequest req = exchActions.stateChangeRequest();

        assert req != null : exchActions;

        GridKernalContext kctx = cctx.kernalContext();

        DiscoveryDataClusterState state = kctx.state().clusterState();

        if (state.transitionError() != null)
            exchangeLocE = state.transitionError();

        if (req.activeChanged()) {
            if (active(req.state())) {
                if (log.isInfoEnabled()) {
                    log.info("Start activation process [nodeId=" + cctx.localNodeId() +
                        ", client=" + kctx.clientNode() +
                        ", topVer=" + initialVersion() + "]. New state: " + req.state());
                }

                try {
                    cctx.exchange().exchangerBlockingSectionBegin();

                    try {
                        cctx.activate();
                    }
                    finally {
                        cctx.exchange().exchangerBlockingSectionEnd();
                    }

                    assert registerCachesFuture == null : "No caches registration should be scheduled before new caches have started.";

                    cctx.exchange().exchangerBlockingSectionBegin();

                    try {
                        registerCachesFuture = cctx.affinity().onCacheChangeRequest(this, crd, exchActions);

                        if (!kctx.clientNode())
                            cctx.cache().shutdownNotFinishedRecoveryCaches();
                    }
                    finally {
                        cctx.exchange().exchangerBlockingSectionEnd();
                    }

                    if (log.isInfoEnabled()) {
                        log.info("Successfully activated caches [nodeId=" + cctx.localNodeId() +
                            ", client=" + kctx.clientNode() +
                            ", topVer=" + initialVersion() + ", newState=" + req.state() + "]");
                    }
                }
                catch (Exception e) {
                    U.error(log, "Failed to activate node components [nodeId=" + cctx.localNodeId() +
                        ", client=" + kctx.clientNode() +
                        ", topVer=" + initialVersion() + ", newState=" + req.state() + "]", e);

                    exchangeLocE = e;

                    if (crd) {
                        cctx.exchange().exchangerBlockingSectionBegin();

                        try {
                            synchronized (mux) {
                                exchangeGlobalExceptions.put(cctx.localNodeId(), e);
                            }
                        }
                        finally {
                            cctx.exchange().exchangerBlockingSectionEnd();
                        }
                    }
                }
            }
            else {
                if (log.isInfoEnabled()) {
                    log.info("Start deactivation process [nodeId=" + cctx.localNodeId() +
                        ", client=" + kctx.clientNode() +
                        ", topVer=" + initialVersion() + "]");
                }

                cctx.exchange().exchangerBlockingSectionBegin();

                try {
                    kctx.dataStructures().onDeActivate(kctx);

                    if (cctx.kernalContext().service() instanceof GridServiceProcessor)
                        ((GridServiceProcessor)kctx.service()).onDeActivate(cctx.kernalContext());

                    assert registerCachesFuture == null : "No caches registration should be scheduled before new caches have started.";

                    registerCachesFuture = cctx.affinity().onCacheChangeRequest(this, crd, exchActions);

                    kctx.encryption().onDeActivate(kctx);

                    ((IgniteChangeGlobalStateSupport)kctx.distributedMetastorage()).onDeActivate(kctx);

                    if (log.isInfoEnabled()) {
                        log.info("Successfully deactivated data structures, services and caches [" +
                            "nodeId=" + cctx.localNodeId() +
                            ", client=" + kctx.clientNode() +
                            ", topVer=" + initialVersion() + "]");
                    }
                }
                catch (Exception e) {
                    U.error(log, "Failed to deactivate node components [nodeId=" + cctx.localNodeId() +
                        ", client=" + kctx.clientNode() +
                        ", topVer=" + initialVersion() + "]", e);

                    exchangeLocE = e;
                }
                finally {
                    cctx.exchange().exchangerBlockingSectionEnd();
                }
            }
        }
        else if (active(req.state())) {
            cctx.exchange().exchangerBlockingSectionBegin();

            // TODO: BLT changes on inactive cluster can't be handled easily because persistent storage hasn't been initialized yet.
            try {
                if (!forceAffReassignment) {
                    // possible only if cluster contains nodes without forceAffReassignment mode
                    assert firstEventCache().minimumNodeVersion()
                        .compareToIgnoreTimestamp(FORCE_AFF_REASSIGNMENT_SINCE) < 0
                        : firstEventCache().minimumNodeVersion();

                    cctx.affinity().onBaselineTopologyChanged(this, crd);
                }

                if (CU.isPersistenceEnabled(kctx.config()) && !kctx.clientNode())
                    kctx.state().onBaselineTopologyChanged(req.baselineTopology(),
                        req.prevBaselineTopologyHistoryItem());
            }
            catch (Exception e) {
                U.error(log, "Failed to change baseline topology [nodeId=" + cctx.localNodeId() +
                    ", client=" + kctx.clientNode() +
                    ", topVer=" + initialVersion() + "]", e);

                exchangeLocE = e;
            }
            finally {
                cctx.exchange().exchangerBlockingSectionEnd();
            }
        }

        return kctx.clientNode() ? ExchangeType.CLIENT : ExchangeType.ALL;
    }

    /**
     * @param crd Coordinator flag.
     * @return Exchange type.
     * @throws IgniteCheckedException If failed.
     */
    private ExchangeType onCacheChangeRequest(boolean crd) throws IgniteCheckedException {
        assert exchActions != null && !exchActions.empty() : this;

        assert !exchActions.clientOnlyExchange() : exchActions;

        cctx.exchange().exchangerBlockingSectionBegin();

        try {
            assert registerCachesFuture == null : "No caches registration should be scheduled before new caches have started.";

            registerCachesFuture = cctx.affinity().onCacheChangeRequest(this, crd, exchActions);
        }
        catch (Exception e) {
            if (reconnectOnError(e) || !isRollbackSupported())
                // This exception will be handled by init() method.
                throw e;

            U.error(log, "Failed to initialize cache(s) (will try to rollback) [exchId=" + exchId +
                ", caches=" + exchActions.cacheGroupsToStart() + ']', e);

            exchangeLocE = new IgniteCheckedException(
                "Failed to initialize exchange locally [locNodeId=" + cctx.localNodeId() + "]", e);

            exchangeGlobalExceptions.put(cctx.localNodeId(), exchangeLocE);
        }
        finally {
            cctx.exchange().exchangerBlockingSectionEnd();
        }

        return cctx.kernalContext().clientNode() ? ExchangeType.CLIENT : ExchangeType.ALL;
    }

    /**
     * @return Exchange type.
     */
    private ExchangeType onCustomMessageNoAffinityChange() {
        if (!forceAffReassignment)
            cctx.affinity().onCustomMessageNoAffinityChange(this, exchActions);

        return cctx.kernalContext().clientNode() ? ExchangeType.CLIENT : ExchangeType.ALL;
    }

    /**
     * @return Exchange type.
     */
    private ExchangeType onAffinityChangeRequest() {
        assert affChangeMsg != null : this;

        cctx.affinity().onChangeAffinityMessage(this, affChangeMsg);

        if (cctx.kernalContext().clientNode())
            return ExchangeType.CLIENT;

        return ExchangeType.ALL;
    }

    /**
     * @return Exchange type.
     * @throws IgniteCheckedException If failed.
     */
    private ExchangeType onClientNodeEvent() throws IgniteCheckedException {
        assert firstDiscoEvt.eventNode().isClient() : this;

        if (firstDiscoEvt.type() == EVT_NODE_LEFT || firstDiscoEvt.type() == EVT_NODE_FAILED) {
            onLeft();

            assert !firstDiscoEvt.eventNode().isLocal() : firstDiscoEvt;
        }
        else
            assert firstDiscoEvt.type() == EVT_NODE_JOINED || firstDiscoEvt.type() == EVT_DISCOVERY_CUSTOM_EVT : firstDiscoEvt;

        cctx.affinity().onClientEvent(this);

        if (firstDiscoEvt.eventNode().isLocal())
            return ExchangeType.CLIENT;
        else {
            if (wasRebalanced())
                markRebalanced();

            return ExchangeType.NONE;
        }
    }

    /**
     * @param crd Coordinator flag.
     * @return Exchange type.
     * @throws IgniteCheckedException If failed.
     */
    private ExchangeType onServerNodeEvent(boolean crd) throws IgniteCheckedException {
        assert !firstDiscoEvt.eventNode().isClient() : this;

        if (firstDiscoEvt.type() == EVT_NODE_LEFT || firstDiscoEvt.type() == EVT_NODE_FAILED) {
            onLeft();

            exchCtx.events().warnNoAffinityNodes(cctx);

            centralizedAff = cctx.affinity().onCentralizedAffinityChange(this, crd);
        }
        else
            cctx.affinity().onServerJoin(this, crd);

        return cctx.kernalContext().clientNode() ? ExchangeType.CLIENT : ExchangeType.ALL;
    }

    /**
     * @return Exchange type.
     */
    private ExchangeType onExchangeFreeSwitch() {
        assert !firstDiscoEvt.eventNode().isClient() : this;

        assert firstDiscoEvt.type() == EVT_NODE_LEFT || firstDiscoEvt.type() == EVT_NODE_FAILED;

        assert exchCtx.exchangeFreeSwitch();

        assert wasRebalanced() : this;

        markRebalanced(); // Still rebalanced.

        onLeft();

        exchCtx.events().warnNoAffinityNodes(cctx);

        cctx.affinity().onExchangeFreeSwitch(this);

        return cctx.kernalContext().clientNode() ? ExchangeType.NONE : ExchangeType.ALL;
    }

    /**
     * @throws IgniteCheckedException If failed.
     */
    private void clientOnlyExchange() throws IgniteCheckedException {
        if (crd != null) {
            assert !crd.isLocal() : crd;

            cctx.exchange().exchangerBlockingSectionBegin();

            try {
                if (!centralizedAff)
                    sendLocalPartitions(crd);

                initDone();
            }
            finally {
                cctx.exchange().exchangerBlockingSectionEnd();
            }
        }
        else {
            if (centralizedAff) { // Last server node failed.
                for (CacheGroupContext grp : cctx.cache().cacheGroups()) {
                    GridAffinityAssignmentCache aff = grp.affinity();

                    aff.initialize(initialVersion(), aff.idealAssignmentRaw());

                    cctx.exchange().exchangerUpdateHeartbeat();
                }
            }
            else
                onAllServersLeft();

            cctx.exchange().exchangerBlockingSectionBegin();

            try {
                onDone(initialVersion());
            }
            finally {
                cctx.exchange().exchangerBlockingSectionEnd();
            }
        }
    }

    /**
     * @throws IgniteCheckedException If failed.
     */
    private void distributedExchange() throws IgniteCheckedException {
        assert crd != null;

        assert !cctx.kernalContext().clientNode();

        for (CacheGroupContext grp : cctx.cache().cacheGroups()) {
            if (grp.isLocal())
                continue;

            cctx.exchange().exchangerBlockingSectionBegin();

            try {
                grp.preloader().onTopologyChanged(this);
            }
            finally {
                cctx.exchange().exchangerBlockingSectionEnd();
            }
        }

        timeBag.finishGlobalStage("Preloading notification");

        cctx.exchange().exchangerBlockingSectionBegin();

        try {
            // To correctly rebalance when persistence is enabled, it is necessary to reserve history within exchange.
            partHistReserved = cctx.database().reserveHistoryForExchange();
        }
        finally {
            cctx.exchange().exchangerBlockingSectionEnd();
        }

        clearingPartitions = new HashMap();

        timeBag.finishGlobalStage("WAL history reservation");

        // Skipping wait on local join is available when all cluster nodes have the same protocol.
        boolean skipWaitOnLocalJoin = localJoinExchange()
            && cctx.exchange().latch().canSkipJoiningNodes(initialVersion());

        if (context().exchangeFreeSwitch())
            waitPartitionRelease(true, false);
        else if (!skipWaitOnLocalJoin) { // Skip partition release if node has locally joined (it doesn't have any updates to be finished).
            boolean distributed = true;

            // Do not perform distributed partition release in case of cluster activation.
            if (activateCluster())
                distributed = false;

            // On first phase we wait for finishing all local tx updates, atomic updates and lock releases on all nodes.
            waitPartitionRelease(distributed, true);

            // Second phase is needed to wait for finishing all tx updates from primary to backup nodes remaining after first phase.
            if (distributed)
                waitPartitionRelease(false, false);
        }
        else {
            if (log.isInfoEnabled())
                log.info("Skipped waiting for partitions release future (local node is joining) " +
                    "[topVer=" + initialVersion() + "]");
        }

        boolean topChanged = firstDiscoEvt.type() != EVT_DISCOVERY_CUSTOM_EVT || affChangeMsg != null;

        for (GridCacheContext cacheCtx : cctx.cacheContexts()) {
            if (cacheCtx.isLocal() || cacheStopping(cacheCtx.cacheId()))
                continue;

            if (topChanged) {
                // Partition release future is done so we can flush the write-behind store.
                cctx.exchange().exchangerBlockingSectionBegin();

                try {
                    cacheCtx.store().forceFlush();
                }
                finally {
                    cctx.exchange().exchangerBlockingSectionEnd();
                }
            }
        }

        cctx.exchange().exchangerBlockingSectionBegin();

        try {
            /* It is necessary to run database callback before all topology callbacks.
               In case of persistent store is enabled we first restore partitions presented on disk.
               We need to guarantee that there are no partition state changes logged to WAL before this callback
               to make sure that we correctly restored last actual states. */

            cctx.database().beforeExchange(this);
        }
        finally {
            cctx.exchange().exchangerBlockingSectionEnd();
        }

        // Pre-create missing partitions using current affinity.
        if (!exchCtx.mergeExchanges()) {
            for (CacheGroupContext grp : cctx.cache().cacheGroups()) {
                if (grp.isLocal() || cacheGroupStopping(grp.groupId()))
                    continue;

                // It is possible affinity is not initialized yet if node joins to cluster.
                if (grp.affinity().lastVersion().topologyVersion() > 0) {
                    cctx.exchange().exchangerBlockingSectionBegin();

                    try {
                        grp.topology().beforeExchange(this, !centralizedAff && !forceAffReassignment, false);
                    }
                    finally {
                        cctx.exchange().exchangerBlockingSectionEnd();
                    }
                }
            }
        }

        // After all partitions have been restored and pre-created it's safe to make first checkpoint.
        if (localJoinExchange() || activateCluster()) {
            cctx.exchange().exchangerBlockingSectionBegin();

            try {
                cctx.database().onStateRestored(initialVersion());
            }
            finally {
                cctx.exchange().exchangerBlockingSectionEnd();
            }
        }

        timeBag.finishGlobalStage("After states restored callback");

        changeWalModeIfNeeded();

        if (events().hasServerLeft())
            finalizePartitionCounters();

        cctx.exchange().exchangerBlockingSectionBegin();

        try {
            if (context().exchangeFreeSwitch())
                onDone(initialVersion());
            else {
                if (crd.isLocal()) {
                    if (remaining.isEmpty()) {
                        initFut.onDone(true);

                        onAllReceived(null);
                    }
                }
                else
                    sendPartitions(crd);

                initDone();
            }
        }
        finally {
            cctx.exchange().exchangerBlockingSectionEnd();
        }
    }

    /**
     * Try to start local snapshot operation if it is needed by discovery event
     */
    private void tryToPerformLocalSnapshotOperation() {
        try {
            long start = System.nanoTime();

            IgniteInternalFuture fut = cctx.snapshot().tryStartLocalSnapshotOperation(firstDiscoEvt, exchId.topologyVersion());

            if (fut != null) {
                fut.get();

                long end = System.nanoTime();

                if (log.isInfoEnabled())
                    log.info("Snapshot initialization completed [topVer=" + exchangeId().topologyVersion() +
                        ", time=" + U.nanosToMillis(end - start) + "ms]");
            }
        }
        catch (IgniteCheckedException e) {
            U.error(log, "Error while starting snapshot operation", e);
        }
    }

    /**
     * Change WAL mode if needed.
     */
    private void changeWalModeIfNeeded() {
        WalStateAbstractMessage msg = firstWalMessage();

        if (msg != null) {
            cctx.exchange().exchangerBlockingSectionBegin();

            try {
                cctx.walState().onProposeExchange(msg.exchangeMessage());
            }
            finally {
                cctx.exchange().exchangerBlockingSectionEnd();
            }
        }
    }

    /**
     * Get first message if and only if this is WAL message.
     *
     * @return WAL message or {@code null}.
     */
    @Nullable private WalStateAbstractMessage firstWalMessage() {
        if (firstDiscoEvt != null && firstDiscoEvt.type() == EVT_DISCOVERY_CUSTOM_EVT) {
            DiscoveryCustomMessage customMsg = ((DiscoveryCustomEvent)firstDiscoEvt).customMessage();

            if (customMsg instanceof WalStateAbstractMessage) {
                WalStateAbstractMessage msg0 = (WalStateAbstractMessage)customMsg;

                assert msg0.needExchange();

                return msg0;
            }
        }

        return null;
    }

    /**
     * The main purpose of this method is to wait for all ongoing updates (transactional and atomic), initiated on
     * the previous topology version, to finish to prevent inconsistencies during rebalancing and to prevent two
     * different simultaneous owners of the same lock.
     * For the exact list of the objects being awaited for see
     * {@link GridCacheSharedContext#partitionReleaseFuture(AffinityTopologyVersion)} javadoc.
     * Also, this method can be used to wait for tx recovery only in case of PME-free switch.
     * See {@link GridCacheSharedContext#partitionRecoveryFuture(AffinityTopologyVersion, ClusterNode)} for additional details.
     *
     * @param distributed If {@code true} then node should wait for partition release completion on all other nodes.
     * @param doRollback If {@code true} tries to rollback transactions which lock partitions. Avoids unnecessary calls
     *      of {@link org.apache.ignite.internal.processors.cache.transactions.IgniteTxManager#rollbackOnTopologyChange}
     *
     * @throws IgniteCheckedException If failed.
     */
    private void waitPartitionRelease(boolean distributed, boolean doRollback) throws IgniteCheckedException {
        Latch releaseLatch = null;

        IgniteInternalFuture<?> partReleaseFut;

        cctx.exchange().exchangerBlockingSectionBegin();

        try {
            // Wait for other nodes only on first phase.
            if (distributed)
                releaseLatch = cctx.exchange().latch().getOrCreate(DISTRIBUTED_LATCH_ID, initialVersion());

            partReleaseFut = context().exchangeFreeSwitch() ?
                cctx.partitionRecoveryFuture(initialVersion(), firstDiscoEvt.eventNode()) :
                cctx.partitionReleaseFuture(initialVersion());

            // Assign to class variable so it will be included into toString() method.
            this.partReleaseFut = partReleaseFut;
        }
        finally {
            cctx.exchange().exchangerBlockingSectionEnd();
        }

        if (log.isTraceEnabled())
            log.trace("Before waiting for partition release future: " + this);

        int dumpCnt = 0;

        long nextDumpTime = 0;

        IgniteConfiguration cfg = cctx.gridConfig();

        long waitStartNanos = System.nanoTime();

        long waitTimeout = 2 * cfg.getNetworkTimeout();

        boolean txRolledBack = !doRollback;

        while (true) {
            // Read txTimeoutOnPME from configuration after every iteration.
            long curTimeout = cfg.getTransactionConfiguration().getTxTimeoutOnPartitionMapExchange();

            cctx.exchange().exchangerBlockingSectionBegin();

            try {
                // This avoids unnecessary waiting for rollback.
                partReleaseFut.get(curTimeout > 0 && !txRolledBack ?
                    Math.min(curTimeout, waitTimeout) : waitTimeout, TimeUnit.MILLISECONDS);

                break;
            }
            catch (IgniteFutureTimeoutCheckedException ignored) {
                // Print pending transactions and locks that might have led to hang.
                if (nextDumpTime <= U.currentTimeMillis()) {
                    dumpPendingObjects(partReleaseFut, curTimeout <= 0 && !txRolledBack);

                    nextDumpTime = U.currentTimeMillis() + nextDumpTimeout(dumpCnt++, waitTimeout);
                }

                long passedMillis = U.millisSinceNanos(waitStartNanos);

                if (!txRolledBack && curTimeout > 0 && passedMillis >= curTimeout) {
                    txRolledBack = true;

                    cctx.tm().rollbackOnTopologyChange(initialVersion());
                }
            }
            catch (IgniteCheckedException e) {
                U.warn(log, "Unable to await partitions release future", e);

                throw e;
            }
            finally {
                cctx.exchange().exchangerBlockingSectionEnd();
            }
        }

        long waitEndNanos = System.nanoTime();

        if (log.isInfoEnabled()) {
            long waitTime = U.nanosToMillis(waitEndNanos - waitStartNanos);

            String futInfo = RELEASE_FUTURE_DUMP_THRESHOLD > 0 && waitTime > RELEASE_FUTURE_DUMP_THRESHOLD ?
                partReleaseFut.toString() : "NA";

            String mode = distributed ? "DISTRIBUTED" : "LOCAL";

            if (log.isInfoEnabled())
                log.info("Finished waiting for partition release future [topVer=" + exchangeId().topologyVersion() +
                    ", waitTime=" + waitTime + "ms, futInfo=" + futInfo + ", mode=" + mode + "]");
        }

        if (!context().exchangeFreeSwitch()) {
            IgniteInternalFuture<?> locksFut = cctx.mvcc().finishLocks(exchId.topologyVersion());

            nextDumpTime = 0;
            dumpCnt = 0;

            while (true) {
                cctx.exchange().exchangerBlockingSectionBegin();

                try {
                    locksFut.get(waitTimeout, TimeUnit.MILLISECONDS);

                    break;
                }
                catch (IgniteFutureTimeoutCheckedException ignored) {
                    if (nextDumpTime <= U.currentTimeMillis()) {
                        U.warn(log, "Failed to wait for locks release future. " +
                            "Dumping pending objects that might be the cause: " + cctx.localNodeId());

                        U.warn(log, "Locked keys:");

                        for (IgniteTxKey key : cctx.mvcc().lockedKeys())
                            U.warn(log, "Locked key: " + key);

                        for (IgniteTxKey key : cctx.mvcc().nearLockedKeys())
                            U.warn(log, "Locked near key: " + key);

                        Map<IgniteTxKey, Collection<GridCacheMvccCandidate>> locks =
                            cctx.mvcc().unfinishedLocks(exchId.topologyVersion());

                        for (Map.Entry<IgniteTxKey, Collection<GridCacheMvccCandidate>> e : locks.entrySet())
                            U.warn(log, "Awaited locked entry [key=" + e.getKey() + ", mvcc=" + e.getValue() + ']');

                        nextDumpTime = U.currentTimeMillis() + nextDumpTimeout(dumpCnt++, waitTimeout);

                        if (getBoolean(IGNITE_THREAD_DUMP_ON_EXCHANGE_TIMEOUT, false))
                            U.dumpThreads(log);
                    }
                }
                finally {
                    cctx.exchange().exchangerBlockingSectionEnd();
                }
            }
        }

        timeBag.finishGlobalStage("Wait partitions release");

        if (releaseLatch == null) {
            assert !distributed : "Partitions release latch must be initialized in distributed mode.";

            return;
        }

        releaseLatch.countDown();

        // For compatibility with old version where joining nodes are not waiting for latch.
        if (localJoinExchange() && !cctx.exchange().latch().canSkipJoiningNodes(initialVersion()))
            return;

        try {
            String troubleshootingHint;

            if (crd.isLocal())
                troubleshootingHint = "Some nodes have not sent acknowledgement for latch completion. "
                    + "It's possible due to unfinishined atomic updates, transactions "
                    + "or not released explicit locks on that nodes. "
                    + "Please check logs for errors on nodes with ids reported in latch `pendingAcks` collection";
            else
                troubleshootingHint = "For more details please check coordinator node logs [crdNode=" + crd.toString() + "]";

            while (true) {
                try {
                    cctx.exchange().exchangerBlockingSectionBegin();

                    try {
                        releaseLatch.await(waitTimeout, TimeUnit.MILLISECONDS);
                    }
                    finally {
                        cctx.exchange().exchangerBlockingSectionEnd();
                    }

                    if (log.isInfoEnabled())
                        log.info("Finished waiting for partitions release latch: " + releaseLatch);

                    break;
                }
                catch (IgniteFutureTimeoutCheckedException ignored) {
                    U.warn(log, "Unable to await partitions release latch within timeout. "
                        + troubleshootingHint + " [latch=" + releaseLatch + "]");

                    // Try to resend ack.
                    releaseLatch.countDown();
                }
            }
        }
        catch (IgniteCheckedException e) {
            U.warn(log, "Stop waiting for partitions release latch: " + e.getMessage());
        }

        timeBag.finishGlobalStage("Wait partitions release latch");
    }

    /**
     *
     */
    private void onLeft() {
        for (CacheGroupContext grp : cctx.cache().cacheGroups()) {
            if (grp.isLocal())
                continue;

            grp.preloader().pause();

            try {
                grp.unwindUndeploys();
            }
            finally {
                grp.preloader().resume();
            }

            cctx.exchange().exchangerUpdateHeartbeat();
        }
    }

    /**
     * @param partReleaseFut Partition release future.
     * @param txTimeoutNotifyFlag If {@code true} print transaction rollback timeout on PME notification.
     */
    private void dumpPendingObjects(IgniteInternalFuture<?> partReleaseFut, boolean txTimeoutNotifyFlag) {
        U.warn(cctx.kernalContext().cluster().diagnosticLog(),
            "Failed to wait for partition release future [topVer=" + initialVersion() +
                ", node=" + cctx.localNodeId() + "]");

        if (txTimeoutNotifyFlag)
            U.warn(cctx.kernalContext().cluster().diagnosticLog(), "Consider changing TransactionConfiguration." +
                "txTimeoutOnPartitionMapExchange to non default value to avoid this message.");

        U.warn(log, "Partition release future: " + partReleaseFut);

        U.warn(cctx.kernalContext().cluster().diagnosticLog(),
            "Dumping pending objects that might be the cause: ");

        try {
            cctx.exchange().dumpDebugInfo(this);
        }
        catch (Exception e) {
            U.error(cctx.kernalContext().cluster().diagnosticLog(), "Failed to dump debug information: " + e, e);
        }
    }

    /**
     * @param grpId Cache group ID to check.
     * @return {@code True} if cache group us stopping by this exchange.
     */
    private boolean cacheGroupStopping(int grpId) {
        return exchActions != null && exchActions.cacheGroupStopping(grpId);
    }

    /**
     * @param cacheId Cache ID to check.
     * @return {@code True} if cache is stopping by this exchange.
     */
    private boolean cacheStopping(int cacheId) {
        return exchActions != null && exchActions.cacheStopped(cacheId);
    }

    /**
     * @return {@code True} if exchange for local node join.
     */
    public boolean localJoinExchange() {
        return firstDiscoEvt.type() == EVT_NODE_JOINED && firstDiscoEvt.eventNode().isLocal();
    }

    /**
     * @param node Target Node.
     * @throws IgniteCheckedException If failed.
     */
    private void sendLocalPartitions(ClusterNode node) throws IgniteCheckedException {
        assert node != null;

        GridDhtPartitionsSingleMessage msg;

        // Reset lost partitions before sending local partitions to coordinator.
        if (exchActions != null) {
            Set<String> caches = exchActions.cachesToResetLostPartitions();

            if (!F.isEmpty(caches))
                resetLostPartitions(caches);
        }

        if (cctx.kernalContext().clientNode() || (dynamicCacheStartExchange() && exchangeLocE != null)) {
            msg = new GridDhtPartitionsSingleMessage(exchangeId(),
                cctx.kernalContext().clientNode(),
                cctx.versions().last(),
                true);
        }
        else {
            msg = cctx.exchange().createPartitionsSingleMessage(exchangeId(),
                false,
                true,
                node.version().compareToIgnoreTimestamp(PARTIAL_COUNTERS_MAP_SINCE) >= 0,
                exchActions);

            Map<Integer, Map<Integer, Long>> partHistReserved0 = partHistReserved;

            if (partHistReserved0 != null)
                msg.partitionHistoryCounters(partHistReserved0);
        }

        if ((stateChangeExchange() || dynamicCacheStartExchange()) && exchangeLocE != null)
            msg.setError(exchangeLocE);
        else if (localJoinExchange())
            msg.cacheGroupsAffinityRequest(exchCtx.groupsAffinityRequestOnJoin());

        msg.exchangeStartTime(startTime);

        if (log.isTraceEnabled())
            log.trace("Sending local partitions [nodeId=" + node.id() + ", exchId=" + exchId + ", msg=" + msg + ']');

        while (true) {
            try {
                cctx.io().send(node, msg, SYSTEM_POOL);
            }
            catch (ClusterTopologyCheckedException ignored) {
                if (log.isDebugEnabled()) {
                    log.debug(
                        "Failed to send local partitions on exchange [nodeId=" + node.id() + ", exchId=" + exchId + ']'
                    );
                }

                if (cctx.discovery().alive(node.id())) {
                    U.sleep(cctx.gridConfig().getNetworkSendRetryDelay());

                    continue;
                }
            }

            return;
        }
    }

    /**
     * @param compress Message compress flag.
     * @param newCntrMap {@code True} if possible to use {@link CachePartitionFullCountersMap}.
     * @return Message.
     */
    private GridDhtPartitionsFullMessage createPartitionsMessage(boolean compress,
        boolean newCntrMap) {
        GridCacheVersion last = lastVer.get();

        GridDhtPartitionsFullMessage m = cctx.exchange().createPartitionsFullMessage(
            compress,
            newCntrMap,
            exchangeId(),
            last != null ? last : cctx.versions().last(),
            partHistSuppliers,
            partsToReload);

        if (stateChangeExchange() && !F.isEmpty(exchangeGlobalExceptions))
            m.setErrorsMap(exchangeGlobalExceptions);

        return m;
    }

    /**
     * @param fullMsg Message to send.
     * @param nodes Target Nodes.
     * @param mergedJoinExchMsgs Messages received from merged 'join node' exchanges.
     * @param affinityForJoinedNodes Affinity if was requested by some nodes.
     */
    private void sendAllPartitions(
        GridDhtPartitionsFullMessage fullMsg,
        Collection<ClusterNode> nodes,
        Map<UUID, GridDhtPartitionsSingleMessage> mergedJoinExchMsgs,
        Map<Integer, CacheGroupAffinityMessage> affinityForJoinedNodes
    ) {
        assert !nodes.contains(cctx.localNode());

        if (log.isTraceEnabled()) {
            log.trace("Sending full partition map [nodeIds=" + F.viewReadOnly(nodes, F.node2id()) +
                ", exchId=" + exchId + ", msg=" + fullMsg + ']');
        }

        // Find any single message with affinity request. This request exists only for newly joined nodes.
        Optional<GridDhtPartitionsSingleMessage> singleMsgWithAffinityReq = nodes.stream()
            .flatMap(node -> Optional.ofNullable(msgs.get(node.id()))
                .filter(singleMsg -> singleMsg.cacheGroupsAffinityRequest() != null)
                .map(Stream::of)
                .orElse(Stream.empty()))
            .findAny();

        // Prepare full message for newly joined nodes with affinity request.
        final GridDhtPartitionsFullMessage fullMsgWithAffinity = singleMsgWithAffinityReq
            .filter(singleMessage -> affinityForJoinedNodes != null)
            .map(singleMessage -> fullMsg.copy().joinedNodeAffinity(affinityForJoinedNodes))
            .orElse(null);

        // Prepare and send full messages for given nodes.
        nodes.stream()
            .map(node -> {
                // No joined nodes, just send a regular full message.
                if (fullMsgWithAffinity == null)
                    return new T2<>(node, fullMsg);

                return new T2<>(
                    node,
                    // If single message contains affinity request, use special full message for such single messages.
                    Optional.ofNullable(msgs.get(node.id()))
                        .filter(singleMsg -> singleMsg.cacheGroupsAffinityRequest() != null)
                        .map(singleMsg -> fullMsgWithAffinity)
                        .orElse(fullMsg)
                );
            })
            .map(nodeAndMsg -> {
                ClusterNode node = nodeAndMsg.get1();
                GridDhtPartitionsFullMessage fullMsgToSend = nodeAndMsg.get2();

                // If exchange has merged, use merged version of exchange id.
                GridDhtPartitionExchangeId sndExchId = mergedJoinExchMsgs != null
                    ? Optional.ofNullable(mergedJoinExchMsgs.get(node.id()))
                    .map(GridDhtPartitionsAbstractMessage::exchangeId)
                    .orElse(exchangeId())
                    : exchangeId();

                if (sndExchId != null && !sndExchId.equals(exchangeId())) {
                    GridDhtPartitionsFullMessage fullMsgWithUpdatedExchangeId = fullMsgToSend.copy();

                    fullMsgWithUpdatedExchangeId.exchangeId(sndExchId);

                    return new T2<>(node, fullMsgWithUpdatedExchangeId);
                }

                return new T2<>(node, fullMsgToSend);
            })
            .forEach(nodeAndMsg -> {
                ClusterNode node = nodeAndMsg.get1();
                GridDhtPartitionsFullMessage fullMsgToSend = nodeAndMsg.get2();

                try {
                    cctx.io().send(node, fullMsgToSend, SYSTEM_POOL);
                }
                catch (ClusterTopologyCheckedException e) {
                    if (log.isDebugEnabled())
                        log.debug("Failed to send partitions, node failed: " + node);
                }
                catch (IgniteCheckedException e) {
                    U.error(log, "Failed to send partitions [node=" + node + ']', e);
                }
            });
    }

    /**
     * @param oldestNode Oldest node. Target node to send message to.
     */
    private void sendPartitions(ClusterNode oldestNode) {
        try {
            sendLocalPartitions(oldestNode);
        }
        catch (ClusterTopologyCheckedException ignore) {
            if (log.isDebugEnabled())
                log.debug("Coordinator left during partition exchange [nodeId=" + oldestNode.id() +
                    ", exchId=" + exchId + ']');
        }
        catch (IgniteCheckedException e) {
            if (reconnectOnError(e))
                onDone(new IgniteNeedReconnectException(cctx.localNode(), e));
            else {
                U.error(log, "Failed to send local partitions to coordinator [crd=" + oldestNode.id() +
                    ", exchId=" + exchId + ']', e);
            }
        }
    }

    /**
     * @return {@code True} if exchange triggered by server node join or fail.
     */
    public boolean serverNodeDiscoveryEvent() {
        assert exchCtx != null;

        return exchCtx.events().hasServerJoin() || exchCtx.events().hasServerLeft();
    }

    /** {@inheritDoc} */
    @Override public boolean exchangeDone() {
        return done.get();
    }

    /**
     * Finish merged future to allow GridCachePartitionExchangeManager.ExchangeFutureSet cleanup.
     */
    public void finishMerged(AffinityTopologyVersion resVer, GridDhtPartitionsExchangeFuture exchFut) {
        synchronized (mux) {
            if (state == null) {
                state = ExchangeLocalState.MERGED;

                mergedWith = exchFut;
            }
        }

        done.set(true);

        super.onDone(resVer, null);
    }

    /**
     * @return {@code True} if future was merged.
     */
    public boolean isMerged() {
        synchronized (mux) {
            return state == ExchangeLocalState.MERGED;
        }
    }

    /**
     * Make a log message that contains given exchange timings.
     *
     * @param header Header of log message.
     * @param timings Exchange stages timings.
     * @return Log message with exchange timings and exchange version.
     */
    private String exchangeTimingsLogMessage(String header, List<String> timings) {
        StringBuilder timingsToLog = new StringBuilder();

        timingsToLog.append(header).append(" [");
        timingsToLog.append("startVer=").append(initialVersion());
        timingsToLog.append(", resVer=").append(topologyVersion());

        for (String stageTiming : timings)
            timingsToLog.append(", ").append(stageTiming);

        timingsToLog.append(']');

        return timingsToLog.toString();
    }

    /** {@inheritDoc} */
    @Override public boolean onDone(@Nullable AffinityTopologyVersion res, @Nullable Throwable err) {
        assert res != null || err != null : "TopVer=" + res + ", err=" + err;

        if (isDone() || !done.compareAndSet(false, true))
            return false;

        if (log.isInfoEnabled()) {
            log.info("Finish exchange future [startVer=" + initialVersion() +
                ", resVer=" + res +
                ", err=" + err +
                ", rebalanced=" + rebalanced() +
                ", wasRebalanced=" + wasRebalanced() + ']');
        }

        assert res != null || err != null;

        try {
            waitUntilNewCachesAreRegistered();

            if (err == null &&
                !cctx.kernalContext().clientNode() &&
                (serverNodeDiscoveryEvent() || affChangeMsg != null)) {
                for (GridCacheContext cacheCtx : cctx.cacheContexts()) {
                    if (!cacheCtx.affinityNode() || cacheCtx.isLocal())
                        continue;

                    cacheCtx.continuousQueries().flushBackupQueue(res);
                }
            }

            if (err == null) {
                if (centralizedAff || forceAffReassignment) {
                    assert !exchCtx.mergeExchanges();

                    Collection<CacheGroupContext> grpToRefresh = U.newHashSet(cctx.cache().cacheGroups().size());

                    for (CacheGroupContext grp : cctx.cache().cacheGroups()) {
                        if (grp.isLocal())
                            continue;

                        try {
                            if (grp.topology().initPartitionsWhenAffinityReady(res, this))
                                grpToRefresh.add(grp);
                        }
                        catch (IgniteInterruptedCheckedException e) {
                            U.error(log, "Failed to initialize partitions.", e);
                        }

                    }

                    if (!grpToRefresh.isEmpty()) {
                        if (log.isDebugEnabled())
                            log.debug("Refresh partitions due to partitions initialized when affinity ready [" +
                                grpToRefresh.stream().map(CacheGroupContext::name).collect(Collectors.toList()) + ']');

                        cctx.exchange().refreshPartitions(grpToRefresh);
                    }
                }

                for (GridCacheContext cacheCtx : cctx.cacheContexts()) {
                    GridCacheContext drCacheCtx = cacheCtx.isNear() ? cacheCtx.near().dht().context() : cacheCtx;

                    if (drCacheCtx.isDrEnabled()) {
                        try {
                            drCacheCtx.dr().onExchange(res, exchId.isLeft(), activateCluster());
                        }
                        catch (IgniteCheckedException e) {
                            U.error(log, "Failed to notify DR: " + e, e);
                        }
                    }
                }

                boolean locNodeNotCrd = crd == null || !crd.isLocal();

                if ((locNodeNotCrd && (serverNodeDiscoveryEvent() || localJoinExchange())) || exchCtx.exchangeFreeSwitch())
                    detectLostPartitions(res);

                Map<Integer, CacheGroupValidation> m = U.newHashMap(cctx.cache().cacheGroups().size());

                for (CacheGroupContext grp : cctx.cache().cacheGroups())
                    m.put(grp.groupId(), validateCacheGroup(grp, events().lastEvent().topologyNodes()));

                grpValidRes = m;
            }

            if (!cctx.localNode().isClient())
                tryToPerformLocalSnapshotOperation();

            if (err == null)
                cctx.coordinators().onExchangeDone(events().discoveryCache());

            for (PartitionsExchangeAware comp : cctx.exchange().exchangeAwareComponents())
                comp.onDoneBeforeTopologyUnlock(this);

            // Create and destroy caches and cache proxies.
            cctx.cache().onExchangeDone(initialVersion(), exchActions, err);

            cctx.kernalContext().authentication().onActivate();

            Map<T2<Integer, Integer>, Long> localReserved = partHistSuppliers.getReservations(cctx.localNodeId());

            if (localReserved != null) {
                for (Map.Entry<T2<Integer, Integer>, Long> e : localReserved.entrySet()) {
                    boolean reserved = cctx.database().reserveHistoryForPreloading(
                        e.getKey().get1(), e.getKey().get2(), e.getValue());

                    // We can't fail here since history is reserved for exchange.
<<<<<<< HEAD
                    assert reserved : "History was not reserved";

                    if (!reserved) {
                        // In case of disabled assertions.
                        err = new IgniteCheckedException("Could not reserve history for preloading");
                    }
=======
                    assert success : "History was not reserved";
>>>>>>> 23b21b73
                }
            }

            cctx.database().releaseHistoryForExchange();

            if (err == null) {
                cctx.database().rebuildIndexesIfNeeded(this);

                for (CacheGroupContext grp : cctx.cache().cacheGroups()) {
                    if (!grp.isLocal())
                        grp.topology().onExchangeDone(this, grp.affinity().readyAffinity(res), false);
                }

                if (changedAffinity())
                    cctx.walState().changeLocalStatesOnExchangeDone(res, changedBaseline());
            }
        }
        catch (Throwable t) {
            // In any case, this exchange future has to be completed. The original error should be preserved if exists.
            if (err != null)
                t.addSuppressed(err);

            err = t;
        }

        final Throwable err0 = err;

        // Should execute this listener first, before any external listeners.
        // Listeners use stack as data structure.
        listen(f -> {
            // Update last finished future in the first.
            cctx.exchange().lastFinishedFuture(this);

            // Complete any affReady futures and update last exchange done version.
            cctx.exchange().onExchangeDone(res, initialVersion(), err0);

            cctx.cache().completeProxyRestart(resolveCacheRequests(exchActions), initialVersion(), res);

            if (exchActions != null && err0 == null)
                exchActions.completeRequestFutures(cctx, null);

            if (stateChangeExchange() && err0 == null)
                cctx.kernalContext().state().onStateChangeExchangeDone(exchActions.stateChangeRequest());
        });

        if (super.onDone(res, err)) {
            afterLsnrCompleteFut.onDone();

            if (err == null)
                updateDurationHistogram(System.currentTimeMillis() - initTime);

            if (log.isInfoEnabled()) {
                log.info("Completed partition exchange [localNode=" + cctx.localNodeId() +
                    ", exchange=" + (log.isDebugEnabled() ? this : shortInfo()) + ", topVer=" + topologyVersion() + "]");

                if (err == null) {
                    timeBag.finishGlobalStage("Exchange done");

                    // Collect all stages timings.
                    List<String> timings = timeBag.stagesTimings();

                    if (discoveryLag != null && discoveryLag.get1() != 0)
                        timings.add("Discovery lag=" + discoveryLag.get1() +
                            " ms, Latest started node id=" + discoveryLag.get2());

                    log.info(exchangeTimingsLogMessage("Exchange timings", timings));

                    List<String> localTimings = timeBag.longestLocalStagesTimings(3);

                    log.info(exchangeTimingsLogMessage("Exchange longest local stages", localTimings));
                }
            }

            initFut.onDone(err == null);

            cctx.exchange().latch().dropLatch(DISTRIBUTED_LATCH_ID, initialVersion());

            if (exchCtx != null && exchCtx.events().hasServerLeft()) {
                ExchangeDiscoveryEvents evts = exchCtx.events();

                for (DiscoveryEvent evt : evts.events()) {
                    if (serverLeftEvent(evt)) {
                        for (CacheGroupContext grp : cctx.cache().cacheGroups())
                            grp.affinityFunction().removeNode(evt.eventNode().id());
                    }
                }
            }

            for (PartitionsExchangeAware comp : cctx.exchange().exchangeAwareComponents())
                comp.onDoneAfterTopologyUnlock(this);

            if (firstDiscoEvt instanceof DiscoveryCustomEvent)
                ((DiscoveryCustomEvent)firstDiscoEvt).customMessage(null);

            if (err == null) {
                if (exchCtx != null && (exchCtx.events().hasServerLeft() || exchCtx.events().hasServerJoin())) {
                    ExchangeDiscoveryEvents evts = exchCtx.events();

                    for (DiscoveryEvent evt : evts.events()) {
                        if (serverLeftEvent(evt) || serverJoinEvent(evt))
                            logExchange(evt);
                    }
                }
            }

            return true;
        }

        return false;
    }

    /**
     * Updates the {@link GridMetricManager#PME_OPS_BLOCKED_DURATION_HISTOGRAM} and {@link
     * GridMetricManager#PME_DURATION_HISTOGRAM} metrics if needed.
     *
     * @param duration The total duration of the current PME.
     */
    private void updateDurationHistogram(long duration) {
        cctx.exchange().durationHistogram().value(duration);

        if (changedAffinity())
            cctx.exchange().blockingDurationHistogram().value(duration);
    }

    /**
     * Calculates discovery lag (Maximal difference between exchange start times across all nodes).
     *
     * @param declared Single messages that were expected to be received during exchange.
     * @param merged Single messages from nodes that were merged during exchange.
     * @return Pair with discovery lag and node id which started exchange later than others.
     */
    private T2<Long, UUID> calculateDiscoveryLag(
        Map<UUID, GridDhtPartitionsSingleMessage> declared,
        Map<UUID, GridDhtPartitionsSingleMessage> merged
    ) {
        Map<UUID, GridDhtPartitionsSingleMessage> msgs = new HashMap<>(declared);

        msgs.putAll(merged);

        long minStartTime = startTime;
        long maxStartTime = startTime;
        UUID latestStartedNode = cctx.localNodeId();

        for (Map.Entry<UUID, GridDhtPartitionsSingleMessage> msg : msgs.entrySet()) {
            UUID nodeId = msg.getKey();
            long exchangeTime = msg.getValue().exchangeStartTime();

            if (exchangeTime != 0) {
                minStartTime = Math.min(minStartTime, exchangeTime);
                maxStartTime = Math.max(maxStartTime, exchangeTime);
            }

            if (maxStartTime == exchangeTime)
                latestStartedNode = nodeId;
        }

        return new T2<>(U.nanosToMillis(maxStartTime - minStartTime), latestStartedNode);
    }

    /**
     * @param exchangeActions Exchange actions.
     * @return Map of cache names and start descriptors.
     */
    private Map<String, DynamicCacheChangeRequest> resolveCacheRequests(ExchangeActions exchangeActions) {
        if (exchangeActions == null)
            return Collections.emptyMap();

        return exchangeActions.cacheStartRequests()
            .stream()
            .map(ExchangeActions.CacheActionData::request)
            .collect(Collectors.toMap(DynamicCacheChangeRequest::cacheName, r -> r));
    }

    /**
     * Method waits for new caches registration and cache configuration persisting to disk.
     */
    private void waitUntilNewCachesAreRegistered() {
        try {
            IgniteInternalFuture<?> registerCachesFut = registerCachesFuture;

            if (registerCachesFut != null && !registerCachesFut.isDone()) {
                final int timeout = Math.max(1000,
                    (int)(cctx.kernalContext().config().getFailureDetectionTimeout() / 2));

                for (; ; ) {
                    cctx.exchange().exchangerBlockingSectionBegin();

                    try {
                        registerCachesFut.get(timeout, TimeUnit.SECONDS);

                        break;
                    }
                    catch (IgniteFutureTimeoutCheckedException te) {
                        List<String> cacheNames = exchActions.cacheStartRequests().stream()
                            .map(req -> req.descriptor().cacheName())
                            .collect(Collectors.toList());

                        U.warn(log, "Failed to wait for caches configuration registration and saving within timeout. " +
                            "Probably disk is too busy or slow." +
                            "[caches=" + cacheNames + "]");
                    }
                    finally {
                        cctx.exchange().exchangerBlockingSectionEnd();
                    }
                }
            }
        }
        catch (IgniteCheckedException e) {
            U.error(log, "Failed to wait for caches registration and saving", e);
        }
    }

    /**
     * Log exchange event.
     *
     * @param evt Discovery event.
     */
    private void logExchange(DiscoveryEvent evt) {
        if (cctx.kernalContext().state().publicApiActiveState(false) && cctx.wal() != null) {
            if (cctx.wal().serializerVersion() > 1)
                try {
                    ExchangeRecord.Type type = null;

                    if (evt.type() == EVT_NODE_JOINED)
                        type = ExchangeRecord.Type.JOIN;
                    else if (evt.type() == EVT_NODE_LEFT || evt.type() == EVT_NODE_FAILED)
                        type = ExchangeRecord.Type.LEFT;

                    BaselineTopology blt = cctx.kernalContext().state().clusterState().baselineTopology();

                    if (type != null && blt != null) {
                        Short constId = blt.consistentIdMapping().get(evt.eventNode().consistentId());

                        if (constId != null)
                            cctx.wal().log(new ExchangeRecord(constId, type));
                    }
                }
                catch (IgniteCheckedException e) {
                    U.error(log, "Fail during log exchange record.", e);
                }
        }
    }

    /**
     * Cleans up resources to avoid excessive memory usage.
     */
    public void cleanUp() {
        pendingSingleMsgs.clear();
        fullMsgs.clear();
        msgs.clear();
        crd = null;
        partReleaseFut = null;
        exchActions = null;
        mergedJoinExchMsgs = null;
        pendingJoinMsg = null;
        exchCtx = null;
        newCrdFut = null;
        exchangeLocE = null;
        exchangeGlobalExceptions.clear();
        if (finishState != null)
            finishState.cleanUp();
    }

    /**
     * @param ver Version.
     */
    private void updateLastVersion(GridCacheVersion ver) {
        assert ver != null;

        while (true) {
            GridCacheVersion old = lastVer.get();

            if (old == null || Long.compare(old.order(), ver.order()) < 0) {
                if (lastVer.compareAndSet(old, ver))
                    break;
            }
            else
                break;
        }
    }

    /**
     * Records that this exchange if merged with another 'node join' exchange.
     *
     * @param node Joined node.
     * @param msg Joined node message if already received.
     * @return {@code True} if need to wait for message from joined server node.
     */
    private boolean addMergedJoinExchange(ClusterNode node, @Nullable GridDhtPartitionsSingleMessage msg) {
        assert Thread.holdsLock(mux);
        assert node != null;
        assert state == ExchangeLocalState.CRD : state;

        if (msg == null && newCrdFut != null)
            msg = newCrdFut.joinExchangeMessage(node.id());

        UUID nodeId = node.id();

        boolean wait = false;

        if (node.isClient()) {
            if (msg != null)
                waitAndReplyToNode(nodeId, msg);
        }
        else {
            if (mergedJoinExchMsgs == null)
                mergedJoinExchMsgs = new LinkedHashMap<>();

            if (msg != null) {
                assert msg.exchangeId().topologyVersion().equals(new AffinityTopologyVersion(node.order()));

                if (log.isInfoEnabled()) {
                    log.info("Merge server join exchange, message received [curFut=" + initialVersion() +
                        ", node=" + nodeId + ']');
                }

                mergedJoinExchMsgs.put(nodeId, msg);
            }
            else {
                if (cctx.discovery().alive(nodeId)) {
                    if (log.isInfoEnabled()) {
                        log.info("Merge server join exchange, wait for message [curFut=" + initialVersion() +
                            ", node=" + nodeId + ']');
                    }

                    wait = true;

                    mergedJoinExchMsgs.put(nodeId, null);

                    awaitMergedMsgs++;
                }
                else {
                    if (log.isInfoEnabled()) {
                        log.info("Merge server join exchange, awaited node left [curFut=" + initialVersion() +
                            ", node=" + nodeId + ']');
                    }
                }
            }
        }

        return wait;
    }

    /**
     * Merges this exchange with given one. Invoked under synchronization on {@code mux} of the {@code fut}.
     * All futures being merged are merged under a single synchronized section.
     *
     * @param fut Current exchange to merge with.
     * @return {@code True} if need wait for message from joined server node.
     */
    public boolean mergeJoinExchange(GridDhtPartitionsExchangeFuture fut) {
        boolean wait;

        synchronized (mux) {
            assert (!isDone() && !initFut.isDone()) || cctx.kernalContext().isStopping() : this;
            assert (mergedWith == null && state == null) || cctx.kernalContext().isStopping() : this;

            state = ExchangeLocalState.MERGED;

            mergedWith = fut;

            ClusterNode joinedNode = firstDiscoEvt.eventNode();

            wait = fut.addMergedJoinExchange(joinedNode, pendingJoinMsg);
        }

        return wait;
    }

    /**
     * @param fut Current future.
     * @return Pending join request if any.
     */
    @Nullable public GridDhtPartitionsSingleMessage mergeJoinExchangeOnDone(GridDhtPartitionsExchangeFuture fut) {
        synchronized (mux) {
            assert !isDone();
            assert !initFut.isDone();
            assert mergedWith == null;
            assert state == null;

            state = ExchangeLocalState.MERGED;

            mergedWith = fut;

            return pendingJoinMsg;
        }
    }

    /**
     * @param node Sender node.
     * @param msg Message.
     */
    private void processMergedMessage(final ClusterNode node, final GridDhtPartitionsSingleMessage msg) {
        if (msg.client()) {
            waitAndReplyToNode(node.id(), msg);

            return;
        }

        boolean done = false;

        FinishState finishState0 = null;

        synchronized (mux) {
            if (state == ExchangeLocalState.DONE) {
                assert finishState != null;

                finishState0 = finishState;
            }
            else {
                boolean process = mergedJoinExchMsgs != null &&
                    mergedJoinExchMsgs.containsKey(node.id()) &&
                    mergedJoinExchMsgs.get(node.id()) == null;

                if (log.isInfoEnabled()) {
                    log.info("Merge server join exchange, received message [curFut=" + initialVersion() +
                        ", node=" + node.id() +
                        ", msgVer=" + msg.exchangeId().topologyVersion() +
                        ", process=" + process +
                        ", awaited=" + awaitMergedMsgs + ']');
                }

                if (process) {
                    mergedJoinExchMsgs.put(node.id(), msg);

                    assert awaitMergedMsgs > 0 : awaitMergedMsgs;

                    awaitMergedMsgs--;

                    done = awaitMergedMsgs == 0;
                }
            }
        }

        if (finishState0 != null) {
            sendAllPartitionsToNode(finishState0, msg, node.id());

            return;
        }

        if (done)
            finishExchangeOnCoordinator(null);
    }

    /**
     * Method is called on coordinator in situation when initial ExchangeFuture created on client join event was
     * preempted from exchange history because of IGNITE_EXCHANGE_HISTORY_SIZE property.
     *
     * @param node Client node that should try to reconnect to the cluster.
     * @param msg Single message received from the client which didn't find original ExchangeFuture.
     */
    public void forceClientReconnect(ClusterNode node, GridDhtPartitionsSingleMessage msg) {
        Exception reconnectException = new IgniteNeedReconnectException(node, null);

        exchangeGlobalExceptions.put(node.id(), reconnectException);

        onDone(null, reconnectException);

        GridDhtPartitionsFullMessage fullMsg = createPartitionsMessage(true, false);

        fullMsg.setErrorsMap(exchangeGlobalExceptions);

        fullMsg.rebalanced(rebalanced());

        try {
            cctx.io().send(node, fullMsg, SYSTEM_POOL);

            if (log.isDebugEnabled())
                log.debug("Full message for reconnect client was sent to node: " + node + ", fullMsg: " + fullMsg);
        }
        catch (IgniteCheckedException e) {
            U.error(log, "Failed to send reconnect client message [node=" + node + ']', e);
        }
    }

    /**
     * Processing of received single message. Actual processing in future may be delayed if init method was not
     * completed, see {@link #initDone()}
     *
     * @param node Sender node.
     * @param msg Single partition info.
     */
    public void onReceiveSingleMessage(final ClusterNode node, final GridDhtPartitionsSingleMessage msg) {
        assert !node.isDaemon() : node;
        assert msg != null;
        assert exchId.equals(msg.exchangeId()) : msg;
        assert !cctx.kernalContext().clientNode();

        if (msg.restoreState()) {
            InitNewCoordinatorFuture newCrdFut0;

            synchronized (mux) {
                assert newCrdFut != null;

                newCrdFut0 = newCrdFut;
            }

            newCrdFut0.onMessage(node, msg);

            return;
        }

        if (!msg.client()) {
            assert msg.lastVersion() != null : msg;

            updateLastVersion(msg.lastVersion());
        }

        GridDhtPartitionsExchangeFuture mergedWith0 = null;

        synchronized (mux) {
            if (state == ExchangeLocalState.MERGED) {
                assert mergedWith != null;

                mergedWith0 = mergedWith;
            }
            else {
                assert state != ExchangeLocalState.CLIENT;

                if (exchangeId().isJoined() && node.id().equals(exchId.nodeId()))
                    pendingJoinMsg = msg;
            }
        }

        if (mergedWith0 != null) {
            mergedWith0.processMergedMessage(node, msg);

            if (log.isDebugEnabled())
                log.debug("Merged message processed, message handling finished: " + msg);

            return;
        }

        initFut.listen(new CI1<IgniteInternalFuture<Boolean>>() {
            @Override public void apply(IgniteInternalFuture<Boolean> f) {
                try {
                    if (!f.get())
                        return;
                }
                catch (IgniteCheckedException e) {
                    U.error(log, "Failed to initialize exchange future: " + this, e);

                    return;
                }

                processSingleMessage(node.id(), msg);
            }
        });
    }

    /**
     * Tries to fast reply with {@link GridDhtPartitionsFullMessage} on received single message in case of exchange
     * future has already completed.
     *
     * @param node Cluster node which sent single message.
     * @param msg Single message.
     * @return {@code true} if fast reply succeed.
     */
    public boolean fastReplyOnSingleMessage(final ClusterNode node, final GridDhtPartitionsSingleMessage msg) {
        GridDhtPartitionsExchangeFuture futToFastReply = this;

        ExchangeLocalState currState;

        synchronized (mux) {
            currState = state;

            if (currState == ExchangeLocalState.MERGED)
                futToFastReply = mergedWith;
        }

        if (currState == ExchangeLocalState.DONE)
            futToFastReply.processSingleMessage(node.id(), msg);
        else if (currState == ExchangeLocalState.MERGED)
            futToFastReply.processMergedMessage(node, msg);

        return currState == ExchangeLocalState.MERGED || currState == ExchangeLocalState.DONE;
    }

    /**
     * @param nodeId Node ID.
     * @param msg Client's message.
     */
    public void waitAndReplyToNode(final UUID nodeId, final GridDhtPartitionsSingleMessage msg) {
        if (log.isDebugEnabled())
            log.debug("Single message will be handled on completion of exchange future: " + this);

        listen(new CI1<IgniteInternalFuture<AffinityTopologyVersion>>() {
            @Override public void apply(IgniteInternalFuture<AffinityTopologyVersion> fut) {
                if (cctx.kernalContext().isStopping())
                    return;

                // DynamicCacheChangeFailureMessage was sent.
                // Thus, there is no need to create and send GridDhtPartitionsFullMessage.
                if (cacheChangeFailureMsgSent)
                    return;

                FinishState finishState0;

                synchronized (mux) {
                    finishState0 = finishState;
                }

                if (finishState0 == null) {
                    assert firstDiscoEvt.type() == EVT_NODE_JOINED && firstDiscoEvt.eventNode().isClient() : this;

                    ClusterNode node = cctx.node(nodeId);

                    if (node == null) {
                        if (log.isDebugEnabled()) {
                            log.debug("No node found for nodeId: " +
                                nodeId +
                                ", handling of single message will be stopped: " +
                                msg
                            );
                        }

                        return;
                    }

                    GridDhtPartitionsFullMessage msg =
                        createPartitionsMessage(true, node.version().compareToIgnoreTimestamp(PARTIAL_COUNTERS_MAP_SINCE) >= 0);

                    msg.rebalanced(rebalanced());

                    finishState0 = new FinishState(cctx.localNodeId(), initialVersion(), msg);
                }

                sendAllPartitionsToNode(finishState0, msg, nodeId);
            }
        });
    }

    /**
     * Note this method performs heavy updatePartitionSingleMap operation, this operation is moved out from the
     * synchronized block. Only count of such updates {@link #pendingSingleUpdates} is managed under critical section.
     *
     * @param nodeId Sender node.
     * @param msg Partition single message.
     */
    private void processSingleMessage(UUID nodeId, GridDhtPartitionsSingleMessage msg) {
        if (msg.client()) {
            waitAndReplyToNode(nodeId, msg);

            return;
        }

        boolean allReceived = false; // Received all expected messages.
        boolean updateSingleMap = false;

        FinishState finishState0 = null;

        synchronized (mux) {
            assert crd != null;

            switch (state) {
                case DONE: {
                    if (log.isInfoEnabled()) {
                        log.info("Received single message, already done [ver=" + initialVersion() +
                            ", node=" + nodeId + ']');
                    }

                    assert finishState != null;

                    finishState0 = finishState;

                    break;
                }

                case CRD: {
                    assert crd.isLocal() : crd;

                    if (remaining.remove(nodeId)) {
                        updateSingleMap = true;

                        pendingSingleUpdates++;

                        if ((stateChangeExchange() || dynamicCacheStartExchange()) && msg.getError() != null)
                            exchangeGlobalExceptions.put(nodeId, msg.getError());

                        allReceived = remaining.isEmpty();

                        if (log.isInfoEnabled()) {
                            log.info("Coordinator received single message [ver=" + initialVersion() +
                                ", node=" + nodeId +
                                (allReceived ? "" : ", remainingNodes=" + remaining.size()) +
                                ", allReceived=" + allReceived + ']');
                        }
                    }
                    else if (log.isDebugEnabled())
                        log.debug("Coordinator received single message it didn't expect to receive: " + msg);

                    break;
                }

                case SRV:
                case BECOME_CRD: {
                    if (log.isInfoEnabled()) {
                        log.info("Non-coordinator received single message [ver=" + initialVersion() +
                            ", node=" + nodeId + ", state=" + state + ']');
                    }

                    pendingSingleMsgs.put(nodeId, msg);

                    break;
                }

                default:
                    assert false : state;
            }
        }

        if (finishState0 != null) {
            // DynamicCacheChangeFailureMessage was sent.
            // Thus, there is no need to create and send GridDhtPartitionsFullMessage.
            if (!cacheChangeFailureMsgSent)
                sendAllPartitionsToNode(finishState0, msg, nodeId);

            return;
        }

        if (updateSingleMap) {
            try {
                // Do not update partition map, in case cluster transitioning to inactive state.
                if (!deactivateCluster())
                    updatePartitionSingleMap(nodeId, msg);
            }
            finally {
                synchronized (mux) {
                    assert pendingSingleUpdates > 0;

                    pendingSingleUpdates--;

                    if (pendingSingleUpdates == 0)
                        mux.notifyAll();
                }
            }
        }

        if (allReceived) {
            if (!awaitSingleMapUpdates())
                return;

            onAllReceived(null);
        }
    }

    /**
     * @return {@code False} if interrupted.
     */
    private boolean awaitSingleMapUpdates() {
        try {
            synchronized (mux) {
                while (pendingSingleUpdates > 0)
                    U.wait(mux);
            }

            return true;
        }
        catch (IgniteInterruptedCheckedException e) {
            U.warn(log, "Failed to wait for partition map updates, thread was interrupted: " + e);

            return false;
        }
    }

    /**
     * @param fut Affinity future.
     */
    private void onAffinityInitialized(IgniteInternalFuture<Map<Integer, Map<Integer, List<UUID>>>> fut) {
        try {
            assert fut.isDone();

            Map<Integer, Map<Integer, List<UUID>>> assignmentChange = fut.get();

            GridDhtPartitionsFullMessage m = createPartitionsMessage(false, false);

            CacheAffinityChangeMessage msg = new CacheAffinityChangeMessage(exchId, m, assignmentChange);

            if (log.isDebugEnabled())
                log.debug("Centralized affinity exchange, send affinity change message: " + msg);

            cctx.discovery().sendCustomEvent(msg);
        }
        catch (IgniteCheckedException e) {
            onDone(e);
        }
    }

    /**
     * @param top Topology.
     */
    private void assignPartitionSizes(GridDhtPartitionTopology top) {
        Map<Integer, Long> partSizes = new HashMap<>();

        for (Map.Entry<UUID, GridDhtPartitionsSingleMessage> e : msgs.entrySet()) {
            GridDhtPartitionsSingleMessage singleMsg = e.getValue();

            GridDhtPartitionMap partMap = singleMsg.partitions().get(top.groupId());

            if (partMap == null)
                continue;

            for (Map.Entry<Integer, GridDhtPartitionState> e0 : partMap.entrySet()) {
                int p = e0.getKey();
                GridDhtPartitionState state = e0.getValue();

                if (state == GridDhtPartitionState.OWNING)
                    partSizes.put(p, singleMsg.partitionSizes(top.groupId()).get(p));
            }
        }

        for (GridDhtLocalPartition locPart : top.currentLocalPartitions()) {
            if (locPart.state() == GridDhtPartitionState.OWNING)
                partSizes.put(locPart.id(), locPart.fullSize());
        }

        top.globalPartSizes(partSizes);
    }

    /**
     * Collects and determines new owners of partitions for all nodes for given {@code top}.
     *
     * @param top Topology to assign.
     */
    private void assignPartitionStates(GridDhtPartitionTopology top) {
        CacheGroupContext grp = cctx.cache().cacheGroup(top.groupId());

        Map<Integer, CounterWithNodes> maxCntrs = new HashMap<>();
        Map<Integer, Long> minCntrs = new HashMap<>();

        for (Map.Entry<UUID, GridDhtPartitionsSingleMessage> e : msgs.entrySet()) {
            CachePartitionPartialCountersMap nodeCntrs = e.getValue().partitionUpdateCounters(top.groupId(),
                top.partitions());

            assert nodeCntrs != null;

            if (nodeCntrs.isEmpty()) {
                // We should provide the supplier for file rebalancing even if the counters were not sent.
                for (int p = 0; p < top.partitions(); p++) {
                    GridDhtPartitionState state = top.partitionState(e.getKey(), p);

                    if (state != GridDhtPartitionState.OWNING && state != GridDhtPartitionState.MOVING)
                        continue;

                    minCntrs.put(p, 0L);
                }
            }
            else {
                for (int i = 0; i < nodeCntrs.size(); i++) {
                    int p = nodeCntrs.partitionAt(i);

                    UUID uuid = e.getKey();
<<<<<<< HEAD

                    GridDhtPartitionState state = top.partitionState(uuid, p);

                    if (state != GridDhtPartitionState.OWNING && state != GridDhtPartitionState.MOVING)
                        continue;

                    long cntr = state == GridDhtPartitionState.MOVING ?
                        nodeCntrs.initialUpdateCounterAt(i) :
                        nodeCntrs.updateCounterAt(i);

                    Long minCntr = minCntrs.get(p);

                    if (minCntr == null || minCntr > cntr)
                        minCntrs.put(p, cntr);

                    if (state != GridDhtPartitionState.OWNING)
                        continue;

=======

                    GridDhtPartitionState state = top.partitionState(uuid, p);

                    if (state != GridDhtPartitionState.OWNING && state != GridDhtPartitionState.MOVING)
                        continue;

                    long cntr = state == GridDhtPartitionState.MOVING ?
                        nodeCntrs.initialUpdateCounterAt(i) :
                        nodeCntrs.updateCounterAt(i);

                    Long minCntr = minCntrs.get(p);

                    if (minCntr == null || minCntr > cntr)
                        minCntrs.put(p, cntr);

                    if (state != GridDhtPartitionState.OWNING)
                        continue;

>>>>>>> 23b21b73
                    CounterWithNodes maxCntr = maxCntrs.get(p);

                    if (maxCntr == null || cntr > maxCntr.cnt)
                        maxCntrs.put(p, new CounterWithNodes(cntr, e.getValue().partitionSizes(top.groupId()).get(p), uuid));
                    else if (cntr == maxCntr.cnt)
                        maxCntr.nodes.add(uuid);
                }
            }
        }

        // Also must process counters from the local node.
        for (GridDhtLocalPartition part : top.currentLocalPartitions()) {
            GridDhtPartitionState state = top.partitionState(cctx.localNodeId(), part.id());

            if (state != GridDhtPartitionState.OWNING && state != GridDhtPartitionState.MOVING)
                continue;

            final long cntr = state == GridDhtPartitionState.MOVING ? part.initialUpdateCounter() : part.updateCounter();

            Long minCntr = minCntrs.get(part.id());

            if (minCntr == null || minCntr > cntr)
                minCntrs.put(part.id(), cntr);

            if (state != GridDhtPartitionState.OWNING)
                continue;

            CounterWithNodes maxCntr = maxCntrs.get(part.id());

            if (maxCntr == null && cntr == 0) {
                CounterWithNodes cntrObj = new CounterWithNodes(0, 0L, cctx.localNodeId());

                for (UUID nodeId : msgs.keySet()) {
                    if (top.partitionState(nodeId, part.id()) == GridDhtPartitionState.OWNING)
                        cntrObj.nodes.add(nodeId);
                }

                maxCntrs.put(part.id(), cntrObj);
            }
            else if (maxCntr == null || cntr > maxCntr.cnt)
                maxCntrs.put(part.id(), new CounterWithNodes(cntr, part.fullSize(), cctx.localNodeId()));
            else if (cntr == maxCntr.cnt)
                maxCntr.nodes.add(cctx.localNodeId());
        }

        Map<Integer, Set<UUID>> ownersByUpdCounters = new HashMap<>(maxCntrs.size());
        for (Map.Entry<Integer, CounterWithNodes> e : maxCntrs.entrySet())
            ownersByUpdCounters.put(e.getKey(), e.getValue().nodes);

        Map<Integer, Long> partSizes = new HashMap<>(maxCntrs.size());
        for (Map.Entry<Integer, CounterWithNodes> e : maxCntrs.entrySet())
            partSizes.put(e.getKey(), e.getValue().size);

        top.globalPartSizes(partSizes);

<<<<<<< HEAD
        boolean fileRebalanceApplicable = grp != null && cctx.preloader() != null &&
=======
        boolean fileRebalancingSupported = grp != null && cctx.preloader() != null &&
>>>>>>> 23b21b73
            cctx.preloader().supports(grp, cctx.discovery().aliveServerNodes());

        Map<Integer, Map<Integer, Long>> partHistReserved0 = partHistReserved;

        Map<Integer, Long> localReserved = partHistReserved0 != null ? partHistReserved0.get(top.groupId()) : null;

        Set<Integer> haveHistory = new HashSet<>();

        for (Map.Entry<Integer, Long> e : minCntrs.entrySet()) {
            int p = e.getKey();
            long minCntr = e.getValue();

            CounterWithNodes maxCntrObj = maxCntrs.get(p);

            long maxCntr = maxCntrObj != null ? maxCntrObj.cnt : 0;

            if (maxCntr == 0)
                continue;

<<<<<<< HEAD
            // todo historical rebalancing and file rebalancing could not start on same group at the same time.
            if (localReserved != null) {
                Long localHistCntr = localReserved.get(p);

                if (localHistCntr != null) {
                    if (minCntr != 0 && localHistCntr <= minCntr && maxCntrObj.nodes.contains(cctx.localNodeId())) {
                        partHistSuppliers.put(cctx.localNodeId(), top.groupId(), p, localHistCntr);

                        haveHistory.add(p);

                        continue;
                    }
                    else
                    if (minCntr == 0 && fileRebalanceApplicable && localHistCntr <= maxCntr && maxCntrObj.nodes.contains(cctx.localNodeId())) {
                        partHistSuppliers.put(cctx.localNodeId(), top.groupId(), p, maxCntr);

                        haveHistory.add(p);

                        continue;
                    }
                }
            }
=======
            Map<UUID, Long> msgCntrs = F.viewReadOnly(msgs, v -> v.partitionHistoryCounters(top.groupId()).get(p));

            Collection<Map.Entry<UUID, Long>> cntrsView = localReserved == null ? msgCntrs.entrySet() :
                F.concat(false, new T2<>(cctx.localNodeId(), localReserved.get(p)), msgCntrs.entrySet());
>>>>>>> 23b21b73

            for (Map.Entry<UUID, Long> e0 : cntrsView) {
                Long histCntr = e0.getValue();
                UUID nodeId = e0.getKey();

<<<<<<< HEAD
                if (histCntr != null) {
                    if (minCntr != 0 && histCntr <= minCntr && maxCntrObj.nodes.contains(e0.getKey())) {
                        partHistSuppliers.put(e0.getKey(), top.groupId(), p, histCntr);
=======
                if (histCntr != null &&
                    maxCntrObj.nodes.contains(nodeId) &&
                    ((minCntr != 0 && histCntr <= minCntr) || (minCntr == 0 && fileRebalancingSupported))) {
                    partHistSuppliers.put(nodeId, top.groupId(), p, minCntr == 0 ? maxCntr : histCntr);
>>>>>>> 23b21b73

                        haveHistory.add(p);

                        break;
                    }
                    else
                    if (minCntr == 0 && fileRebalanceApplicable && histCntr <= maxCntr && maxCntrObj.nodes.contains(e0.getKey())) {
                        // For file rebalancing we need to reserve history from current update counter.
                        partHistSuppliers.put(e0.getKey(), top.groupId(), p, maxCntr);

                        haveHistory.add(p);

                        break;
                    }
                }
            }
        }

        Map<UUID, Set<Integer>> partitionsToRebalance = top.resetOwners(ownersByUpdCounters, haveHistory, this);

        for (Map.Entry<UUID, Set<Integer>> e : partitionsToRebalance.entrySet()) {
            UUID nodeId = e.getKey();
            Set<Integer> parts = e.getValue();

            for (int part : parts)
                partsToReload.put(nodeId, top.groupId(), part);
        }
    }

    /**
     * Detect lost partitions in case of node left or failed. For topology coordinator is called when all {@link
     * GridDhtPartitionsSingleMessage} were received. For other nodes is called when exchange future is completed by
     * {@link GridDhtPartitionsFullMessage}.
     *
     * @param resTopVer Result topology version.
     */
    private void detectLostPartitions(AffinityTopologyVersion resTopVer) {
        AtomicInteger detected = new AtomicInteger();

        try {
            // Reserve at least 2 threads for system operations.
            doInParallelUninterruptibly(
                U.availableThreadCount(cctx.kernalContext(), GridIoPolicy.SYSTEM_POOL, 2),
                cctx.kernalContext().getSystemExecutorService(),
                cctx.cache().cacheGroups(),
                grp -> {
                    if (!grp.isLocal()) {
                        // Do not trigger lost partition events on start.
                        boolean evt = !localJoinExchange() && !activateCluster();

                        if (grp.topology().detectLostPartitions(resTopVer, evt ? events().lastEvent() : null))
                            detected.incrementAndGet();
                    }

                    return null;
                });
        }
        catch (IgniteCheckedException e) {
            throw new IgniteException(e);
        }

        if (detected.get() > 0) {
            if (log.isDebugEnabled())
                log.debug("Partitions have been scheduled to resend [reason=" +
                    "Lost partitions detect on " + resTopVer + "]");

            cctx.exchange().scheduleResendPartitions();
        }

        timeBag.finishGlobalStage("Detect lost partitions");
    }

    /**
     * @param cacheNames Cache names.
     */
    private void resetLostPartitions(Collection<String> cacheNames) {
        assert !exchCtx.mergeExchanges();

        try {
            // Reserve at least 2 threads for system operations.
            U.doInParallel(
                U.availableThreadCount(cctx.kernalContext(), GridIoPolicy.SYSTEM_POOL, 2),
                cctx.kernalContext().getSystemExecutorService(),
                cctx.cache().cacheGroups(),
                grp -> {
                    if (grp.isLocal())
                        return null;

                    for (String cacheName : cacheNames) {
                        if (grp.hasCache(cacheName)) {
                            grp.topology().resetLostPartitions(initialVersion());

                            break;
                        }
                    }

                    return null;
                });
        }
        catch (IgniteCheckedException e) {
            throw new IgniteException(e);
        }
    }

    /**
     * Creates an IgniteCheckedException that is used as root cause of the exchange initialization failure. This method
     * aggregates all the exceptions provided from all participating nodes.
     *
     * @param globalExceptions collection exceptions from all participating nodes.
     * @return exception that represents a cause of the exchange initialization failure.
     */
    private IgniteCheckedException createExchangeException(Map<UUID, Exception> globalExceptions) {
        IgniteCheckedException ex = new IgniteCheckedException("Failed to complete exchange process.");

        for (Map.Entry<UUID, Exception> entry : globalExceptions.entrySet())
            if (ex != entry.getValue())
                ex.addSuppressed(entry.getValue());

        return ex;
    }

    /**
     * @return {@code true} if the given {@code discoEvt} supports the rollback procedure.
     */
    private boolean isRollbackSupported() {
        if (!firstEvtDiscoCache.checkAttribute(ATTR_DYNAMIC_CACHE_START_ROLLBACK_SUPPORTED, Boolean.TRUE))
            return false;

        // Currently the rollback process is supported for dynamically started caches only.
        return firstDiscoEvt.type() == EVT_DISCOVERY_CUSTOM_EVT && dynamicCacheStartExchange();
    }

    /**
     * Sends {@link DynamicCacheChangeFailureMessage} to all participated nodes that represents a cause of exchange
     * failure.
     */
    private void sendExchangeFailureMessage() {
        assert crd != null && crd.isLocal();

        try {
            IgniteCheckedException err = createExchangeException(exchangeGlobalExceptions);

            List<String> cacheNames = new ArrayList<>(exchActions.cacheStartRequests().size());

            for (ExchangeActions.CacheActionData actionData : exchActions.cacheStartRequests())
                cacheNames.add(actionData.request().cacheName());

            DynamicCacheChangeFailureMessage msg = new DynamicCacheChangeFailureMessage(
                cctx.localNode(), exchId, err, cacheNames);

            if (log.isDebugEnabled())
                log.debug("Dynamic cache change failed (send message to all participating nodes): " + msg);

            cacheChangeFailureMsgSent = true;

            cctx.discovery().sendCustomEvent(msg);

            return;
        }
        catch (IgniteCheckedException e) {
            if (reconnectOnError(e))
                onDone(new IgniteNeedReconnectException(cctx.localNode(), e));
            else
                onDone(e);
        }
    }

    /**
     * Called only for coordinator node when all {@link GridDhtPartitionsSingleMessage}s were received
     *
     * @param sndResNodes Additional nodes to send finish message to.
     */
    private void onAllReceived(@Nullable Collection<ClusterNode> sndResNodes) {
        try {
            initFut.get();

            timeBag.finishGlobalStage("Waiting for all single messages");

            assert crd.isLocal();

            assert partHistSuppliers.isEmpty() : partHistSuppliers;

            if (!exchCtx.mergeExchanges() && !crd.equals(events().discoveryCache().serverNodes().get(0))) {
                for (CacheGroupContext grp : cctx.cache().cacheGroups()) {
                    if (grp.isLocal())
                        continue;

                    // It is possible affinity is not initialized.
                    // For example, dynamic cache start failed.
                    if (grp.affinity().lastVersion().topologyVersion() > 0)
                        grp.topology().beforeExchange(this, !centralizedAff && !forceAffReassignment, false);
                    else
                        assert exchangeLocE != null :
                            "Affinity is not calculated for the cache group [groupName=" + grp.name() + "]";
                }
            }

            if (exchCtx.mergeExchanges()) {
                if (log.isInfoEnabled())
                    log.info("Coordinator received all messages, try merge [ver=" + initialVersion() + ']');

                AffinityTopologyVersion threshold = newCrdFut != null ? newCrdFut.resultTopologyVersion() : null;

                if (threshold != null) {
                    assert newCrdFut.fullMessage() == null :
                        "There is full message in new coordinator future, but exchange was not finished using it: "
                        + newCrdFut.fullMessage();
                }

                boolean finish = cctx.exchange().mergeExchangesOnCoordinator(this, threshold);

                timeBag.finishGlobalStage("Exchanges merge");

                if (!finish)
                    return;
            }

            finishExchangeOnCoordinator(sndResNodes);
        }
        catch (IgniteCheckedException e) {
            if (reconnectOnError(e))
                onDone(new IgniteNeedReconnectException(cctx.localNode(), e));
            else
                onDone(e);
        }
    }

    /**
     * @param sndResNodes Additional nodes to send finish message to.
     */
    private void finishExchangeOnCoordinator(@Nullable Collection<ClusterNode> sndResNodes) {
        if (isDone() || !enterBusy())
            return;

        try {
            if (!F.isEmpty(exchangeGlobalExceptions) && dynamicCacheStartExchange() && isRollbackSupported()) {
                sendExchangeFailureMessage();

                return;
            }

            AffinityTopologyVersion resTopVer = exchCtx.events().topologyVersion();

            if (log.isInfoEnabled()) {
                log.info("finishExchangeOnCoordinator [topVer=" + initialVersion() +
                    ", resVer=" + resTopVer + ']');
            }

            Map<Integer, CacheGroupAffinityMessage> idealAffDiff = null;

            // Reserve at least 2 threads for system operations.
            int parallelismLvl = U.availableThreadCount(cctx.kernalContext(), GridIoPolicy.SYSTEM_POOL, 2);

            if (exchCtx.mergeExchanges()) {
                synchronized (mux) {
                    if (mergedJoinExchMsgs != null) {
                        for (Map.Entry<UUID, GridDhtPartitionsSingleMessage> e : mergedJoinExchMsgs.entrySet()) {
                            msgs.put(e.getKey(), e.getValue());

                            updatePartitionSingleMap(e.getKey(), e.getValue());
                        }
                    }
                }

                assert exchCtx.events().hasServerJoin() || exchCtx.events().hasServerLeft();

                exchCtx.events().processEvents(this);

                if (exchCtx.events().hasServerLeft())
                    idealAffDiff = cctx.affinity().onServerLeftWithExchangeMergeProtocol(this);
                else
                    cctx.affinity().onServerJoinWithExchangeMergeProtocol(this, true);

                doInParallel(
                    parallelismLvl,
                    cctx.kernalContext().getSystemExecutorService(),
                    cctx.affinity().cacheGroups().values(),
                    desc -> {
                        if (desc.config().getCacheMode() == CacheMode.LOCAL)
                            return null;

                        CacheGroupContext grp = cctx.cache().cacheGroup(desc.groupId());

                        GridDhtPartitionTopology top = grp != null ? grp.topology() :
                            cctx.exchange().clientTopology(desc.groupId(), events().discoveryCache());

                        top.beforeExchange(this, true, true);

                        return null;
                    });
            }

            timeBag.finishGlobalStage("Affinity recalculation (crd)");

            Map<Integer, CacheGroupAffinityMessage> joinedNodeAff = new ConcurrentHashMap<>(cctx.cache().cacheGroups().size());

            doInParallel(
                parallelismLvl,
                cctx.kernalContext().getSystemExecutorService(),
                msgs.values(),
                msg -> {
                    processSingleMessageOnCrdFinish(msg, joinedNodeAff);

                    return null;
                }
            );

            timeBag.finishGlobalStage("Collect update counters and create affinity messages");

            validatePartitionsState();

            if (firstDiscoEvt.type() == EVT_DISCOVERY_CUSTOM_EVT) {
                assert firstDiscoEvt instanceof DiscoveryCustomEvent;

                if (activateCluster() || changedBaseline())
                    assignPartitionsStates();

                DiscoveryCustomMessage discoveryCustomMessage = ((DiscoveryCustomEvent)firstDiscoEvt).customMessage();

                if (discoveryCustomMessage instanceof DynamicCacheChangeBatch) {
                    if (exchActions != null) {
                        assignPartitionsStates();

                        Set<String> caches = exchActions.cachesToResetLostPartitions();

                        if (!F.isEmpty(caches))
                            resetLostPartitions(caches);
                    }
                }
                else if (discoveryCustomMessage instanceof SnapshotDiscoveryMessage
                    && ((SnapshotDiscoveryMessage)discoveryCustomMessage).needAssignPartitions())
                    assignPartitionsStates();
            }
            else {
                if (exchCtx.events().hasServerJoin())
                    assignPartitionsStates();
            }

            // Recalculate new affinity based on partitions availability.
            if (!exchCtx.mergeExchanges() && forceAffReassignment) {
                idealAffDiff = cctx.affinity().onCustomEventWithEnforcedAffinityReassignment(this);

                timeBag.finishGlobalStage("Ideal affinity diff calculation (enforced)");
            }

            for (CacheGroupContext grpCtx : cctx.cache().cacheGroups()) {
                if (grpCtx.isLocal())
                    continue;

                boolean rebalanceRequired = grpCtx.preloader().updateRebalanceVersion(this, resTopVer);

                if (rebalanceRequired && grpCtx.persistenceEnabled()) {
                    CachePartitionFullCountersMap cntrs = grpCtx.topology().fullUpdateCounters();

                    Map<Integer, Long> partSizes = grpCtx.topology().globalPartSizes();

                    cctx.preloader().onExchangeDone(exchActions, resTopVer, grpCtx, cntrs, partSizes, partHistSuppliers);
                }

                grpCtx.topology().applyUpdateCounters();
            }

            timeBag.finishGlobalStage("Apply update counters");

            updateLastVersion(cctx.versions().last());

            cctx.versions().onExchange(lastVer.get().order());

            IgniteProductVersion minVer = exchCtx.events().discoveryCache().minimumNodeVersion();

            GridDhtPartitionsFullMessage msg = createPartitionsMessage(true,
                minVer.compareToIgnoreTimestamp(PARTIAL_COUNTERS_MAP_SINCE) >= 0);

            if (!cctx.affinity().rebalanceRequired())
                msg.rebalanced(true);

            // Lost partition detection should be done after full message is prepared otherwise in case of IGNORE policy
            // lost partitions will be moved to OWNING state and after what send to other nodes resulting in
            // wrong lost state calculation (another possibility to consider - calculate lost state only on coordinator).
            if (firstDiscoEvt.type() != EVT_DISCOVERY_CUSTOM_EVT && exchCtx.events().hasServerLeft())
                detectLostPartitions(resTopVer);

            if (exchCtx.mergeExchanges()) {
                assert !centralizedAff;

                msg.resultTopologyVersion(resTopVer);

                if (exchCtx.events().hasServerLeft())
                    msg.idealAffinityDiff(idealAffDiff);
            }
            else if (forceAffReassignment)
                msg.idealAffinityDiff(idealAffDiff);

            msg.prepareMarshal(cctx);

            timeBag.finishGlobalStage("Full message preparing");

            synchronized (mux) {
                finishState = new FinishState(crd.id(), resTopVer, msg);

                state = ExchangeLocalState.DONE;
            }

            if (centralizedAff) {
                assert !exchCtx.mergeExchanges();

                IgniteInternalFuture<Map<Integer, Map<Integer, List<UUID>>>> fut = cctx.affinity().initAffinityOnNodeLeft(this);

                if (!fut.isDone())
                    fut.listen(this::onAffinityInitialized);
                else
                    onAffinityInitialized(fut);
            }
            else {
                Set<ClusterNode> nodes;

                Map<UUID, GridDhtPartitionsSingleMessage> mergedJoinExchMsgs0;

                synchronized (mux) {
                    srvNodes.remove(cctx.localNode());

                    nodes = new LinkedHashSet<>(srvNodes);

                    mergedJoinExchMsgs0 = mergedJoinExchMsgs;

                    if (mergedJoinExchMsgs != null) {
                        for (Map.Entry<UUID, GridDhtPartitionsSingleMessage> e : mergedJoinExchMsgs.entrySet()) {
                            if (e.getValue() != null) {
                                ClusterNode node = cctx.discovery().node(e.getKey());

                                if (node != null)
                                    nodes.add(node);
                            }
                        }
                    }
                    else
                        mergedJoinExchMsgs0 = Collections.emptyMap();

                    if (!F.isEmpty(sndResNodes))
                        nodes.addAll(sndResNodes);
                }

                if (msg.rebalanced())
                    markRebalanced();

                if (!nodes.isEmpty())
                    sendAllPartitions(msg, nodes, mergedJoinExchMsgs0, joinedNodeAff);

                timeBag.finishGlobalStage("Full message sending");

                discoveryLag = calculateDiscoveryLag(
                    msgs,
                    mergedJoinExchMsgs0
                );

                partitionsSent = true;

                if (!stateChangeExchange())
                    onDone(exchCtx.events().topologyVersion(), null);

                for (Map.Entry<UUID, GridDhtPartitionsSingleMessage> e : pendingSingleMsgs.entrySet()) {
                    if (log.isInfoEnabled()) {
                        log.info("Process pending message on coordinator [node=" + e.getKey() +
                            ", ver=" + initialVersion() +
                            ", resVer=" + resTopVer + ']');
                    }

                    processSingleMessage(e.getKey(), e.getValue());
                }
            }

            boolean hasMoving = !partsToReload.isEmpty();

            Set<Integer> waitGrps = cctx.affinity().waitGroups();

            if (!hasMoving) {
                for (CacheGroupContext grpCtx : cctx.cache().cacheGroups()) {
                    if (waitGrps.contains(grpCtx.groupId()) && grpCtx.topology().hasMovingPartitions()) {
                        hasMoving = true;

                        break;
                    }
                }
            }

            if (!hasMoving)
                cctx.database().releaseHistoryForPreloading();

            if (stateChangeExchange()) {
                StateChangeRequest req = exchActions.stateChangeRequest();

                assert req != null : exchActions;

                boolean stateChangeErr = false;

                if (!F.isEmpty(exchangeGlobalExceptions)) {
                    stateChangeErr = true;

                    cctx.kernalContext().state().onStateChangeError(exchangeGlobalExceptions, req);
                }
                else
                    cctx.kernalContext().state().onExchangeFinishedOnCoordinator(this, hasMoving);

                if (!cctx.kernalContext().state().clusterState().localBaselineAutoAdjustment()) {
                    ClusterState state = stateChangeErr ? ClusterState.INACTIVE : req.state();

                    ChangeGlobalStateFinishMessage stateFinishMsg = new ChangeGlobalStateFinishMessage(
                        req.requestId(),
                        state,
                        !stateChangeErr
                    );

                    cctx.discovery().sendCustomEvent(stateFinishMsg);
                }

                timeBag.finishGlobalStage("State finish message sending");

                if (!centralizedAff)
                    onDone(exchCtx.events().topologyVersion(), null);
            }
        }
        catch (IgniteCheckedException e) {
            if (reconnectOnError(e))
                onDone(new IgniteNeedReconnectException(cctx.localNode(), e));
            else
                onDone(e);
        }
        finally {
            leaveBusy();
        }
    }

    /**
     * @param msg Single message to process.
     * @param messageAccumulator Message to store message which need to be sent after.
     */
    private void processSingleMessageOnCrdFinish(
        GridDhtPartitionsSingleMessage msg,
        Map<Integer, CacheGroupAffinityMessage> messageAccumulator
    ) {
        for (Map.Entry<Integer, GridDhtPartitionMap> e : msg.partitions().entrySet()) {
            Integer grpId = e.getKey();

            CacheGroupContext grp = cctx.cache().cacheGroup(grpId);

            GridDhtPartitionTopology top = grp != null
                ? grp.topology()
                : cctx.exchange().clientTopology(grpId, events().discoveryCache());

            CachePartitionPartialCountersMap cntrs = msg.partitionUpdateCounters(grpId, top.partitions());

            if (cntrs != null)
                top.collectUpdateCounters(cntrs);
        }

        Collection<Integer> affReq = msg.cacheGroupsAffinityRequest();

        if (affReq != null)
            CacheGroupAffinityMessage.createAffinityMessages(
                cctx,
                exchCtx.events().topologyVersion(),
                affReq,
                messageAccumulator
            );
    }

    /**
     * Collects non local cache group descriptors.
     *
     * @return Collection of non local cache group descriptors.
     */
    private List<CacheGroupDescriptor> nonLocalCacheGroupDescriptors() {
        return cctx.affinity().cacheGroups().values().stream()
            .filter(grpDesc -> grpDesc.config().getCacheMode() != CacheMode.LOCAL)
            .collect(Collectors.toList());
    }

    /**
     * Collects non local cache groups.
     *
     * @return Collection of non local cache groups.
     */
    private List<CacheGroupContext> nonLocalCacheGroups() {
        return cctx.cache().cacheGroups().stream()
            .filter(grp -> !grp.isLocal() && !cacheGroupStopping(grp.groupId()))
            .collect(Collectors.toList());
    }

    /**
     * Validates that partition update counters and cache sizes for all caches are consistent.
     */
    private void validatePartitionsState() {
        try {
            U.doInParallel(
                cctx.kernalContext().getSystemExecutorService(),
                nonLocalCacheGroupDescriptors(),
                grpDesc -> {
                    CacheGroupContext grpCtx = cctx.cache().cacheGroup(grpDesc.groupId());

                    GridDhtPartitionTopology top = grpCtx != null
                        ? grpCtx.topology()
                        : cctx.exchange().clientTopology(grpDesc.groupId(), events().discoveryCache());

                    // Do not validate read or write through caches or caches with disabled rebalance
                    // or ExpiryPolicy is set or validation is disabled.
                    boolean eternalExpiryPolicy = grpCtx != null && (grpCtx.config().getExpiryPolicyFactory() == null
                        || grpCtx.config().getExpiryPolicyFactory().create() instanceof EternalExpiryPolicy);

                    if (grpCtx == null
                        || grpCtx.config().isReadThrough()
                        || grpCtx.config().isWriteThrough()
                        || grpCtx.config().getCacheStoreFactory() != null
                        || grpCtx.config().getRebalanceDelay() == -1
                        || grpCtx.config().getRebalanceMode() == CacheRebalanceMode.NONE
                        || !eternalExpiryPolicy
                        || SKIP_PARTITION_SIZE_VALIDATION)
                        return null;

                    try {
                        validator.validatePartitionCountersAndSizes(GridDhtPartitionsExchangeFuture.this, top, msgs);
                    }
                    catch (IgniteCheckedException ex) {
                        log.warning(String.format(PARTITION_STATE_FAILED_MSG, grpCtx.cacheOrGroupName(), ex.getMessage()));
                        // TODO: Handle such errors https://issues.apache.org/jira/browse/IGNITE-7833
                    }

                    return null;
                }
            );
        }
        catch (IgniteCheckedException e) {
            throw new IgniteException("Failed to validate partitions state", e);
        }

        timeBag.finishGlobalStage("Validate partitions states");
    }

    /**
     *
     */
    private void assignPartitionsStates() {
        try {
            U.doInParallel(
                cctx.kernalContext().getSystemExecutorService(),
                nonLocalCacheGroupDescriptors(),
                grpDesc -> {
                    CacheGroupContext grpCtx = cctx.cache().cacheGroup(grpDesc.groupId());

                    GridDhtPartitionTopology top = grpCtx != null
                        ? grpCtx.topology()
                        : cctx.exchange().clientTopology(grpDesc.groupId(), events().discoveryCache());

                    if (!CU.isPersistentCache(grpDesc.config(), cctx.gridConfig().getDataStorageConfiguration()))
                        assignPartitionSizes(top);
                    else
                        assignPartitionStates(top);

                    return null;
                }
            );
        }
        catch (IgniteCheckedException e) {
            throw new IgniteException("Failed to assign partition states", e);
        }

        timeBag.finishGlobalStage("Assign partitions states");
    }

    /**
     * Removes gaps in the local update counters. Gaps in update counters are possible on backup node when primary
     * failed to send update counter deltas to backup.
     */
    private void finalizePartitionCounters() {
        // Reserve at least 2 threads for system operations.
        int parallelismLvl = U.availableThreadCount(cctx.kernalContext(), GridIoPolicy.SYSTEM_POOL, 2);

        try {
            U.<CacheGroupContext, Void>doInParallelUninterruptibly(
                parallelismLvl,
                cctx.kernalContext().getSystemExecutorService(),
                nonLocalCacheGroups(),
                grp -> {
                    Set<Integer> parts;

                    if (exchCtx.exchangeFreeSwitch()) {
                        // Previous topology to resolve failed primaries set.
                        AffinityTopologyVersion topVer = sharedContext().exchange().readyAffinityVersion();

                        // Failed node's primary partitions. Safe to use affinity since topology was fully rebalanced.
                        parts = grp.affinity().primaryPartitions(firstDiscoEvt.eventNode().id(), topVer);
                    }
                    else
                        parts = grp.topology().localPartitionMap().keySet();

                    grp.topology().finalizeUpdateCounters(parts);

                    return null;
                }
            );
        }
        catch (IgniteCheckedException e) {
            throw new IgniteException("Failed to finalize partition counters", e);
        }

        timeBag.finishGlobalStage("Finalize update counters");
    }

    /**
     * @param finishState State.
     * @param msg Request.
     * @param nodeId Node ID.
     */
    private void sendAllPartitionsToNode(FinishState finishState, GridDhtPartitionsSingleMessage msg, UUID nodeId) {
        ClusterNode node = cctx.node(nodeId);

        if (node == null) {
            if (log.isDebugEnabled())
                log.debug("Failed to send partitions, node failed: " + nodeId);

            return;
        }

        GridDhtPartitionsFullMessage fullMsg = finishState.msg.copy();

        Collection<Integer> affReq = msg.cacheGroupsAffinityRequest();

        if (affReq != null) {
            Map<Integer, CacheGroupAffinityMessage> cachesAff = U.newHashMap(affReq.size());

            CacheGroupAffinityMessage.createAffinityMessages(
                cctx,
                finishState.resTopVer,
                affReq,
                cachesAff);

            fullMsg.joinedNodeAffinity(cachesAff);
        }

        if (!fullMsg.exchangeId().equals(msg.exchangeId())) {
            fullMsg = fullMsg.copy();

            fullMsg.exchangeId(msg.exchangeId());
        }

        try {
            cctx.io().send(node, fullMsg, SYSTEM_POOL);

            if (log.isTraceEnabled()) {
                log.trace("Full message was sent to node: " +
                    node +
                    ", fullMsg: " + fullMsg
                );
            }
        }
        catch (ClusterTopologyCheckedException e) {
            if (log.isDebugEnabled())
                log.debug("Failed to send partitions, node failed: " + node);
        }
        catch (IgniteCheckedException e) {
            U.error(log, "Failed to send partitions [node=" + node + ']', e);
        }
    }

    /**
     * @param node Sender node.
     * @param msg Full partition info.
     */
    public void onReceiveFullMessage(final ClusterNode node, final GridDhtPartitionsFullMessage msg) {
        assert msg != null;
        assert msg.exchangeId() != null : msg;
        assert !node.isDaemon() : node;

        initFut.listen(new CI1<IgniteInternalFuture<Boolean>>() {
            @Override public void apply(IgniteInternalFuture<Boolean> f) {
                try {
                    if (!f.get())
                        return;
                }
                catch (IgniteCheckedException e) {
                    U.error(log, "Failed to initialize exchange future: " + this, e);

                    return;
                }

                processFullMessage(true, node, msg);
            }
        });
    }

    /**
     * @param node Sender node.
     * @param msg Message with full partition info.
     */
    public void onReceivePartitionRequest(final ClusterNode node, final GridDhtPartitionsSingleRequest msg) {
        assert !cctx.kernalContext().clientNode() || msg.restoreState();
        assert !node.isDaemon() && !node.isClient() : node;

        initFut.listen(new CI1<IgniteInternalFuture<Boolean>>() {
            @Override public void apply(IgniteInternalFuture<Boolean> fut) {
                processSinglePartitionRequest(node, msg);
            }
        });
    }

    /**
     * @param node Sender node.
     * @param msg Message.
     */
    private void processSinglePartitionRequest(ClusterNode node, GridDhtPartitionsSingleRequest msg) {
        FinishState finishState0 = null;

        synchronized (mux) {
            if (crd == null) {
                if (log.isInfoEnabled())
                    log.info("Ignore partitions request, no coordinator [node=" + node.id() + ']');

                return;
            }

            switch (state) {
                case DONE: {
                    assert finishState != null;

                    if (node.id().equals(finishState.crdId)) {
                        if (log.isInfoEnabled())
                            log.info("Ignore partitions request, finished exchange with this coordinator: " + msg);

                        return;
                    }

                    finishState0 = finishState;

                    break;
                }

                case CRD:
                case BECOME_CRD: {
                    if (log.isInfoEnabled())
                        log.info("Ignore partitions request, node is coordinator: " + msg);

                    return;
                }

                case CLIENT:
                case SRV: {
                    if (!cctx.discovery().alive(node)) {
                        if (log.isInfoEnabled())
                            log.info("Ignore partitions request, node is not alive [node=" + node.id() + ']');

                        return;
                    }

                    if (msg.restoreState()) {
                        if (!node.equals(crd)) {
                            if (node.order() > crd.order()) {
                                if (log.isInfoEnabled()) {
                                    log.info("Received partitions request, change coordinator [oldCrd=" + crd.id() +
                                        ", newCrd=" + node.id() + ']');
                                }

                                crd = node; // Do not allow to process FullMessage from old coordinator.
                            }
                            else {
                                if (log.isInfoEnabled()) {
                                    log.info("Ignore restore state request, coordinator changed [oldCrd=" + crd.id() +
                                        ", newCrd=" + node.id() + ']');
                                }

                                return;
                            }
                        }
                    }

                    break;
                }

                default:
                    assert false : state;
            }
        }

        if (msg.restoreState()) {
            try {
                assert msg.restoreExchangeId() != null : msg;

                GridDhtPartitionsSingleMessage res;

                if (dynamicCacheStartExchange() && exchangeLocE != null) {
                    res = new GridDhtPartitionsSingleMessage(msg.restoreExchangeId(),
                        cctx.kernalContext().clientNode(),
                        cctx.versions().last(),
                        true);

                    res.setError(exchangeLocE);
                }
                else {
                    res = cctx.exchange().createPartitionsSingleMessage(
                        msg.restoreExchangeId(),
                        cctx.kernalContext().clientNode(),
                        true,
                        node.version().compareToIgnoreTimestamp(PARTIAL_COUNTERS_MAP_SINCE) >= 0,
                        exchActions);

                    if (localJoinExchange() && finishState0 == null)
                        res.cacheGroupsAffinityRequest(exchCtx.groupsAffinityRequestOnJoin());
                }

                res.restoreState(true);

                if (log.isInfoEnabled()) {
                    log.info("Send restore state response [node=" + node.id() +
                        ", exchVer=" + msg.restoreExchangeId().topologyVersion() +
                        ", hasState=" + (finishState0 != null) +
                        ", affReq=" + !F.isEmpty(res.cacheGroupsAffinityRequest()) + ']');
                }

                res.finishMessage(finishState0 != null ? finishState0.msg : null);

                cctx.io().send(node, res, SYSTEM_POOL);
            }
            catch (ClusterTopologyCheckedException ignored) {
                if (log.isDebugEnabled())
                    log.debug("Node left during partition exchange [nodeId=" + node.id() + ", exchId=" + exchId + ']');
            }
            catch (IgniteCheckedException e) {
                U.error(log, "Failed to send partitions message [node=" + node + ", msg=" + msg + ']', e);
            }

            return;
        }

        try {
            sendLocalPartitions(node);
        }
        catch (IgniteCheckedException e) {
            U.error(log, "Failed to send message to coordinator: " + e);
        }
    }

    /**
     * @param checkCrd If {@code true} checks that local node is exchange coordinator.
     * @param node Sender node.
     * @param msg Message.
     */
    private void processFullMessage(boolean checkCrd, ClusterNode node, GridDhtPartitionsFullMessage msg) {
        try {
            assert exchId.equals(msg.exchangeId()) : msg;
            assert msg.lastVersion() != null : msg;

            timeBag.finishGlobalStage("Waiting for Full message");

            if (checkCrd) {
                assert node != null;

                synchronized (mux) {
                    if (crd == null) {
                        if (log.isInfoEnabled())
                            log.info("Ignore full message, all server nodes left: " + msg);

                        return;
                    }

                    switch (state) {
                        case CRD:
                        case BECOME_CRD: {
                            if (log.isInfoEnabled())
                                log.info("Ignore full message, node is coordinator: " + msg);

                            return;
                        }

                        case DONE: {
                            if (log.isInfoEnabled())
                                log.info("Ignore full message, future is done: " + msg);

                            return;
                        }

                        case SRV:
                        case CLIENT: {
                            if (!crd.equals(node)) {
                                if (log.isInfoEnabled()) {
                                    log.info("Received full message from non-coordinator [node=" + node.id() +
                                        ", nodeOrder=" + node.order() +
                                        ", crd=" + crd.id() +
                                        ", crdOrder=" + crd.order() + ']');
                                }

                                if (node.order() > crd.order())
                                    fullMsgs.put(node, msg);

                                return;
                            }
                            else {
                                if (!F.isEmpty(msg.getErrorsMap())) {
                                    Exception e = msg.getErrorsMap().get(cctx.localNodeId());

                                    if (e instanceof IgniteNeedReconnectException) {
                                        onDone(e);

                                        return;
                                    }
                                }

                                AffinityTopologyVersion resVer = msg.resultTopologyVersion() != null ? msg.resultTopologyVersion() : initialVersion();

                                if (log.isInfoEnabled()) {
                                    log.info("Received full message, will finish exchange [node=" + node.id() +
                                        ", resVer=" + resVer + ']');
                                }

                                finishState = new FinishState(crd.id(), resVer, msg);

                                state = ExchangeLocalState.DONE;

                                break;
                            }
                        }
                    }
                }
            }
            else
                assert node == null : node;

            AffinityTopologyVersion resTopVer = initialVersion();

            if (exchCtx.mergeExchanges()) {
                if (msg.resultTopologyVersion() != null && !initialVersion().equals(msg.resultTopologyVersion())) {
                    if (log.isInfoEnabled()) {
                        log.info("Received full message, need merge [curFut=" + initialVersion() +
                            ", resVer=" + msg.resultTopologyVersion() + ']');
                    }

                    resTopVer = msg.resultTopologyVersion();

                    if (cctx.exchange().mergeExchanges(this, msg)) {
                        assert cctx.kernalContext().isStopping() || cctx.kernalContext().clientDisconnected();

                        return; // Node is stopping, no need to further process exchange.
                    }

                    assert resTopVer.equals(exchCtx.events().topologyVersion()) : "Unexpected result version [" +
                        "msgVer=" + resTopVer +
                        ", locVer=" + exchCtx.events().topologyVersion() + ']';
                }

                exchCtx.events().processEvents(this);

                if (localJoinExchange()) {
                    Set<Integer> noAffinityGroups = cctx.affinity().onLocalJoin(this, msg.joinedNodeAffinity(), resTopVer);

                    // Prevent cache usage by a user.
                    if (!noAffinityGroups.isEmpty()) {
                        List<GridCacheAdapter> closedCaches = cctx.cache().blockGateways(noAffinityGroups);

                        closedCaches.forEach(cache -> log.warning("Affinity for cache " + cache.context().name()
                            + " has not received from coordinator during local join. "
                            + " Probably cache is already stopped but not processed on local node yet."
                            + " Cache proxy will be closed for user interactions for safety."));
                    }
                }
                else {
                    if (exchCtx.events().hasServerLeft())
                        cctx.affinity().applyAffinityFromFullMessage(this, msg.idealAffinityDiff());
                    else
                        cctx.affinity().onServerJoinWithExchangeMergeProtocol(this, false);

                    for (CacheGroupContext grp : cctx.cache().cacheGroups()) {
                        if (grp.isLocal() || cacheGroupStopping(grp.groupId()))
                            continue;

                        grp.topology().beforeExchange(this, true, false);
                    }
                }
            }
            else if (localJoinExchange() && !exchCtx.fetchAffinityOnJoin())
                cctx.affinity().onLocalJoin(this, msg.joinedNodeAffinity(), resTopVer);
            else if (forceAffReassignment)
                cctx.affinity().applyAffinityFromFullMessage(this, msg.idealAffinityDiff());

            timeBag.finishGlobalStage("Affinity recalculation");

            if (dynamicCacheStartExchange() && !F.isEmpty(exchangeGlobalExceptions)) {
                assert cctx.localNode().isClient();

                // TODO: https://issues.apache.org/jira/browse/IGNITE-8796
                // The current exchange has been successfully completed on all server nodes,
                // but has failed on that client node for some reason.
                // It looks like that we need to rollback dynamically started caches on the client node,
                // complete DynamicCacheStartFutures (if they are registered) with the cause of that failure
                // and complete current exchange without errors.

                onDone(exchangeLocE);

                return;
            }

            updatePartitionFullMap(resTopVer, msg);

            if (msg.rebalanced())
                markRebalanced();

            if (stateChangeExchange() && !F.isEmpty(msg.getErrorsMap()))
                cctx.kernalContext().state().onStateChangeError(msg.getErrorsMap(), exchActions.stateChangeRequest());

            onDone(resTopVer, null);
        }
        catch (IgniteCheckedException e) {
            onDone(e);
        }
    }

    /**
     * Updates partition map in all caches.
     *
     * @param resTopVer Result topology version.
     * @param msg Partitions full messages.
     */
    private void updatePartitionFullMap(AffinityTopologyVersion resTopVer, GridDhtPartitionsFullMessage msg) {
        cctx.versions().onExchange(msg.lastVersion().order());

        assert partHistSuppliers.isEmpty();

        partHistSuppliers.putAll(msg.partitionHistorySuppliers());

        // Reserve at least 2 threads for system operations.
        int parallelismLvl = U.availableThreadCount(cctx.kernalContext(), GridIoPolicy.SYSTEM_POOL, 2);

        try {
            Map<Integer, Map<Integer, Long>> partsSizes = msg.partitionSizes(cctx);

            doInParallel(
                parallelismLvl,
                cctx.kernalContext().getSystemExecutorService(),
                msg.partitions().keySet(), grpId -> {
                    CacheGroupContext grp = cctx.cache().cacheGroup(grpId);

                    if (grp != null) {
                        boolean rebalanceRequired = grp.preloader().updateRebalanceVersion(this, resTopVer);

                        CachePartitionFullCountersMap cntrMap =
                            msg.partitionUpdateCounters(grpId, grp.topology().partitions());

                        if (rebalanceRequired && grp.persistenceEnabled()) {
                            cctx.preloader().onExchangeDone(exchActions,
                                resTopVer,
                                grp,
                                cntrMap,
                                msg.partitionSizes(cctx).get(grp.groupId()),
                                partHistSuppliers);
                        }

                        grp.topology().update(resTopVer,
                            msg.partitions().get(grpId),
                            cntrMap,
                            msg.partsToReload(cctx.localNodeId(), grpId),
                            partsSizes.getOrDefault(grpId, Collections.emptyMap()),
                            null,
                            this);
                    }
                    else {
                        GridDhtPartitionTopology top = cctx.exchange().clientTopology(grpId, events().discoveryCache());

                        CachePartitionFullCountersMap cntrMap = msg.partitionUpdateCounters(grpId,
                            top.partitions());

                        top.update(resTopVer,
                            msg.partitions().get(grpId),
                            cntrMap,
                            Collections.emptySet(),
                            null,
                            null,
                            this);
                    }

                    return null;
                });
        }
        catch (IgniteCheckedException e) {
            throw new IgniteException(e);
        }

        partitionsReceived = true;

        timeBag.finishGlobalStage("Full map updating");
    }

    /**
     * Updates partition map in all caches.
     *
     * @param nodeId Node message received from.
     * @param msg Partitions single message.
     */
    private void updatePartitionSingleMap(UUID nodeId, GridDhtPartitionsSingleMessage msg) {
        msgs.put(nodeId, msg);

        for (Map.Entry<Integer, GridDhtPartitionMap> entry : msg.partitions().entrySet()) {
            Integer grpId = entry.getKey();
            CacheGroupContext grp = cctx.cache().cacheGroup(grpId);

            GridDhtPartitionTopology top = grp != null ? grp.topology() :
                cctx.exchange().clientTopology(grpId, events().discoveryCache());

            top.update(exchId, entry.getValue(), false);
        }
    }

    /**
     * Cache change failure message callback, processed from the discovery thread.
     *
     * @param node Message sender node.
     * @param msg Failure message.
     */
    public void onDynamicCacheChangeFail(final ClusterNode node, final DynamicCacheChangeFailureMessage msg) {
        assert exchId.equals(msg.exchangeId()) : msg;
        assert firstDiscoEvt.type() == EVT_DISCOVERY_CUSTOM_EVT && dynamicCacheStartExchange();

        final ExchangeActions actions = exchangeActions();

        onDiscoveryEvent(new IgniteRunnable() {
            @Override public void run() {
                // The rollbackExchange() method has to wait for checkpoint.
                // That operation is time consumed, and therefore it should be executed outside the discovery thread.
                cctx.kernalContext().getSystemExecutorService().submit(new Runnable() {
                    @Override public void run() {
                        if (isDone() || !enterBusy())
                            return;

                        try {
                            assert msg.error() != null : msg;

                            // Try to revert all the changes that were done during initialization phase
                            cctx.affinity().forceCloseCaches(
                                GridDhtPartitionsExchangeFuture.this,
                                crd.isLocal(),
                                msg.exchangeActions()
                            );

                            synchronized (mux) {
                                finishState = new FinishState(crd.id(), initialVersion(), null);

                                state = ExchangeLocalState.DONE;
                            }

                            if (actions != null)
                                actions.completeRequestFutures(cctx, msg.error());

                            onDone(exchId.topologyVersion());
                        }
                        catch (Throwable e) {
                            onDone(e);
                        }
                        finally {
                            leaveBusy();
                        }
                    }
                });
            }
        });
    }

    /**
     * Affinity change message callback, processed from the same thread as {@link #onNodeLeft}.
     *
     * @param node Message sender node.
     * @param msg Message.
     */
    public void onAffinityChangeMessage(final ClusterNode node, final CacheAffinityChangeMessage msg) {
        assert exchId.equals(msg.exchangeId()) : msg;

        onDiscoveryEvent(new IgniteRunnable() {
            @Override public void run() {
                if (isDone() || !enterBusy())
                    return;

                try {
                    assert centralizedAff;

                    if (crd.equals(node)) {
                        AffinityTopologyVersion resTopVer = initialVersion();

                        cctx.affinity().onExchangeChangeAffinityMessage(GridDhtPartitionsExchangeFuture.this, msg);

                        IgniteCheckedException err = !F.isEmpty(msg.partitionsMessage().getErrorsMap()) ?
                            new IgniteCheckedException("Cluster state change failed.") : null;

                        if (!crd.isLocal()) {
                            GridDhtPartitionsFullMessage partsMsg = msg.partitionsMessage();

                            assert partsMsg != null : msg;
                            assert partsMsg.lastVersion() != null : partsMsg;

                            updatePartitionFullMap(resTopVer, partsMsg);

                            if (exchActions != null && exchActions.stateChangeRequest() != null && err != null)
                                cctx.kernalContext().state().onStateChangeError(msg.partitionsMessage().getErrorsMap(), exchActions.stateChangeRequest());
                        }

                        onDone(resTopVer, err);
                    }
                    else {
                        if (log.isDebugEnabled()) {
                            log.debug("Ignore affinity change message, coordinator changed [node=" + node.id() +
                                ", crd=" + crd.id() +
                                ", msg=" + msg +
                                ']');
                        }
                    }
                }
                finally {
                    leaveBusy();
                }
            }
        });
    }

    /**
     * @param c Closure.
     */
    private void onDiscoveryEvent(IgniteRunnable c) {
        synchronized (discoEvts) {
            if (!init) {
                discoEvts.add(c);

                return;
            }

            assert discoEvts.isEmpty() : discoEvts;
        }

        c.run();
    }

    /**
     * Moves exchange future to state 'init done' using {@link #initFut}.
     */
    private void initDone() {
        while (!isDone()) {
            List<IgniteRunnable> evts;

            synchronized (discoEvts) {
                if (discoEvts.isEmpty()) {
                    init = true;

                    break;
                }

                evts = new ArrayList<>(discoEvts);

                discoEvts.clear();
            }

            for (IgniteRunnable c : evts)
                c.run();
        }

        initFut.onDone(true);
    }

    /**
     *
     */
    private void onAllServersLeft() {
        assert cctx.kernalContext().clientNode() : cctx.localNode();

        List<ClusterNode> empty = Collections.emptyList();

        for (CacheGroupContext grp : cctx.cache().cacheGroups()) {
            List<List<ClusterNode>> affAssignment = new ArrayList<>(grp.affinity().partitions());

            for (int i = 0; i < grp.affinity().partitions(); i++)
                affAssignment.add(empty);

            grp.affinity().idealAssignment(initialVersion(), affAssignment);

            grp.affinity().initialize(initialVersion(), affAssignment);

            cctx.exchange().exchangerUpdateHeartbeat();
        }
    }

    /**
     * Node left callback, processed from the same thread as {@link #onAffinityChangeMessage}.
     *
     * @param node Left node.
     */
    public void onNodeLeft(final ClusterNode node) {
        if (isDone() || !enterBusy())
            return;

        try {
            onDiscoveryEvent(new IgniteRunnable() {
                @Override public void run() {
                    if (isDone() || !enterBusy())
                        return;

                    try {
                        boolean crdChanged = false;
                        boolean allReceived = false;
                        boolean wasMerged = false;

                        ClusterNode crd0;

                        events().discoveryCache().updateAlives(node);

                        InitNewCoordinatorFuture newCrdFut0;

                        synchronized (mux) {
                            newCrdFut0 = newCrdFut;
                        }

                        if (newCrdFut0 != null)
                            newCrdFut0.onNodeLeft(node.id());

                        synchronized (mux) {
                            srvNodes.remove(node);

                            boolean rmvd = remaining.remove(node.id());

                            if (!rmvd) {
                                if (mergedJoinExchMsgs != null && mergedJoinExchMsgs.containsKey(node.id())) {
                                    if (mergedJoinExchMsgs.get(node.id()) == null) {
                                        mergedJoinExchMsgs.remove(node.id());

                                        wasMerged = true;
                                        rmvd = true;

                                        awaitMergedMsgs--;

                                        assert awaitMergedMsgs >= 0 : "exchFut=" + this + ", node=" + node;
                                    }
                                }
                            }

                            if (node.equals(crd)) {
                                crdChanged = true;

                                crd = !srvNodes.isEmpty() ? srvNodes.get(0) : null;
                            }

                            switch (state) {
                                case DONE:
                                    return;

                                case CRD:
                                    allReceived = rmvd && (remaining.isEmpty() && awaitMergedMsgs == 0);

                                    break;

                                case SRV:
                                    assert crd != null;

                                    if (crdChanged && crd.isLocal()) {
                                        state = ExchangeLocalState.BECOME_CRD;

                                        newCrdFut = new InitNewCoordinatorFuture(cctx);
                                    }

                                    break;
                            }

                            crd0 = crd;

                            if (crd0 == null)
                                finishState = new FinishState(null, initialVersion(), null);
                        }

                        if (crd0 == null) {
                            onAllServersLeft();

                            onDone(initialVersion());

                            return;
                        }

                        if (crd0.isLocal()) {
                            if (stateChangeExchange() && exchangeLocE != null)
                                exchangeGlobalExceptions.put(crd0.id(), exchangeLocE);

                            if (crdChanged) {
                                if (log.isInfoEnabled()) {
                                    log.info("Coordinator failed, node is new coordinator [ver=" + initialVersion() +
                                        ", prev=" + node.id() + ']');
                                }

                                assert newCrdFut != null;

                                cctx.kernalContext().closure().callLocal(new Callable<Void>() {
                                    @Override public Void call() throws Exception {
                                        try {
                                            newCrdFut.init(GridDhtPartitionsExchangeFuture.this);
                                        }
                                        catch (Throwable t) {
                                            U.error(log, "Failed to initialize new coordinator future [topVer=" + initialVersion() + "]", t);

                                            cctx.kernalContext().failure().process(new FailureContext(FailureType.CRITICAL_ERROR, t));

                                            throw t;
                                        }

                                        newCrdFut.listen(new CI1<IgniteInternalFuture>() {
                                            @Override public void apply(IgniteInternalFuture fut) {
                                                if (isDone())
                                                    return;

                                                Lock lock = cctx.io().readLock();

                                                if (lock == null)
                                                    return;

                                                try {
                                                    onBecomeCoordinator((InitNewCoordinatorFuture)fut);
                                                }
                                                finally {
                                                    lock.unlock();
                                                }
                                            }
                                        });

                                        return null;
                                    }
                                }, GridIoPolicy.SYSTEM_POOL);

                                return;
                            }

                            if (allReceived) {
                                boolean wasMerged0 = wasMerged;

                                cctx.kernalContext().getSystemExecutorService().submit(new Runnable() {
                                    @Override public void run() {
                                        awaitSingleMapUpdates();

                                        if (wasMerged0)
                                            finishExchangeOnCoordinator(null);
                                        else
                                            onAllReceived(null);
                                    }
                                });
                            }
                        }
                        else {
                            if (crdChanged) {
                                for (Map.Entry<ClusterNode, GridDhtPartitionsFullMessage> m : fullMsgs.entrySet()) {
                                    if (crd0.equals(m.getKey())) {
                                        if (log.isInfoEnabled()) {
                                            log.info("Coordinator changed, process pending full message [" +
                                                "ver=" + initialVersion() +
                                                ", crd=" + node.id() +
                                                ", pendingMsgNode=" + m.getKey() + ']');
                                        }

                                        processFullMessage(true, m.getKey(), m.getValue());

                                        if (isDone())
                                            return;
                                    }
                                }

                                if (log.isInfoEnabled()) {
                                    log.info("Coordinator changed, send partitions to new coordinator [" +
                                        "ver=" + initialVersion() +
                                        ", crd=" + node.id() +
                                        ", newCrd=" + crd0.id() + ']');
                                }

                                final ClusterNode newCrd = crd0;

                                cctx.kernalContext().getSystemExecutorService().submit(new Runnable() {
                                    @Override public void run() {
                                        sendPartitions(newCrd);
                                    }
                                });
                            }
                        }
                    }
                    catch (IgniteCheckedException e) {
                        if (reconnectOnError(e))
                            onDone(new IgniteNeedReconnectException(cctx.localNode(), e));
                        else
                            U.error(log, "Failed to process node left event: " + e, e);
                    }
                    finally {
                        leaveBusy();
                    }
                }
            });
        }
        finally {
            leaveBusy();
        }
    }

    /**
     * @param newCrdFut Coordinator initialization future.
     */
    private void onBecomeCoordinator(InitNewCoordinatorFuture newCrdFut) {
        boolean allRcvd = false;

        cctx.exchange().onCoordinatorInitialized();

        if (newCrdFut.restoreState()) {
            GridDhtPartitionsFullMessage fullMsg = newCrdFut.fullMessage();

            assert msgs.isEmpty() : msgs;

            if (fullMsg != null) {
                if (log.isInfoEnabled()) {
                    log.info("New coordinator restored state [ver=" + initialVersion() +
                        ", resVer=" + fullMsg.resultTopologyVersion() + ']');
                }

                synchronized (mux) {
                    state = ExchangeLocalState.DONE;

                    finishState = new FinishState(crd.id(), fullMsg.resultTopologyVersion(), fullMsg);
                }

                fullMsg.exchangeId(exchId);

                processFullMessage(false, null, fullMsg);

                Map<ClusterNode, GridDhtPartitionsSingleMessage> msgs = newCrdFut.messages();

                if (!F.isEmpty(msgs)) {
                    Map<Integer, CacheGroupAffinityMessage> joinedNodeAff = new ConcurrentHashMap<>();

                    // Reserve at least 2 threads for system operations.
                    int parallelismLvl = U.availableThreadCount(cctx.kernalContext(), GridIoPolicy.SYSTEM_POOL, 2);

                    try {
                        U.doInParallel(
                            parallelismLvl,
                            cctx.kernalContext().getSystemExecutorService(),
                            msgs.entrySet(),
                            entry -> {
                                this.msgs.put(entry.getKey().id(), entry.getValue());

                                GridDhtPartitionsSingleMessage msg = entry.getValue();

                                Collection<Integer> affReq = msg.cacheGroupsAffinityRequest();

                                if (!F.isEmpty(affReq)) {
                                    CacheGroupAffinityMessage.createAffinityMessages(
                                        cctx,
                                        fullMsg.resultTopologyVersion(),
                                        affReq,
                                        joinedNodeAff
                                    );
                                }

                                return null;
                            }
                        );
                    }
                    catch (IgniteCheckedException e) {
                        throw new IgniteException(e);
                    }

                    Map<UUID, GridDhtPartitionsSingleMessage> mergedJoins = newCrdFut.mergedJoinExchangeMessages();

                    if (log.isInfoEnabled()) {
                        log.info("New coordinator sends full message [ver=" + initialVersion() +
                            ", resVer=" + fullMsg.resultTopologyVersion() +
                            ", nodes=" + F.nodeIds(msgs.keySet()) +
                            ", mergedJoins=" + (mergedJoins != null ? mergedJoins.keySet() : null) + ']');
                    }

                    sendAllPartitions(fullMsg, msgs.keySet(), mergedJoins, joinedNodeAff);
                }

                return;
            }
            else {
                if (log.isInfoEnabled())
                    log.info("New coordinator restore state finished [ver=" + initialVersion() + ']');

                for (Map.Entry<ClusterNode, GridDhtPartitionsSingleMessage> e : newCrdFut.messages().entrySet()) {
                    GridDhtPartitionsSingleMessage msg = e.getValue();

                    if (!msg.client()) {
                        msgs.put(e.getKey().id(), e.getValue());

                        if (dynamicCacheStartExchange() && msg.getError() != null)
                            exchangeGlobalExceptions.put(e.getKey().id(), msg.getError());

                        updatePartitionSingleMap(e.getKey().id(), msg);
                    }
                }
            }

            allRcvd = true;

            synchronized (mux) {
                remaining.clear(); // Do not process messages.

                assert crd != null && crd.isLocal();

                state = ExchangeLocalState.CRD;

                assert mergedJoinExchMsgs == null;
            }
        }
        else {
            Set<UUID> remaining0 = null;

            synchronized (mux) {
                assert crd != null && crd.isLocal();

                state = ExchangeLocalState.CRD;

                assert mergedJoinExchMsgs == null;

                if (log.isInfoEnabled()) {
                    log.info("New coordinator initialization finished [ver=" + initialVersion() +
                        ", remaining=" + remaining + ']');
                }

                if (!remaining.isEmpty())
                    remaining0 = new HashSet<>(remaining);
            }

            if (remaining0 != null) {
                // It is possible that some nodes finished exchange with previous coordinator.
                GridDhtPartitionsSingleRequest req = new GridDhtPartitionsSingleRequest(exchId);

                for (UUID nodeId : remaining0) {
                    try {
                        if (!pendingSingleMsgs.containsKey(nodeId)) {
                            if (log.isInfoEnabled()) {
                                log.info("New coordinator sends request [ver=" + initialVersion() +
                                    ", node=" + nodeId + ']');
                            }

                            cctx.io().send(nodeId, req, SYSTEM_POOL);
                        }
                    }
                    catch (ClusterTopologyCheckedException ignored) {
                        if (log.isDebugEnabled())
                            log.debug("Node left during partition exchange [nodeId=" + nodeId +
                                ", exchId=" + exchId + ']');
                    }
                    catch (IgniteCheckedException e) {
                        U.error(log, "Failed to request partitions from node: " + nodeId, e);
                    }
                }

                for (Map.Entry<UUID, GridDhtPartitionsSingleMessage> m : pendingSingleMsgs.entrySet()) {
                    if (log.isInfoEnabled()) {
                        log.info("New coordinator process pending message [ver=" + initialVersion() +
                            ", node=" + m.getKey() + ']');
                    }

                    processSingleMessage(m.getKey(), m.getValue());
                }
            }
        }

        if (allRcvd) {
            awaitSingleMapUpdates();

            onAllReceived(newCrdFut.messages().keySet());
        }
    }

    /**
     * @param e Exception.
     * @return {@code True} if local node should try reconnect in case of error.
     */
    public boolean reconnectOnError(Throwable e) {
        return (e instanceof IgniteNeedReconnectException
            || X.hasCause(e, IOException.class, IgniteClientDisconnectedCheckedException.class))
            && cctx.discovery().reconnectSupported();
    }

    /**
     * @return {@code True} If partition changes triggered by receiving Single/Full messages are not finished yet.
     */
    public boolean partitionChangesInProgress() {
        ClusterNode crd0 = crd;

        if (crd0 == null)
            return false;

        return crd0.equals(cctx.localNode()) ? !partitionsSent : !partitionsReceived;
    }

    /**
     * @return {@code True} if cluster fully rebalanced.
     */
    public boolean rebalanced() {
        return rebalanced;
    }

    /**
     * @return {@code True} if cluster was fully rebalanced on previous topology.
     */
    public boolean wasRebalanced() {
        GridDhtPartitionsExchangeFuture prev = sharedContext().exchange().lastFinishedFuture();

        assert prev != this;

        return prev != null && prev.rebalanced();
    }

    /**
     * Sets cluster fully rebalanced flag.
     */
    public void markRebalanced() {
        assert !rebalanced;

        rebalanced = true;
    }

    /**
     * Add or merge updates received from coordinator while exchange in progress.
     *
     * @param fullMsg Full message with exchangeId = null.
     * @return {@code True} if message should be ignored and processed after exchange is done.
     */
    public synchronized boolean addOrMergeDelayedFullMessage(ClusterNode node, GridDhtPartitionsFullMessage fullMsg) {
        assert fullMsg.exchangeId() == null : fullMsg.exchangeId();

        if (isDone())
            return false;

        GridDhtPartitionsFullMessage prev = delayedLatestMsg;

        if (prev == null) {
            delayedLatestMsg = fullMsg;

            listen(f -> {
                GridDhtPartitionsFullMessage msg;

                synchronized (this) {
                    msg = delayedLatestMsg;

                    delayedLatestMsg = null;
                }

                if (msg != null)
                    cctx.exchange().processFullPartitionUpdate(node, msg);
            });
        }
        else
            delayedLatestMsg.merge(fullMsg, cctx.discovery());

        return true;
    }

    /** {@inheritDoc} */
    @Override public int compareTo(GridDhtPartitionsExchangeFuture fut) {
        return exchId.compareTo(fut.exchId);
    }

    /** {@inheritDoc} */
    @Override public boolean equals(Object o) {
        if (this == o)
            return true;

        if (o == null || o.getClass() != getClass())
            return false;

        GridDhtPartitionsExchangeFuture fut = (GridDhtPartitionsExchangeFuture)o;

        return exchId.equals(fut.exchId);
    }

    /** {@inheritDoc} */
    @Override public int hashCode() {
        return exchId.hashCode();
    }

    /** {@inheritDoc} */
    @Override public void addDiagnosticRequest(IgniteDiagnosticPrepareContext diagCtx) {
        if (!isDone()) {
            final ClusterNode crd;
            final Set<UUID> remaining;
            final InitNewCoordinatorFuture newCrdFut;

            synchronized (mux) {
                crd = this.crd;
                remaining = new HashSet<>(this.remaining);
                newCrdFut = this.newCrdFut;
            }

            if (newCrdFut != null)
                newCrdFut.addDiagnosticRequest(diagCtx);

            if (crd != null) {
                if (!crd.isLocal()) {
                    diagCtx.exchangeInfo(crd.id(), initialVersion(), "Exchange future waiting for coordinator " +
                        "response [crd=" + crd.id() + ", topVer=" + initialVersion() + ']');
                }
                else if (!remaining.isEmpty()) {
                    UUID nodeId = remaining.iterator().next();

                    diagCtx.exchangeInfo(nodeId, initialVersion(), "Exchange future on coordinator waiting for " +
                        "server response [node=" + nodeId + ", topVer=" + initialVersion() + ']');
                }
            }
        }
    }

    /**
     * @return Short information string.
     */
    public String shortInfo() {
        return "GridDhtPartitionsExchangeFuture [topVer=" + initialVersion() +
            ", evt=" + (firstDiscoEvt != null ? IgniteUtils.gridEventName(firstDiscoEvt.type()) : -1) +
            ", evtNode=" + (firstDiscoEvt != null ? firstDiscoEvt.eventNode() : null) +
            ", done=" + isDone() +
            ", newCrdFut=" + this.newCrdFut + ']';
    }

    /** {@inheritDoc} */
    @Override public String toString() {
        Set<UUID> remaining;
        Set<UUID> mergedJoinExch;
        int awaitMergedMsgs;

        synchronized (mux) {
            remaining = new HashSet<>(this.remaining);
            mergedJoinExch = mergedJoinExchMsgs == null ? null : new HashSet<>(mergedJoinExchMsgs.keySet());
            awaitMergedMsgs = this.awaitMergedMsgs;
        }

        return S.toString(GridDhtPartitionsExchangeFuture.class, this,
            "evtLatch", evtLatch == null ? "null" : evtLatch.getCount(),
            "remaining", remaining,
            "mergedJoinExchMsgs", mergedJoinExch,
            "awaitMergedMsgs", awaitMergedMsgs,
            "super", super.toString());
    }

    /**
     *
     */
    private static class CounterWithNodes {
        /** */
        private final long cnt;

        /** */
        private final long size;

        /** */
        private final Set<UUID> nodes = new HashSet<>();

        /**
         * @param cnt Count.
         * @param firstNode Node ID.
         */
        private CounterWithNodes(long cnt, @Nullable Long size, UUID firstNode) {
            this.cnt = cnt;
            this.size = size != null ? size : 0;

            nodes.add(firstNode);
        }

        /** {@inheritDoc} */
        @Override public String toString() {
            return S.toString(CounterWithNodes.class, this);
        }
    }

    /**
     * @param step Exponent coefficient.
     * @param timeout Base timeout.
     * @return Time to wait before next debug dump.
     */
    public static long nextDumpTimeout(int step, long timeout) {
        long limit = getLong(IGNITE_LONG_OPERATIONS_DUMP_TIMEOUT_LIMIT, 30 * 60_000);

        if (limit <= 0)
            limit = 30 * 60_000;

        assert step >= 0 : step;

        long dumpFactor = Math.round(Math.pow(2, step));

        long nextTimeout = timeout * dumpFactor;

        if (nextTimeout <= 0)
            return limit;

        return nextTimeout <= limit ? nextTimeout : limit;
    }

    /**
     * @param grp Group.
     * @param part Partition.
     * @return {@code True} if partition has to be cleared before rebalance.
     */
    public boolean isClearingPartition(CacheGroupContext grp, int part) {
        if (!grp.persistenceEnabled())
            return false;

        synchronized (mux) {
            if (clearingPartitions == null)
                return false;

            Set<Integer> parts = clearingPartitions.get(grp.groupId());

            return parts != null && parts.contains(part);
        }
    }

    /**
     * Marks a partition for clearing before rebalance.
     * Fully cleared partitions should never be historically rebalanced.
     *
     * @param grp Group.
     * @param part Partition.
     */
    public void addClearingPartition(CacheGroupContext grp, int part) {
        if (!grp.persistenceEnabled())
            return;

        synchronized (mux) {
            clearingPartitions.computeIfAbsent(grp.groupId(), k -> new HashSet()).add(part);
        }
    }

    /**
     *
     */
    private static class FinishState {
        /** */
        private final UUID crdId;

        /** */
        private final AffinityTopologyVersion resTopVer;

        /** */
        private final GridDhtPartitionsFullMessage msg;

        /**
         * @param crdId Coordinator node.
         * @param resTopVer Result version.
         * @param msg Result message.
         */
        FinishState(UUID crdId, AffinityTopologyVersion resTopVer, GridDhtPartitionsFullMessage msg) {
            this.crdId = crdId;
            this.resTopVer = resTopVer;
            this.msg = msg;
        }

        /**
         * Cleans up resources to avoid excessive memory usage.
         */
        public void cleanUp() {
            if (msg != null)
                msg.cleanUp();
        }
    }

    /**
     *
     */
    public enum ExchangeType {
        /** */
        CLIENT,

        /** */
        ALL,

        /** */
        NONE
    }

    /**
     *
     */
    private enum ExchangeLocalState {
        /** Local node is coordinator. */
        CRD,

        /** Local node is non-coordinator server. */
        SRV,

        /** Local node is client node. */
        CLIENT,

        /**
         * Previous coordinator failed before exchange finished and
         * local performs initialization to become new coordinator.
         */
        BECOME_CRD,

        /** Exchange finished. */
        DONE,

        /** This exchange was merged with another one. */
        MERGED
    }
}<|MERGE_RESOLUTION|>--- conflicted
+++ resolved
@@ -2335,20 +2335,11 @@
 
             if (localReserved != null) {
                 for (Map.Entry<T2<Integer, Integer>, Long> e : localReserved.entrySet()) {
-                    boolean reserved = cctx.database().reserveHistoryForPreloading(
+                    boolean success = cctx.database().reserveHistoryForPreloading(
                         e.getKey().get1(), e.getKey().get2(), e.getValue());
 
                     // We can't fail here since history is reserved for exchange.
-<<<<<<< HEAD
-                    assert reserved : "History was not reserved";
-
-                    if (!reserved) {
-                        // In case of disabled assertions.
-                        err = new IgniteCheckedException("Could not reserve history for preloading");
-                    }
-=======
                     assert success : "History was not reserved";
->>>>>>> 23b21b73
                 }
             }
 
@@ -3201,7 +3192,6 @@
                     int p = nodeCntrs.partitionAt(i);
 
                     UUID uuid = e.getKey();
-<<<<<<< HEAD
 
                     GridDhtPartitionState state = top.partitionState(uuid, p);
 
@@ -3220,26 +3210,6 @@
                     if (state != GridDhtPartitionState.OWNING)
                         continue;
 
-=======
-
-                    GridDhtPartitionState state = top.partitionState(uuid, p);
-
-                    if (state != GridDhtPartitionState.OWNING && state != GridDhtPartitionState.MOVING)
-                        continue;
-
-                    long cntr = state == GridDhtPartitionState.MOVING ?
-                        nodeCntrs.initialUpdateCounterAt(i) :
-                        nodeCntrs.updateCounterAt(i);
-
-                    Long minCntr = minCntrs.get(p);
-
-                    if (minCntr == null || minCntr > cntr)
-                        minCntrs.put(p, cntr);
-
-                    if (state != GridDhtPartitionState.OWNING)
-                        continue;
-
->>>>>>> 23b21b73
                     CounterWithNodes maxCntr = maxCntrs.get(p);
 
                     if (maxCntr == null || cntr > maxCntr.cnt)
@@ -3295,11 +3265,7 @@
 
         top.globalPartSizes(partSizes);
 
-<<<<<<< HEAD
-        boolean fileRebalanceApplicable = grp != null && cctx.preloader() != null &&
-=======
         boolean fileRebalancingSupported = grp != null && cctx.preloader() != null &&
->>>>>>> 23b21b73
             cctx.preloader().supports(grp, cctx.discovery().aliveServerNodes());
 
         Map<Integer, Map<Integer, Long>> partHistReserved0 = partHistReserved;
@@ -3319,64 +3285,23 @@
             if (maxCntr == 0)
                 continue;
 
-<<<<<<< HEAD
-            // todo historical rebalancing and file rebalancing could not start on same group at the same time.
-            if (localReserved != null) {
-                Long localHistCntr = localReserved.get(p);
-
-                if (localHistCntr != null) {
-                    if (minCntr != 0 && localHistCntr <= minCntr && maxCntrObj.nodes.contains(cctx.localNodeId())) {
-                        partHistSuppliers.put(cctx.localNodeId(), top.groupId(), p, localHistCntr);
-
-                        haveHistory.add(p);
-
-                        continue;
-                    }
-                    else
-                    if (minCntr == 0 && fileRebalanceApplicable && localHistCntr <= maxCntr && maxCntrObj.nodes.contains(cctx.localNodeId())) {
-                        partHistSuppliers.put(cctx.localNodeId(), top.groupId(), p, maxCntr);
-
-                        haveHistory.add(p);
-
-                        continue;
-                    }
-                }
-            }
-=======
             Map<UUID, Long> msgCntrs = F.viewReadOnly(msgs, v -> v.partitionHistoryCounters(top.groupId()).get(p));
 
             Collection<Map.Entry<UUID, Long>> cntrsView = localReserved == null ? msgCntrs.entrySet() :
                 F.concat(false, new T2<>(cctx.localNodeId(), localReserved.get(p)), msgCntrs.entrySet());
->>>>>>> 23b21b73
 
             for (Map.Entry<UUID, Long> e0 : cntrsView) {
                 Long histCntr = e0.getValue();
                 UUID nodeId = e0.getKey();
 
-<<<<<<< HEAD
-                if (histCntr != null) {
-                    if (minCntr != 0 && histCntr <= minCntr && maxCntrObj.nodes.contains(e0.getKey())) {
-                        partHistSuppliers.put(e0.getKey(), top.groupId(), p, histCntr);
-=======
                 if (histCntr != null &&
                     maxCntrObj.nodes.contains(nodeId) &&
                     ((minCntr != 0 && histCntr <= minCntr) || (minCntr == 0 && fileRebalancingSupported))) {
                     partHistSuppliers.put(nodeId, top.groupId(), p, minCntr == 0 ? maxCntr : histCntr);
->>>>>>> 23b21b73
-
-                        haveHistory.add(p);
-
-                        break;
-                    }
-                    else
-                    if (minCntr == 0 && fileRebalanceApplicable && histCntr <= maxCntr && maxCntrObj.nodes.contains(e0.getKey())) {
-                        // For file rebalancing we need to reserve history from current update counter.
-                        partHistSuppliers.put(e0.getKey(), top.groupId(), p, maxCntr);
-
-                        haveHistory.add(p);
-
-                        break;
-                    }
+
+                    haveHistory.add(p);
+
+                    break;
                 }
             }
         }
