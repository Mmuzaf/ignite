/*
 * Licensed to the Apache Software Foundation (ASF) under one or more
 * contributor license agreements.  See the NOTICE file distributed with
 * this work for additional information regarding copyright ownership.
 * The ASF licenses this file to You under the Apache License, Version 2.0
 * (the "License"); you may not use this file except in compliance with
 * the License.  You may obtain a copy of the License at
 *
 *      http://www.apache.org/licenses/LICENSE-2.0
 *
 * Unless required by applicable law or agreed to in writing, software
 * distributed under the License is distributed on an "AS IS" BASIS,
 * WITHOUT WARRANTIES OR CONDITIONS OF ANY KIND, either express or implied.
 * See the License for the specific language governing permissions and
 * limitations under the License.
 */

package org.apache.ignite.internal.processors.cache;

import java.nio.ByteBuffer;
import java.util.ArrayList;
import java.util.Collection;
import java.util.Collections;
import java.util.List;
import java.util.Map;
import java.util.UUID;
import java.util.concurrent.atomic.AtomicReference;
import javax.cache.Cache;
import javax.cache.expiry.ExpiryPolicy;
import javax.cache.processor.EntryProcessor;
import javax.cache.processor.EntryProcessorResult;
import org.apache.ignite.IgniteCache;
import org.apache.ignite.IgniteCheckedException;
import org.apache.ignite.IgniteException;
import org.apache.ignite.IgniteLogger;
import org.apache.ignite.cache.CacheAtomicWriteOrderMode;
import org.apache.ignite.cache.eviction.EvictableEntry;
import org.apache.ignite.internal.pagemem.wal.StorageException;
import org.apache.ignite.internal.pagemem.wal.record.DataEntry;
import org.apache.ignite.internal.pagemem.wal.record.DataRecord;
import org.apache.ignite.internal.processors.affinity.AffinityTopologyVersion;
import org.apache.ignite.internal.processors.cache.distributed.dht.GridDhtCacheEntry;
import org.apache.ignite.internal.processors.cache.distributed.dht.GridDhtLocalPartition;
import org.apache.ignite.internal.processors.cache.distributed.dht.atomic.GridDhtAtomicUpdateFuture;
import org.apache.ignite.internal.processors.cache.distributed.near.GridNearCacheEntry;
import org.apache.ignite.internal.processors.cache.extras.GridCacheEntryExtras;
import org.apache.ignite.internal.processors.cache.extras.GridCacheMvccEntryExtras;
import org.apache.ignite.internal.processors.cache.extras.GridCacheObsoleteEntryExtras;
import org.apache.ignite.internal.processors.cache.extras.GridCacheTtlEntryExtras;
import org.apache.ignite.internal.processors.cache.query.continuous.CacheContinuousQueryListener;
import org.apache.ignite.internal.processors.cache.transactions.IgniteInternalTx;
import org.apache.ignite.internal.processors.cache.transactions.IgniteTxEntry;
import org.apache.ignite.internal.processors.cache.transactions.IgniteTxKey;
import org.apache.ignite.internal.processors.cache.transactions.IgniteTxLocalAdapter;
import org.apache.ignite.internal.processors.cache.version.GridCachePlainVersionedEntry;
import org.apache.ignite.internal.processors.cache.version.GridCacheVersion;
import org.apache.ignite.internal.processors.cache.version.GridCacheVersionConflictContext;
import org.apache.ignite.internal.processors.cache.version.GridCacheVersionEx;
import org.apache.ignite.internal.processors.cache.version.GridCacheVersionedEntryEx;
import org.apache.ignite.internal.processors.dr.GridDrType;
import org.apache.ignite.internal.util.lang.GridClosureException;
import org.apache.ignite.internal.util.lang.GridMetadataAwareAdapter;
import org.apache.ignite.internal.util.lang.GridTuple;
import org.apache.ignite.internal.util.lang.GridTuple3;
import org.apache.ignite.internal.util.tostring.GridToStringExclude;
import org.apache.ignite.internal.util.tostring.GridToStringInclude;
import org.apache.ignite.internal.util.typedef.F;
import org.apache.ignite.internal.util.typedef.T2;
import org.apache.ignite.internal.util.typedef.T3;
import org.apache.ignite.internal.util.typedef.internal.CU;
import org.apache.ignite.internal.util.typedef.internal.S;
import org.apache.ignite.internal.util.typedef.internal.U;
import org.apache.ignite.lang.IgniteBiTuple;
import org.apache.ignite.lang.IgniteUuid;
import org.jetbrains.annotations.Nullable;

import static org.apache.ignite.events.EventType.EVT_CACHE_OBJECT_EXPIRED;
import static org.apache.ignite.events.EventType.EVT_CACHE_OBJECT_PUT;
import static org.apache.ignite.events.EventType.EVT_CACHE_OBJECT_READ;
import static org.apache.ignite.events.EventType.EVT_CACHE_OBJECT_REMOVED;
import static org.apache.ignite.internal.processors.cache.GridCacheOperation.DELETE;
import static org.apache.ignite.internal.processors.dr.GridDrType.DR_NONE;

/**
 * Adapter for cache entry.
 */
@SuppressWarnings({
    "NonPrivateFieldAccessedInSynchronizedContext", "TooBroadScope", "FieldAccessedSynchronizedAndUnsynchronized"})
public abstract class GridCacheMapEntry extends GridMetadataAwareAdapter implements GridCacheEntryEx {
    /** */
    private static final byte IS_DELETED_MASK = 0x01;

    /** */
    private static final byte IS_UNSWAPPED_MASK = 0x02;

    /** */
    private static final byte IS_SWAPPING_REQUIRED = 0x04;

    /** */
    public static final GridCacheAtomicVersionComparator ATOMIC_VER_COMPARATOR = new GridCacheAtomicVersionComparator();

    /**
     * NOTE
     * ====
     * Make sure to recalculate this value any time when adding or removing fields from entry.
     * The size should be count as follows:
     * <ul>
     * <li>Primitives: byte/boolean = 1, short = 2, int/float = 4, long/double = 8</li>
     * <li>References: 8 each</li>
     * <li>Each nested object should be analyzed in the same way as above.</li>
     * </ul>
     */
    // 7 * 8 /*references*/  + 2 * 8 /*long*/  + 1 * 4 /*int*/ + 1 * 1 /*byte*/ + array at parent = 85
    private static final int SIZE_OVERHEAD = 85 /*entry*/ + 32 /* version */ + 4 * 7 /* key + val */;

    /** Static logger to avoid re-creation. Made static for test purpose. */
    protected static final AtomicReference<IgniteLogger> logRef = new AtomicReference<>();

    /** Logger. */
    protected static volatile IgniteLogger log;

    /** Cache registry. */
    @GridToStringExclude
    protected final GridCacheContext<?, ?> cctx;

    /** Key. */
    @GridToStringInclude
    protected final KeyCacheObject key;

    /** Value. */
    @GridToStringInclude
    protected CacheObject val;

    /** Start version. */
    @GridToStringInclude
    protected final long startVer;

    /** Version. */
    @GridToStringInclude
    protected GridCacheVersion ver;

    /** Key hash code. */
    @GridToStringInclude
    private final int hash;

    /** Extras */
    @GridToStringInclude
    private GridCacheEntryExtras extras;

    /**
     * Flags:
     * <ul>
     *     <li>Deleted flag - mask {@link #IS_DELETED_MASK}</li>
     *     <li>Unswapped flag - mask {@link #IS_UNSWAPPED_MASK}</li>
     * </ul>
     */
    @GridToStringInclude
    protected byte flags;

    /**
     * @param cctx Cache context.
     * @param key Cache key.
     * @param hash Key hash value.
     * @param val Entry value.
     */
    protected GridCacheMapEntry(
        GridCacheContext<?, ?> cctx,
        KeyCacheObject key,
        int hash,
        CacheObject val
    ) {
        if (log == null)
            log = U.logger(cctx.kernalContext(), logRef, GridCacheMapEntry.class);

        key = (KeyCacheObject)cctx.kernalContext().cacheObjects().prepareForCache(key, cctx);

        assert key != null;

        this.key = key;
        this.hash = hash;
        this.cctx = cctx;

        val = cctx.kernalContext().cacheObjects().prepareForCache(val, cctx);

        synchronized (this) {
            value(val);
        }

        ver = cctx.versions().next();

        startVer = ver.order();
    }

    /** {@inheritDoc} */
    @Override public long startVersion() {
        return startVer;
    }

    /**
     * Sets entry value. If off-heap value storage is enabled, will serialize value to off-heap.
     *
     * @param val Value to store.
     */
    protected void value(@Nullable CacheObject val) {
        assert Thread.holdsLock(this);

        // In case we deal with IGFS cache, count updated data
        if (cctx.cache().isIgfsDataCache() &&
            cctx.kernalContext().igfsHelper().isIgfsBlockKey(keyValue(false))) {
            int newSize = valueLength0(val, null);
            int oldSize = valueLength0(this.val, null);

            int delta = newSize - oldSize;

            if (delta != 0 && !cctx.isNear())
                cctx.cache().onIgfsDataSizeChanged(delta);
        }

        this.val = val;
    }

    /**
     * Isolated method to get length of IGFS block.
     *
     * @param val Value.
     * @param valBytes Value bytes.
     * @return Length of value.
     */
    private int valueLength0(@Nullable CacheObject val, @Nullable IgniteBiTuple<byte[], Byte> valBytes) {
        byte[] bytes = val != null ? (byte[])val.value(cctx.cacheObjectContext(), false) : null;

        if (bytes != null)
            return bytes.length;

        if (valBytes == null)
            return 0;

        return valBytes.get1().length - (((valBytes.get2() == CacheObject.TYPE_BYTE_ARR) ? 0 : 6));
    }

    /** {@inheritDoc} */
    @Override public int memorySize() throws IgniteCheckedException {
        byte[] kb;
        byte[] vb = null;

        int extrasSize;

        synchronized (this) {
            key.prepareMarshal(cctx.cacheObjectContext());

            kb = key.valueBytes(cctx.cacheObjectContext());

            if (val != null) {
                val.prepareMarshal(cctx.cacheObjectContext());

                vb = val.valueBytes(cctx.cacheObjectContext());
            }

            extrasSize = extrasSize();
        }

        return SIZE_OVERHEAD + extrasSize + kb.length + (vb == null ? 1 : vb.length);
    }

    /** {@inheritDoc} */
    @Override public boolean isInternal() {
        return key.internal();
    }

    /** {@inheritDoc} */
    @Override public boolean isDht() {
        return false;
    }

    /** {@inheritDoc} */
    @Override public boolean isLocal() {
        return false;
    }

    /** {@inheritDoc} */
    @Override public boolean isNear() {
        return false;
    }

    /** {@inheritDoc} */
    @Override public boolean isReplicated() {
        return false;
    }

    /** {@inheritDoc} */
    @Override public boolean detached() {
        return false;
    }

    /** {@inheritDoc} */
    @Override public <K, V> GridCacheContext<K, V> context() {
        return (GridCacheContext<K, V>)cctx;
    }

    /** {@inheritDoc} */
    @Override public boolean isNew() throws GridCacheEntryRemovedException {
        assert Thread.holdsLock(this);

        checkObsolete();

        return isStartVersion();
    }

    /** {@inheritDoc} */
    @Override public synchronized boolean isNewLocked() throws GridCacheEntryRemovedException {
        checkObsolete();

        return isStartVersion();
    }

    /**
     * @return {@code True} if start version.
     */
    public boolean isStartVersion() {
        return ver.nodeOrder() == cctx.localNode().order() && ver.order() == startVer;
    }

    /** {@inheritDoc} */
    @Override public boolean valid(AffinityTopologyVersion topVer) {
        return true;
    }

    /** {@inheritDoc} */
    @Override public int partition() {
        return 0;
    }

    /**
     * @return Local partition that owns this entry.
     */
    protected GridDhtLocalPartition localPartition() {
        return null;
    }

    /** {@inheritDoc} */
    @Override public boolean partitionValid() {
        return true;
    }

    /** {@inheritDoc} */
    @Nullable @Override public GridCacheEntryInfo info() {
        GridCacheEntryInfo info = null;

        long time = U.currentTimeMillis();

        synchronized (this) {
            if (!obsolete()) {
                info = new GridCacheEntryInfo();

                info.key(key);
                info.cacheId(cctx.cacheId());

                long expireTime = expireTimeExtras();

                boolean expired = expireTime != 0 && expireTime <= time;

                info.ttl(ttlExtras());
                info.expireTime(expireTime);
                info.version(ver);
                info.setNew(isStartVersion());
                info.setDeleted(deletedUnlocked());

                if (!expired)
                    info.value(val);
            }
        }

        return info;
    }

    /** {@inheritDoc} */
    @Override public final CacheObject unswap() throws IgniteCheckedException, GridCacheEntryRemovedException {
        return unswap(true);
    }

    /** {@inheritDoc} */
    @Nullable @Override public final CacheObject unswap(boolean needVal)
        throws IgniteCheckedException, GridCacheEntryRemovedException {
        return unswap(needVal, true);
    }

    /**
     * Unswaps an entry.
     *
     * @param needVal If {@code false} then do not to deserialize value during unswap.
     * @param checkExpire If {@code true} checks for expiration, as result entry can be obsoleted or marked deleted.
     * @return Value.
     * @throws IgniteCheckedException If failed.
     * @throws GridCacheEntryRemovedException If entry was removed.
     */
    @Nullable protected CacheObject unswap(boolean needVal, boolean checkExpire)
        throws IgniteCheckedException, GridCacheEntryRemovedException {
        synchronized (this) {
            checkObsolete();

            if (isStartVersion() && ((flags & IS_UNSWAPPED_MASK) == 0)) {
                IgniteBiTuple<CacheObject, GridCacheVersion> read = cctx.offheap().read(key, partition());

                flags |= IS_UNSWAPPED_MASK;

                if (read != null) {
                    CacheObject val = read.get1();

                    update(val, 0, 0, read.get2(), false);

                    return val;
                }
            }
        }

        return null;
    }

    /**
     * @return Value bytes and flag indicating whether value is byte array.
     */
    protected IgniteBiTuple<byte[], Byte> valueBytes0() {
        assert Thread.holdsLock(this);

        assert val != null;

        try {
            byte[] bytes = val.valueBytes(cctx.cacheObjectContext());

            return new IgniteBiTuple<>(bytes, val.cacheObjectType());
        }
        catch (IgniteCheckedException e) {
            throw new IgniteException(e);
        }
    }

    /**
     * @param tx Transaction.
     * @param key Key.
     * @param reload flag.
     * @param subjId Subject ID.
     * @param taskName Task name.
     * @return Read value.
     * @throws IgniteCheckedException If failed.
     */
    @SuppressWarnings({"RedundantTypeArguments"})
    @Nullable protected Object readThrough(@Nullable IgniteInternalTx tx, KeyCacheObject key, boolean reload, UUID subjId,
        String taskName) throws IgniteCheckedException {
        return cctx.store().load(tx, key);
    }

    /** {@inheritDoc} */
    @Nullable @Override public final CacheObject innerGet(
        @Nullable GridCacheVersion ver,
        @Nullable IgniteInternalTx tx,
        boolean readThrough,
        boolean updateMetrics,
        boolean evt,
        UUID subjId,
        Object transformClo,
        String taskName,
        @Nullable IgniteCacheExpiryPolicy expirePlc,
        boolean keepBinary)
        throws IgniteCheckedException, GridCacheEntryRemovedException {
        return (CacheObject)innerGet0(
            ver,
            tx,
            readThrough,
            evt,
            updateMetrics,
            subjId,
            transformClo,
            taskName,
            expirePlc,
            false,
            keepBinary);
    }

    /** {@inheritDoc} */
    @Nullable @Override public T2<CacheObject, GridCacheVersion> innerGetVersioned(
        @Nullable GridCacheVersion ver,
        IgniteInternalTx tx,
        boolean updateMetrics,
        boolean evt,
        UUID subjId,
        Object transformClo,
        String taskName,
        @Nullable IgniteCacheExpiryPolicy expiryPlc,
        boolean keepBinary)
        throws IgniteCheckedException, GridCacheEntryRemovedException {
        return (T2<CacheObject, GridCacheVersion>)innerGet0(
            ver,
            tx,
            false,
            evt,
            updateMetrics,
            subjId,
            transformClo,
            taskName,
            expiryPlc,
            true,
            keepBinary);
    }

    /** {@inheritDoc} */
    @SuppressWarnings({"unchecked", "RedundantTypeArguments", "TooBroadScope"})
    private Object innerGet0(
        GridCacheVersion nextVer,
        IgniteInternalTx tx,
        boolean readThrough,
        boolean evt,
        boolean updateMetrics,
        UUID subjId,
        Object transformClo,
        String taskName,
        @Nullable IgniteCacheExpiryPolicy expiryPlc,
        boolean retVer,
        boolean keepBinary
    ) throws IgniteCheckedException, GridCacheEntryRemovedException {
        assert !(retVer && readThrough);

        // Disable read-through if there is no store.
        if (readThrough && !cctx.readThrough())
            readThrough = false;

        GridCacheMvccCandidate owner;

        CacheObject ret;

        GridCacheVersion startVer;
        GridCacheVersion resVer = null;

        boolean obsolete = false;
        boolean deferred = false;
        GridCacheVersion ver0 = null;

        synchronized (this) {
            checkObsolete();

            GridCacheMvcc mvcc = mvccExtras();

            owner = mvcc == null ? null : mvcc.anyOwner();

            boolean valid = valid(tx != null ? tx.topologyVersion() : cctx.affinity().affinityTopologyVersion());

            CacheObject val;

            if (valid) {
                val = this.val;

                if (val == null) {
                    if (isStartVersion()) {
                        val = unswap(true, false);
                    }
                }

                if (val != null) {
                    long expireTime = expireTimeExtras();

                    if (expireTime > 0 && (expireTime - U.currentTimeMillis() <= 0)) {
                        if (onExpired((CacheObject)cctx.unwrapTemporary(val), null)) {
                            val = null;
                            evt = false;

                            if (cctx.deferredDelete()) {
                                deferred = true;
                                ver0 = ver;
                            }
                            else
                                obsolete = true;
                        }
                    }
                }
            }
            else
                val = null;

            ret = val;

            if (ret == null) {
                if (updateMetrics && cctx.cache().configuration().isStatisticsEnabled())
                    cctx.cache().metrics0().onRead(false);
            }
            else {
                if (updateMetrics && cctx.cache().configuration().isStatisticsEnabled())
                    cctx.cache().metrics0().onRead(true);
            }

            if (evt && cctx.events().isRecordable(EVT_CACHE_OBJECT_READ)) {
                cctx.events().addEvent(
                    partition(),
                    key,
                    tx,
                    owner,
                    EVT_CACHE_OBJECT_READ,
                    ret,
                    ret != null,
                    ret,
                    ret != null,
                    subjId,
                    transformClo != null ? transformClo.getClass().getName() : null,
                    taskName,
                    keepBinary);

                // No more notifications.
                evt = false;
            }

            if (ret != null && expiryPlc != null)
                updateTtl(expiryPlc);

            if (retVer) {
                resVer = (isNear() && cctx.transactional()) ? ((GridNearCacheEntry)this).dhtVersion() : this.ver;

                if (resVer == null)
                    ret = null;
            }

            // Cache version for optimistic check.
            startVer = ver;
        }

        if (ret != null) {
            assert !obsolete;
            assert !deferred;

            // If return value is consistent, then done.
            return retVer ? new T2<>(ret, resVer) : ret;
        }

        if (obsolete) {
            onMarkedObsolete();

            throw new GridCacheEntryRemovedException();
        }

        if (deferred)
            cctx.onDeferredDelete(this, ver0);

        if (readThrough) {
            IgniteInternalTx tx0 = null;

            if (tx != null && tx.local()) {
                if (cctx.isReplicated() || cctx.isColocated() || tx.near())
                    tx0 = tx;
                else if (tx.dht()) {
                    GridCacheVersion ver = tx.nearXidVersion();

                    tx0 = cctx.dht().near().context().tm().tx(ver);
                }
            }

            Object storeVal = readThrough(tx0, key, false, subjId, taskName);

            ret = cctx.toCacheObject(storeVal);
        }

        if (ret == null && !evt)
            return null;

        synchronized (this) {
            long ttl = ttlExtras();

            // If version matched, set value.
            if (startVer.equals(ver)) {
                if (ret != null) {
                    // Detach value before index update.
                    ret = cctx.kernalContext().cacheObjects().prepareForCache(ret, cctx);

                    nextVer = nextVer != null ? nextVer : nextVersion();

                    long expTime = CU.toExpireTime(ttl);

                    // Update indexes before actual write to entry.
                    storeValue(ret, expTime, nextVer);

                    update(ret, expTime, ttl, nextVer, true);

                    if (cctx.deferredDelete() && deletedUnlocked() && !isInternal() && !detached())
                        deletedUnlocked(false);
                }

                if (evt && cctx.events().isRecordable(EVT_CACHE_OBJECT_READ))
                    cctx.events().addEvent(
                        partition(),
                        key,
                        tx,
                        owner,
                        EVT_CACHE_OBJECT_READ,
                        ret,
                        ret != null,
                        null,
                        false,
                        subjId,
                        transformClo != null ? transformClo.getClass().getName() : null,
                        taskName,
                        keepBinary);
            }
        }

        assert ret == null || !retVer;

        return ret;
    }

    /** {@inheritDoc} */
    @SuppressWarnings({"unchecked", "TooBroadScope"})
    @Nullable @Override public final CacheObject innerReload()
        throws IgniteCheckedException, GridCacheEntryRemovedException {
        CU.checkStore(cctx);

        GridCacheVersion startVer;

        boolean wasNew;

        synchronized (this) {
            checkObsolete();

            // Cache version for optimistic check.
            startVer = ver;

            wasNew = isNew();
        }

        String taskName = cctx.kernalContext().job().currentTaskName();

        // Check before load.
        CacheObject ret = cctx.toCacheObject(readThrough(null, key, true, cctx.localNodeId(), taskName));

        boolean touch = false;

        try {
            synchronized (this) {
                long ttl = ttlExtras();

                // Generate new version.
                GridCacheVersion nextVer = cctx.versions().nextForLoad(ver);

                // If entry was loaded during read step.
                if (wasNew && !isNew())
                    // Map size was updated on entry creation.
                    return ret;

                // If version matched, set value.
                if (startVer.equals(ver)) {
                    CacheObject old = this.val;

                    long expTime = CU.toExpireTime(ttl);

                    // Detach value before index update.
                    ret = cctx.kernalContext().cacheObjects().prepareForCache(ret, cctx);

                    // Update indexes.
                    if (ret != null) {
                        storeValue(ret, expTime, nextVer);

                        if (cctx.deferredDelete() && !isInternal() && !detached() && deletedUnlocked())
                            deletedUnlocked(false);
                    }
                    else {
                        removeValue(old, ver);

                        if (cctx.deferredDelete() && !isInternal() && !detached() && !deletedUnlocked())
                            deletedUnlocked(true);
                    }

                    update(ret, expTime, ttl, nextVer, true);

                    touch = true;

                    // If value was set - return, otherwise try again.
                    return ret;
                }
            }

            touch = true;

            return ret;
        }
        finally {
            if (touch)
                cctx.evicts().touch(this, cctx.affinity().affinityTopologyVersion());
        }
    }

    /**
     * @param nodeId Node ID.
     */
    protected void recordNodeId(UUID nodeId, AffinityTopologyVersion topVer) {
        // No-op.
    }

    /** {@inheritDoc} */
    @Override public final GridCacheUpdateTxResult innerSet(
        @Nullable IgniteInternalTx tx,
        UUID evtNodeId,
        UUID affNodeId,
        CacheObject val,
        boolean writeThrough,
        boolean retval,
        long ttl,
        boolean evt,
        boolean metrics,
        boolean keepBinary,
        AffinityTopologyVersion topVer,
        CacheEntryPredicate[] filter,
        GridDrType drType,
        long drExpireTime,
        @Nullable GridCacheVersion explicitVer,
        @Nullable UUID subjId,
        String taskName,
        @Nullable GridCacheVersion dhtVer,
        @Nullable Long updateCntr
    ) throws IgniteCheckedException, GridCacheEntryRemovedException {
        CacheObject old;

        boolean valid = valid(tx != null ? tx.topologyVersion() : topVer);

        // Lock should be held by now.
        if (!cctx.isAll(this, filter))
            return new GridCacheUpdateTxResult(false, null);

        final GridCacheVersion newVer;

        boolean intercept = cctx.config().getInterceptor() != null;

        Object key0 = null;
        Object val0 = null;

        long updateCntr0;

        synchronized (this) {
            checkObsolete();

            if (isNear()) {
                assert dhtVer != null;

                // It is possible that 'get' could load more recent value.
                if (!((GridNearCacheEntry)this).recordDhtVersion(dhtVer))
                    return new GridCacheUpdateTxResult(false, null);
            }

            assert tx == null || (!tx.local() && tx.onePhaseCommit()) || tx.ownsLock(this) :
                "Transaction does not own lock for update [entry=" + this + ", tx=" + tx + ']';

            // Load and remove from swap if it is new.
            boolean startVer = isStartVersion();

            boolean internal = isInternal() || !context().userCache();

            Map<UUID, CacheContinuousQueryListener> lsnrCol =
                notifyContinuousQueries(tx) ? cctx.continuousQueries().updateListeners(internal, false) : null;

            if (startVer && (retval || intercept || lsnrCol != null))
                unswap(retval);

            newVer = explicitVer != null ? explicitVer : tx == null ?
                nextVersion() : tx.writeVersion();

            assert newVer != null : "Failed to get write version for tx: " + tx;

            old = this.val;

            if (intercept) {
                val0 = cctx.unwrapBinaryIfNeeded(val, keepBinary, false);

                CacheLazyEntry e = new CacheLazyEntry(cctx, key, old, keepBinary);

                Object interceptorVal = cctx.config().getInterceptor().onBeforePut(
                    new CacheLazyEntry(cctx, key, old, keepBinary),
                    val0);

                key0 = e.key();

                if (interceptorVal == null)
                    return new GridCacheUpdateTxResult(false, (CacheObject)cctx.unwrapTemporary(old));
                else if (interceptorVal != val0)
                    val0 = cctx.unwrapTemporary(interceptorVal);

                val = cctx.toCacheObject(val0);
            }

            // Determine new ttl and expire time.
            long expireTime;

            if (drExpireTime >= 0) {
                assert ttl >= 0 : ttl;

                expireTime = drExpireTime;
            }
            else {
                if (ttl == -1L) {
                    ttl = ttlExtras();
                    expireTime = expireTimeExtras();
                }
                else
                    expireTime = CU.toExpireTime(ttl);
            }

            assert ttl >= 0 : ttl;
            assert expireTime >= 0 : expireTime;

            // Detach value before index update.
            val = cctx.kernalContext().cacheObjects().prepareForCache(val, cctx);

            assert val != null;

            storeValue(val, expireTime, newVer);

            if (cctx.deferredDelete() && deletedUnlocked() && !isInternal() && !detached())
                deletedUnlocked(false);

            updateCntr0 = nextPartCounter(topVer);

            if (updateCntr != null && updateCntr != 0)
                updateCntr0 = updateCntr;

            update(val, expireTime, ttl, newVer, true);

            drReplicate(drType, val, newVer, topVer);

            recordNodeId(affNodeId, topVer);

            if (metrics && cctx.cache().configuration().isStatisticsEnabled())
                cctx.cache().metrics0().onWrite();

            if (evt && newVer != null && cctx.events().isRecordable(EVT_CACHE_OBJECT_PUT)) {
                CacheObject evtOld = cctx.unwrapTemporary(old);

                cctx.events().addEvent(partition(),
                    key,
                    evtNodeId,
                    tx == null ? null : tx.xid(),
                    newVer,
                    EVT_CACHE_OBJECT_PUT,
                    val,
                    val != null,
                    evtOld,
                    evtOld != null || hasValueUnlocked(),
                    subjId, null, taskName,
                    keepBinary);
            }

            if (lsnrCol != null) {
                cctx.continuousQueries().onEntryUpdated(
                    lsnrCol,
                    key,
                    val,
                    old,
                    internal,
                    partition(),
                    tx.local(),
                    false,
                    updateCntr0,
                    null,
                    topVer);
            }

            cctx.dataStructures().onEntryUpdated(key, false, keepBinary);
        }

        onUpdateFinished(updateCntr0);

        if (log.isDebugEnabled())
            log.debug("Updated cache entry [val=" + val + ", old=" + old + ", entry=" + this + ']');

        // Persist outside of synchronization. The correctness of the
        // value will be handled by current transaction.
        if (writeThrough)
            cctx.store().put(tx, key, val, newVer);

        if (intercept)
            cctx.config().getInterceptor().onAfterPut(new CacheLazyEntry(cctx, key, key0, val, val0, keepBinary, updateCntr0));

        return valid ? new GridCacheUpdateTxResult(true, retval ? old : null, updateCntr0) :
            new GridCacheUpdateTxResult(false, null);
    }

    /**
     * @param cpy Copy flag.
     * @return Key value.
     */
    protected Object keyValue(boolean cpy) {
        return key.value(cctx.cacheObjectContext(), cpy);
    }

    /** {@inheritDoc} */
    @Override public final GridCacheUpdateTxResult innerRemove(
        @Nullable IgniteInternalTx tx,
        UUID evtNodeId,
        UUID affNodeId,
        boolean retval,
        boolean evt,
        boolean metrics,
        boolean keepBinary,
        AffinityTopologyVersion topVer,
        CacheEntryPredicate[] filter,
        GridDrType drType,
        @Nullable GridCacheVersion explicitVer,
        @Nullable UUID subjId,
        String taskName,
        @Nullable GridCacheVersion dhtVer,
        @Nullable Long updateCntr
    ) throws IgniteCheckedException, GridCacheEntryRemovedException {
        assert cctx.transactional();

        CacheObject old;

        GridCacheVersion newVer;

        boolean valid = valid(tx != null ? tx.topologyVersion() : topVer);

        // Lock should be held by now.
        if (!cctx.isAll(this, filter))
            return new GridCacheUpdateTxResult(false, null);

        GridCacheVersion obsoleteVer = null;

        boolean intercept = cctx.config().getInterceptor() != null;

        IgniteBiTuple<Boolean, Object> interceptRes = null;

        CacheLazyEntry entry0 = null;

        Long updateCntr0;

        boolean deferred;

        boolean marked = false;

        synchronized (this) {
            checkObsolete();

            if (isNear()) {
                assert dhtVer != null;

                // It is possible that 'get' could load more recent value.
                if (!((GridNearCacheEntry)this).recordDhtVersion(dhtVer))
                    return new GridCacheUpdateTxResult(false, null);
            }

            assert tx == null || (!tx.local() && tx.onePhaseCommit()) || tx.ownsLock(this) :
                "Transaction does not own lock for remove[entry=" + this + ", tx=" + tx + ']';

            boolean startVer = isStartVersion();

            newVer = explicitVer != null ? explicitVer : tx == null ? nextVersion() : tx.writeVersion();

            boolean internal = isInternal() || !context().userCache();

            Map<UUID, CacheContinuousQueryListener> lsnrCol =
                notifyContinuousQueries(tx) ? cctx.continuousQueries().updateListeners(internal, false) : null;

            if (startVer && (retval || intercept || lsnrCol != null))
                unswap();

            old = val;

            if (intercept) {
                entry0 = new CacheLazyEntry(cctx, key, old, keepBinary);

                interceptRes = cctx.config().getInterceptor().onBeforeRemove(entry0);

                if (cctx.cancelRemove(interceptRes)) {
                    CacheObject ret = cctx.toCacheObject(cctx.unwrapTemporary(interceptRes.get2()));

                    return new GridCacheUpdateTxResult(false, ret);
                }
            }

            if (old == null)
                old = saveValueForIndexUnlocked();

            removeValue(old, ver);

            update(null, 0, 0, newVer, true);

            if (cctx.deferredDelete() && !detached() && !isInternal()) {
                if (!deletedUnlocked()) {
                    deletedUnlocked(true);

                    if (tx != null) {
                        GridCacheMvcc mvcc = mvccExtras();

                        if (mvcc == null || mvcc.isEmpty(tx.xidVersion()))
                            clearReaders();
                        else
                            clearReader(tx.originatingNodeId());
                    }
                }
            }

            updateCntr0 = nextPartCounter(topVer);

            if (updateCntr != null && updateCntr != 0)
                updateCntr0 = updateCntr;

            drReplicate(drType, null, newVer, topVer);

            if (metrics && cctx.cache().configuration().isStatisticsEnabled())
                cctx.cache().metrics0().onRemove();

            if (tx == null)
                obsoleteVer = newVer;
            else {
                // Only delete entry if the lock is not explicit.
                if (lockedBy(tx.xidVersion()))
                    obsoleteVer = tx.xidVersion();
                else if (log.isDebugEnabled())
                    log.debug("Obsolete version was not set because lock was explicit: " + this);
            }

            if (evt && newVer != null && cctx.events().isRecordable(EVT_CACHE_OBJECT_REMOVED)) {
                CacheObject evtOld = cctx.unwrapTemporary(old);

                cctx.events().addEvent(partition(),
                    key,
                    evtNodeId,
                    tx == null ? null : tx.xid(), newVer,
                    EVT_CACHE_OBJECT_REMOVED,
                    null,
                    false,
                    evtOld,
                    evtOld != null || hasValueUnlocked(),
                    subjId,
                    null,
                    taskName,
                    keepBinary);
            }

            if (lsnrCol != null) {
                cctx.continuousQueries().onEntryUpdated(
                    lsnrCol,
                    key,
                    null,
                    old,
                    internal,
                    partition(),
                    tx.local(),
                    false,
                    updateCntr0,
                    null,
                    topVer);
            }

            cctx.dataStructures().onEntryUpdated(key, true, keepBinary);

            deferred = cctx.deferredDelete() && !detached() && !isInternal();

            if (intercept) {
                entry0.updateCounter(updateCntr0);

                cctx.config().getInterceptor().onAfterRemove(entry0);
            }

            if (!deferred) {
                // If entry is still removed.
                assert newVer == ver;

                if (obsoleteVer == null || !(marked = markObsolete0(obsoleteVer, true, null))) {
                    if (log.isDebugEnabled())
                        log.debug("Entry could not be marked obsolete (it is still used): " + this);
                }
                else {
                    recordNodeId(affNodeId, topVer);

                    if (log.isDebugEnabled())
                        log.debug("Entry was marked obsolete: " + this);
                }
            }
        }

        if (deferred)
            cctx.onDeferredDelete(this, newVer);

        if (marked) {
            assert !deferred;

            onMarkedObsolete();
        }

        onUpdateFinished(updateCntr0);

        if (intercept)
            cctx.config().getInterceptor().onAfterRemove(entry0);

        if (valid) {
            CacheObject ret;

            if (interceptRes != null)
                ret = cctx.toCacheObject(cctx.unwrapTemporary(interceptRes.get2()));
            else
                ret = old;

            return new GridCacheUpdateTxResult(true, ret, updateCntr0);
        }
        else
            return new GridCacheUpdateTxResult(false, null);
    }

    /**
     * @param tx Transaction.
     * @return {@code True} if should notify continuous query manager.
     */
    private boolean notifyContinuousQueries(@Nullable IgniteInternalTx tx) {
        return cctx.isLocal() ||
            cctx.isReplicated() ||
            (!isNear() && !(tx != null && tx.onePhaseCommit() && !tx.local()));
    }

    /** {@inheritDoc} */
    @SuppressWarnings("unchecked")
    @Override public GridTuple3<Boolean, Object, EntryProcessorResult<Object>> innerUpdateLocal(
        GridCacheVersion ver,
        GridCacheOperation op,
        @Nullable Object writeObj,
        @Nullable Object[] invokeArgs,
        boolean writeThrough,
        boolean readThrough,
        boolean retval,
        boolean keepBinary,
        @Nullable ExpiryPolicy expiryPlc,
        boolean evt,
        boolean metrics,
        @Nullable CacheEntryPredicate[] filter,
        boolean intercept,
        @Nullable UUID subjId,
        String taskName
    ) throws IgniteCheckedException, GridCacheEntryRemovedException {
        assert cctx.isLocal() && cctx.atomic();

        CacheObject old;

        boolean res = true;

        IgniteBiTuple<Boolean, ?> interceptorRes = null;

        EntryProcessorResult<Object> invokeRes = null;

        synchronized (this) {
            boolean internal = isInternal() || !context().userCache();

            Map<UUID, CacheContinuousQueryListener> lsnrCol =
                cctx.continuousQueries().updateListeners(internal, false);

            boolean needVal = retval ||
                intercept ||
                op == GridCacheOperation.TRANSFORM ||
                !F.isEmpty(filter) ||
                lsnrCol != null;

            checkObsolete();

            // Load and remove from swap if it is new.
            if (isNew())
                unswap(retval, false);

            old = val;

            boolean readFromStore = false;

            Object old0 = null;

            if (readThrough && needVal && old == null &&
                (cctx.readThrough() && (op == GridCacheOperation.TRANSFORM || cctx.loadPreviousValue()))) {
                    old0 = readThrough(null, key, false, subjId, taskName);

                old = cctx.toCacheObject(old0);

                long ttl = CU.TTL_ETERNAL;
                long expireTime = CU.EXPIRE_TIME_ETERNAL;

                if (expiryPlc != null && old != null) {
                    ttl = CU.toTtl(expiryPlc.getExpiryForCreation());

                    if (ttl == CU.TTL_ZERO) {
                        ttl = CU.TTL_MINIMUM;
                        expireTime = CU.expireTimeInPast();
                    }
                    else if (ttl == CU.TTL_NOT_CHANGED)
                        ttl = CU.TTL_ETERNAL;
                    else
                        expireTime = CU.toExpireTime(ttl);
                }

                // Detach value before index update.
                old = cctx.kernalContext().cacheObjects().prepareForCache(old, cctx);

                if (old != null)
                    storeValue(old, expireTime, ver);
                else
                    removeValue(null, ver);

                update(old, expireTime, ttl, ver, true);
            }

            // Apply metrics.
            if (metrics && cctx.cache().configuration().isStatisticsEnabled() && needVal) {
                // PutIfAbsent methods mustn't update hit/miss statistics
                if (op != GridCacheOperation.UPDATE || F.isEmpty(filter) || !cctx.putIfAbsentFilter(filter))
                    cctx.cache().metrics0().onRead(old != null);
            }

            // Check filter inside of synchronization.
            if (!F.isEmpty(filter)) {
                boolean pass = cctx.isAllLocked(this, filter);

                if (!pass) {
                    if (expiryPlc != null && !readFromStore && !cctx.putIfAbsentFilter(filter) && hasValueUnlocked())
                        updateTtl(expiryPlc);

                    Object val = retval ?
                        cctx.cacheObjectContext().unwrapBinaryIfNeeded(CU.value(old, cctx, false), keepBinary, false)
                        : null;

                    return new T3<>(false, val, null);
                }
            }

            String transformCloClsName = null;

            CacheObject updated;

            Object key0 = null;
            Object updated0 = null;

            // Calculate new value.
            if (op == GridCacheOperation.TRANSFORM) {
                transformCloClsName = writeObj.getClass().getName();

                EntryProcessor<Object, Object, ?> entryProcessor = (EntryProcessor<Object, Object, ?>)writeObj;

                assert entryProcessor != null;

                CacheInvokeEntry<Object, Object> entry = new CacheInvokeEntry<>(key, old, version(), keepBinary, this);

                try {
                    Object computed = entryProcessor.process(entry, invokeArgs);

                    if (entry.modified()) {
                        updated0 = cctx.unwrapTemporary(entry.getValue());

                        updated = cctx.toCacheObject(updated0);
                    }
                    else
                        updated = old;

                    key0 = entry.key();

                    invokeRes = computed != null ? CacheInvokeResult.fromResult(cctx.unwrapTemporary(computed)) : null;
                }
                catch (Exception e) {
                    updated = old;

                    invokeRes = CacheInvokeResult.fromError(e);
                }

                if (!entry.modified()) {
                    if (expiryPlc != null && !readFromStore && hasValueUnlocked())
                        updateTtl(expiryPlc);

                    return new GridTuple3<>(false, null, invokeRes);
                }
            }
            else
                updated = (CacheObject)writeObj;

            op = updated == null ? GridCacheOperation.DELETE : GridCacheOperation.UPDATE;

            if (intercept) {
                CacheLazyEntry e;

                if (op == GridCacheOperation.UPDATE) {
                    updated0 = value(updated0, updated, keepBinary, false);

                    e = new CacheLazyEntry(cctx, key, key0, old, old0, keepBinary);

                    Object interceptorVal = cctx.config().getInterceptor().onBeforePut(e, updated0);

                    if (interceptorVal == null)
                        return new GridTuple3<>(false, cctx.unwrapTemporary(value(old0, old, keepBinary, false)), invokeRes);
                    else {
                        updated0 = cctx.unwrapTemporary(interceptorVal);

                        updated = cctx.toCacheObject(updated0);
                    }
                }
                else {
                    e = new CacheLazyEntry(cctx, key, key0, old, old0, keepBinary);

                    interceptorRes = cctx.config().getInterceptor().onBeforeRemove(e);

                    if (cctx.cancelRemove(interceptorRes))
                        return new GridTuple3<>(false, cctx.unwrapTemporary(interceptorRes.get2()), invokeRes);
                }

                key0 = e.key();
                old0 = e.value();
            }

            boolean hadVal = hasValueUnlocked();

            long ttl = CU.TTL_ETERNAL;
            long expireTime = CU.EXPIRE_TIME_ETERNAL;

            if (op == GridCacheOperation.UPDATE) {
                if (expiryPlc != null) {
                    ttl = CU.toTtl(hadVal ? expiryPlc.getExpiryForUpdate() : expiryPlc.getExpiryForCreation());

                    if (ttl == CU.TTL_NOT_CHANGED) {
                        ttl = ttlExtras();
                        expireTime = expireTimeExtras();
                    }
                    else if (ttl != CU.TTL_ZERO)
                        expireTime = CU.toExpireTime(ttl);
                }
                else {
                    ttl = ttlExtras();
                    expireTime = expireTimeExtras();
                }
            }

            if (ttl == CU.TTL_ZERO)
                op = GridCacheOperation.DELETE;

            boolean hasValPtr = false;

            // Try write-through.
            if (op == GridCacheOperation.UPDATE) {
                // Detach value before index update.
                updated = cctx.kernalContext().cacheObjects().prepareForCache(updated, cctx);

                if (writeThrough)
                    // Must persist inside synchronization in non-tx mode.
                    cctx.store().put(null, key, updated, ver);

                storeValue(updated, expireTime, ver);

                assert ttl != CU.TTL_ZERO;

                update(updated, expireTime, ttl, ver, true);

                if (evt) {
                    CacheObject evtOld = null;

                    if (transformCloClsName != null && cctx.events().isRecordable(EVT_CACHE_OBJECT_READ)) {
                        evtOld = cctx.unwrapTemporary(old);

                        cctx.events().addEvent(partition(), key, cctx.localNodeId(), null,
                            (GridCacheVersion)null, EVT_CACHE_OBJECT_READ, evtOld, evtOld != null || hadVal, evtOld,
                            evtOld != null || hadVal, subjId, transformCloClsName, taskName, keepBinary);
                    }

                    if (cctx.events().isRecordable(EVT_CACHE_OBJECT_PUT)) {
                        if (evtOld == null)
                            evtOld = cctx.unwrapTemporary(old);

                        cctx.events().addEvent(partition(), key, cctx.localNodeId(), null,
                            (GridCacheVersion)null, EVT_CACHE_OBJECT_PUT, updated, updated != null, evtOld,
                            evtOld != null || hadVal, subjId, null, taskName, keepBinary);
                    }
                }
            }
            else {
                if (writeThrough)
                    // Must persist inside synchronization in non-tx mode.
                    cctx.store().remove(null, key);

                if (old == null)
                    old = saveValueForIndexUnlocked();

                removeValue(old, this.ver);

                update(null, CU.TTL_ETERNAL, CU.EXPIRE_TIME_ETERNAL, ver, true);

                if (evt) {
                    CacheObject evtOld = null;

                    if (transformCloClsName != null && cctx.events().isRecordable(EVT_CACHE_OBJECT_READ))
                        cctx.events().addEvent(partition(), key, cctx.localNodeId(), null,
                            (GridCacheVersion)null, EVT_CACHE_OBJECT_READ, evtOld, evtOld != null || hadVal, evtOld,
                            evtOld != null || hadVal, subjId, transformCloClsName, taskName, keepBinary);

                    if (cctx.events().isRecordable(EVT_CACHE_OBJECT_REMOVED)) {
                        if (evtOld == null)
                            evtOld = cctx.unwrapTemporary(old);

                        cctx.events().addEvent(partition(), key, cctx.localNodeId(), null, (GridCacheVersion)null,
                            EVT_CACHE_OBJECT_REMOVED, null, false, evtOld, evtOld != null || hadVal, subjId, null,
                            taskName, keepBinary);
                    }
                }

                res = hadVal;
            }

            if (res)
                updateMetrics(op, metrics);

            if (lsnrCol != null) {
                long updateCntr = nextPartCounter(AffinityTopologyVersion.NONE);

                cctx.continuousQueries().onEntryUpdated(
                    lsnrCol,
                    key,
                    val,
                    old,
                    internal,
                    partition(),
                    true,
                    false,
                    updateCntr,
                    null,
                    AffinityTopologyVersion.NONE);

                onUpdateFinished(updateCntr);
            }

            cctx.dataStructures().onEntryUpdated(key, op == GridCacheOperation.DELETE, keepBinary);

            if (intercept) {
                if (op == GridCacheOperation.UPDATE)
                    cctx.config().getInterceptor().onAfterPut(new CacheLazyEntry(cctx, key, key0, updated, updated0, keepBinary, 0L));
                else
                    cctx.config().getInterceptor().onAfterRemove(new CacheLazyEntry(cctx, key, key0, old, old0, keepBinary, 0L));
            }
        }

        return new GridTuple3<>(res,
            cctx.unwrapTemporary(interceptorRes != null ?
                interceptorRes.get2() :
                cctx.cacheObjectContext().unwrapBinaryIfNeeded(old, keepBinary, false)),
            invokeRes);
    }

    /** {@inheritDoc} */
    @SuppressWarnings("unchecked")
    @Override public GridCacheUpdateAtomicResult innerUpdate(
        GridCacheVersion newVer,
        final UUID evtNodeId,
        final UUID affNodeId,
        GridCacheOperation op,
        @Nullable Object writeObj,
        @Nullable final Object[] invokeArgs,
        final boolean writeThrough,
        final boolean readThrough,
        final boolean retval,
        final boolean keepBinary,
        @Nullable final IgniteCacheExpiryPolicy expiryPlc,
        final boolean evt,
        final boolean metrics,
        final boolean primary,
        final boolean verCheck,
        final AffinityTopologyVersion topVer,
        @Nullable final CacheEntryPredicate[] filter,
        final GridDrType drType,
        final long explicitTtl,
        final long explicitExpireTime,
        @Nullable GridCacheVersion conflictVer,
        final boolean conflictResolve,
        final boolean intercept,
        @Nullable final UUID subjId,
        final String taskName,
        @Nullable final CacheObject prevVal,
        @Nullable final Long updateCntr,
        @Nullable GridDhtAtomicUpdateFuture fut
    ) throws IgniteCheckedException, GridCacheEntryRemovedException, GridClosureException {
        assert cctx.atomic();

        boolean res = true;

        CacheObject oldVal;
        CacheObject updated;

        GridCacheVersion enqueueVer = null;

        GridCacheVersionConflictContext<?, ?> conflictCtx = null;

        IgniteBiTuple<Object, Exception> invokeRes = null;

        // System TTL/ET which may have special values.
        long newSysTtl;
        long newSysExpireTime;

        // TTL/ET which will be passed to entry on update.
        long newTtl;
        long newExpireTime;

        Object key0 = null;
        Object updated0 = null;

        Long updateCntr0 = null;

        synchronized (this) {
            boolean internal = isInternal() || !context().userCache();

            Map<UUID, CacheContinuousQueryListener> lsnrs = cctx.continuousQueries().updateListeners(internal, false);

            boolean needVal = lsnrs != null || intercept || retval || op == GridCacheOperation.TRANSFORM
                || !F.isEmptyOrNulls(filter);

            checkObsolete();

            // Load and remove from swap if it is new.
            if (isStartVersion())
                unswap(retval, false);

            Object transformClo = null;

            // Request-level conflict resolution is needed, i.e. we do not know who will win in advance.
            if (conflictResolve) {
                GridCacheVersion oldConflictVer = version().conflictVersion();

                // Cache is conflict-enabled.
                if (cctx.conflictNeedResolve()) {
                    // Get new value, optionally unmarshalling and/or transforming it.
                    Object writeObj0;

                    if (op == GridCacheOperation.TRANSFORM) {
                        transformClo = writeObj;

                        EntryProcessor<Object, Object, ?> entryProcessor = (EntryProcessor<Object, Object, ?>)writeObj;

                        oldVal = this.val;

                        CacheInvokeEntry<Object, Object> entry = new CacheInvokeEntry(key, oldVal, version(),
                            keepBinary, this);

                        try {
                            Object computed = entryProcessor.process(entry, invokeArgs);

                            if (entry.modified()) {
                                writeObj0 = cctx.unwrapTemporary(entry.getValue());
                                writeObj = cctx.toCacheObject(writeObj0);
                            }
                            else {
                                writeObj = oldVal;
                                writeObj0 = cctx.unwrapBinaryIfNeeded(oldVal, keepBinary, false);
                            }

                            key0 = entry.key();

                            if (computed != null)
                                invokeRes = new IgniteBiTuple(cctx.unwrapTemporary(computed), null);
                        }
                        catch (Exception e) {
                            invokeRes = new IgniteBiTuple(null, e);

                            writeObj = oldVal;
                            writeObj0 = cctx.unwrapBinaryIfNeeded(oldVal, keepBinary, false);
                        }
                    }
                    else
                        writeObj0 = cctx.unwrapBinaryIfNeeded(writeObj, keepBinary, false);

                    GridTuple3<Long, Long, Boolean> expiration = ttlAndExpireTime(expiryPlc,
                        explicitTtl,
                        explicitExpireTime);

                    // Prepare old and new entries for conflict resolution.
                    GridCacheVersionedEntryEx oldEntry = versionedEntry(keepBinary);
                    GridCacheVersionedEntryEx newEntry = new GridCachePlainVersionedEntry<>(
                        oldEntry.key(),
                        writeObj0,
                        expiration.get1(),
                        expiration.get2(),
                        conflictVer != null ? conflictVer : newVer);

                    // Resolve conflict.
                    conflictCtx = cctx.conflictResolve(oldEntry, newEntry, verCheck);

                    assert conflictCtx != null;

                    boolean ignoreTime = cctx.config().getAtomicWriteOrderMode() == CacheAtomicWriteOrderMode.PRIMARY;

                    // Use old value?
                    if (conflictCtx.isUseOld()) {
                        GridCacheVersion newConflictVer = conflictVer != null ? conflictVer : newVer;

                        // Handle special case with atomic comparator.
                        if (!isNew() &&                                                                       // Not initial value,
                            verCheck &&                                                                       // and atomic version check,
                            oldConflictVer.dataCenterId() == newConflictVer.dataCenterId() &&                 // and data centers are equal,
                            ATOMIC_VER_COMPARATOR.compare(oldConflictVer, newConflictVer, ignoreTime) == 0 && // and both versions are equal,
                            cctx.writeThrough() &&                                                            // and store is enabled,
                            primary)                                                                          // and we are primary.
                        {
                            CacheObject val = this.val;

                            if (val == null) {
                                assert deletedUnlocked();

                                cctx.store().remove(null, key);
                            }
                            else
                                cctx.store().put(null, key, val, ver);
                        }

                        return new GridCacheUpdateAtomicResult(false,
                            retval ? this.val : null,
                            null,
                            invokeRes,
                            CU.TTL_ETERNAL,
                            CU.EXPIRE_TIME_ETERNAL,
                            null,
                            null,
                            false,
                            updateCntr0 == null ? 0 : updateCntr0);
                    }
                    // Will update something.
                    else {
                        // Merge is a local update which override passed value bytes.
                        if (conflictCtx.isMerge()) {
                            writeObj = cctx.toCacheObject(conflictCtx.mergeValue());

                            conflictVer = null;
                        }
                        else
                            assert conflictCtx.isUseNew();

                        // Update value is known at this point, so update operation type.
                        op = writeObj != null ? GridCacheOperation.UPDATE : GridCacheOperation.DELETE;
                    }
                }
                else
                    // Nullify conflict version on this update, so that we will use regular version during next updates.
                    conflictVer = null;
            }

            boolean ignoreTime = cctx.config().getAtomicWriteOrderMode() == CacheAtomicWriteOrderMode.PRIMARY;

            // Perform version check only in case there was no explicit conflict resolution.
            if (conflictCtx == null) {
                if (verCheck) {
                    if (!isNew() && ATOMIC_VER_COMPARATOR.compare(ver, newVer, ignoreTime) >= 0) {
                        if (ATOMIC_VER_COMPARATOR.compare(ver, newVer, ignoreTime) == 0 && cctx.writeThrough() && primary) {
                            if (log.isDebugEnabled())
                                log.debug("Received entry update with same version as current (will update store) " +
                                    "[entry=" + this + ", newVer=" + newVer + ']');

                            CacheObject val = this.val;

                            if (val == null) {
                                assert deletedUnlocked();

                                cctx.store().remove(null, key);
                            }
                            else
                                cctx.store().put(null, key, val, ver);
                        }
                        else {
                            if (log.isDebugEnabled())
                                log.debug("Received entry update with smaller version than current (will ignore) " +
                                    "[entry=" + this + ", newVer=" + newVer + ']');
                        }

                        if (!cctx.isNear()) {
                            CacheObject evtVal;

                            if (op == GridCacheOperation.TRANSFORM) {
                                EntryProcessor<Object, Object, ?> entryProcessor =
                                    (EntryProcessor<Object, Object, ?>)writeObj;

                                CacheInvokeEntry<Object, Object> entry =
                                    new CacheInvokeEntry<>(key, prevVal, version(), keepBinary, this);

                                try {
                                    entryProcessor.process(entry, invokeArgs);

                                    evtVal = entry.modified() ?
                                        cctx.toCacheObject(cctx.unwrapTemporary(entry.getValue())) : prevVal;
                                }
                                catch (Exception ignore) {
                                    evtVal = prevVal;
                                }
                            }
                            else
                                evtVal = (CacheObject)writeObj;

                            updateCntr0 = nextPartCounter(topVer);

                            if (updateCntr != null)
                                updateCntr0 = updateCntr;

                            onUpdateFinished(updateCntr0);

                            cctx.continuousQueries().onEntryUpdated(
                                key,
                                evtVal,
                                prevVal,
                                isInternal() || !context().userCache(),
                                partition(),
                                primary,
                                false,
                                updateCntr0,
                                null,
                                topVer);
                        }

                        return new GridCacheUpdateAtomicResult(false,
                            retval ? this.val : null,
                            null,
                            invokeRes,
                            CU.TTL_ETERNAL,
                            CU.EXPIRE_TIME_ETERNAL,
                            null,
                            null,
                            false,
                            0);
                    }
                }
                else
                    assert isNew() || ATOMIC_VER_COMPARATOR.compare(ver, newVer, ignoreTime) <= 0 :
                        "Invalid version for inner update [isNew=" + isNew() + ", entry=" + this + ", newVer=" + newVer + ']';
            }

            // Prepare old value and value bytes.
            oldVal = this.val;

            // Possibly read value from store.
            boolean readFromStore = false;

            Object old0 = null;

            if (readThrough && needVal && oldVal == null && (cctx.readThrough() &&
                (op == GridCacheOperation.TRANSFORM || cctx.loadPreviousValue()))) {
                old0 = readThrough(null, key, false, subjId, taskName);

                oldVal = cctx.toCacheObject(old0);

                readFromStore = true;

                // Detach value before index update.
                oldVal = cctx.kernalContext().cacheObjects().prepareForCache(oldVal, cctx);

                // Calculate initial TTL and expire time.
                long initTtl;
                long initExpireTime;

                if (expiryPlc != null && oldVal != null) {
                    IgniteBiTuple<Long, Long> initTtlAndExpireTime = initialTtlAndExpireTime(expiryPlc);

                    initTtl = initTtlAndExpireTime.get1();
                    initExpireTime = initTtlAndExpireTime.get2();
                }
                else {
                    initTtl = CU.TTL_ETERNAL;
                    initExpireTime = CU.EXPIRE_TIME_ETERNAL;
                }

                if (oldVal != null)
                    storeValue(oldVal, initExpireTime, ver);
                else
                    removeValue(null, ver);

                update(oldVal, initExpireTime, initTtl, ver, true);

                if (deletedUnlocked() && oldVal != null && !isInternal())
                    deletedUnlocked(false);
            }

            // Apply metrics.
            if (metrics && cctx.cache().configuration().isStatisticsEnabled() && needVal) {
                // PutIfAbsent methods mustn't update hit/miss statistics
                if (op != GridCacheOperation.UPDATE || F.isEmpty(filter) || !cctx.putIfAbsentFilter(filter))
                    cctx.cache().metrics0().onRead(oldVal != null);
            }

            // Check filter inside of synchronization.
            if (!F.isEmptyOrNulls(filter)) {
                boolean pass = cctx.isAllLocked(this, filter);

                if (!pass) {
                    if (expiryPlc != null && !readFromStore && hasValueUnlocked() && !cctx.putIfAbsentFilter(filter))
                        updateTtl(expiryPlc);

                    return new GridCacheUpdateAtomicResult(false,
                        retval ? oldVal : null,
                        null,
                        invokeRes,
                        CU.TTL_ETERNAL,
                        CU.EXPIRE_TIME_ETERNAL,
                        null,
                        null,
                        false,
                        updateCntr0 == null ? 0 : updateCntr0);
                }
            }

            // Calculate new value in case we met transform.
            if (op == GridCacheOperation.TRANSFORM) {
                assert conflictCtx == null : "Cannot be TRANSFORM here if conflict resolution was performed earlier.";

                transformClo = writeObj;

                EntryProcessor<Object, Object, ?> entryProcessor = (EntryProcessor<Object, Object, ?>)writeObj;

                CacheInvokeEntry<Object, Object> entry = new CacheInvokeEntry(key, oldVal, version(), keepBinary, this);

                try {
                    Object computed = entryProcessor.process(entry, invokeArgs);

                    if (entry.modified()) {
                        updated0 = cctx.unwrapTemporary(entry.getValue());
                        updated = cctx.toCacheObject(updated0);
                    }
                    else
                        updated = oldVal;

                    key0 = entry.key();

                    if (computed != null)
                        invokeRes = new IgniteBiTuple(cctx.unwrapTemporary(computed), null);
                }
                catch (Exception e) {
                    invokeRes = new IgniteBiTuple(null, e);

                    updated = oldVal;
                }

                if (!entry.modified()) {
                    if (expiryPlc != null && !readFromStore && hasValueUnlocked())
                        updateTtl(expiryPlc);

                    return new GridCacheUpdateAtomicResult(false,
                        retval ? oldVal : null,
                        null,
                        invokeRes,
                        CU.TTL_ETERNAL,
                        CU.EXPIRE_TIME_ETERNAL,
                        null,
                        null,
                        false,
                        updateCntr0 == null ? 0 : updateCntr0);
                }
            }
            else
                updated = (CacheObject)writeObj;

            op = updated == null ? GridCacheOperation.DELETE : GridCacheOperation.UPDATE;

            assert op == GridCacheOperation.UPDATE || (op == GridCacheOperation.DELETE && updated == null);

            boolean hadVal = hasValueUnlocked();

            // Incorporate conflict version into new version if needed.
            if (conflictVer != null && conflictVer != newVer)
                newVer = new GridCacheVersionEx(newVer.topologyVersion(),
                    newVer.globalTime(),
                    newVer.order(),
                    newVer.nodeOrder(),
                    newVer.dataCenterId(),
                    conflictVer);

            if (op == GridCacheOperation.UPDATE) {
                // Conflict context is null if there were no explicit conflict resolution.
                if (conflictCtx == null) {
                    // Calculate TTL and expire time for local update.
                    if (explicitTtl != CU.TTL_NOT_CHANGED) {
                        // If conflict existed, expire time must be explicit.
                        assert conflictVer == null || explicitExpireTime != CU.EXPIRE_TIME_CALCULATE;

                        newSysTtl = newTtl = explicitTtl;
                        newSysExpireTime = explicitExpireTime;

                        newExpireTime = explicitExpireTime != CU.EXPIRE_TIME_CALCULATE ?
                            explicitExpireTime : CU.toExpireTime(explicitTtl);
                    }
                    else {
                        newSysTtl = expiryPlc == null ? CU.TTL_NOT_CHANGED :
                            hadVal ? expiryPlc.forUpdate() : expiryPlc.forCreate();

                        if (newSysTtl == CU.TTL_NOT_CHANGED) {
                            newSysExpireTime = CU.EXPIRE_TIME_CALCULATE;
                            newTtl = ttlExtras();
                            newExpireTime = expireTimeExtras();
                        }
                        else if (newSysTtl == CU.TTL_ZERO) {
                            op = GridCacheOperation.DELETE;

                            newSysTtl = CU.TTL_NOT_CHANGED;
                            newSysExpireTime = CU.EXPIRE_TIME_CALCULATE;

                            newTtl = CU.TTL_ETERNAL;
                            newExpireTime = CU.EXPIRE_TIME_ETERNAL;

                            updated = null;
                        }
                        else {
                            newSysExpireTime = CU.EXPIRE_TIME_CALCULATE;
                            newTtl = newSysTtl;
                            newExpireTime = CU.toExpireTime(newTtl);
                        }
                    }
                }
                else {
                    newSysTtl = newTtl = conflictCtx.ttl();
                    newSysExpireTime = newExpireTime = conflictCtx.expireTime();
                }
            }
            else {
                assert op == GridCacheOperation.DELETE;

                newSysTtl = CU.TTL_NOT_CHANGED;
                newSysExpireTime = CU.EXPIRE_TIME_CALCULATE;

                newTtl = CU.TTL_ETERNAL;
                newExpireTime = CU.EXPIRE_TIME_ETERNAL;
            }

            // TTL and expire time must be resolved at this point.
            assert newTtl != CU.TTL_NOT_CHANGED && newTtl != CU.TTL_ZERO && newTtl >= 0;
            assert newExpireTime != CU.EXPIRE_TIME_CALCULATE && newExpireTime >= 0;

            IgniteBiTuple<Boolean, Object> interceptRes = null;

            boolean hasValPtr = false;

            // Actual update.
            if (op == GridCacheOperation.UPDATE) {
                if (log.isTraceEnabled()) {
                    log.trace("innerUpdate [key=" + key +
                        ", entry=" + System.identityHashCode(this) + ']');
                }

                if (intercept) {
                    updated0 = value(updated0, updated, keepBinary, false);

                    Object interceptorVal = cctx.config().getInterceptor()
                        .onBeforePut(new CacheLazyEntry(cctx, key, key0, oldVal, old0, keepBinary), updated0);

                    if (interceptorVal == null)
                        return new GridCacheUpdateAtomicResult(false,
                            retval ? oldVal : null,
                            null,
                            invokeRes,
                            CU.TTL_ETERNAL,
                            CU.EXPIRE_TIME_ETERNAL,
                            null,
                            null,
                            false,
                            updateCntr0 == null ? 0 : updateCntr0);
                    else if (interceptorVal != updated0) {
                        updated0 = cctx.unwrapTemporary(interceptorVal);

                        updated = cctx.toCacheObject(updated0);
                    }
                }

                // Try write-through.
                if (writeThrough)
                    // Must persist inside synchronization in non-tx mode.
                    cctx.store().put(null, key, updated, newVer);

                if (!hadVal) {
                    boolean new0 = isNew();

                    assert deletedUnlocked() || new0 || isInternal(): "Invalid entry [entry=" + this + ", locNodeId=" +
                        cctx.localNodeId() + ']';

                    if (!new0 && !isInternal())
                        deletedUnlocked(false);
                }
                else {
                    assert !deletedUnlocked() : "Invalid entry [entry=" + this +
                        ", locNodeId=" + cctx.localNodeId() + ']';

                    // Do not change size.
                }

                updated = cctx.kernalContext().cacheObjects().prepareForCache(updated, cctx);

                updateCntr0 = nextPartCounter(topVer);

                if (updateCntr != null)
                    updateCntr0 = updateCntr;

                logUpdate(op, updated, newVer, updateCntr0);

                storeValue(updated, newExpireTime, newVer);

                update(updated, newExpireTime, newTtl, newVer, true);

                drReplicate(drType, updated, newVer, topVer);

                recordNodeId(affNodeId, topVer);

                if (evt) {
                    CacheObject evtOld = null;

                    if (transformClo != null && cctx.events().isRecordable(EVT_CACHE_OBJECT_READ)) {
                        evtOld = cctx.unwrapTemporary(oldVal);

                        cctx.events().addEvent(partition(), key, evtNodeId, null,
                            newVer, EVT_CACHE_OBJECT_READ, evtOld, evtOld != null || hadVal, evtOld,
                            evtOld != null || hadVal, subjId, transformClo.getClass().getName(), taskName,
                            keepBinary);
                    }

                    if (newVer != null && cctx.events().isRecordable(EVT_CACHE_OBJECT_PUT)) {
                        if (evtOld == null)
                            evtOld = cctx.unwrapTemporary(oldVal);

                        cctx.events().addEvent(partition(), key, evtNodeId, null,
                            newVer, EVT_CACHE_OBJECT_PUT, updated, updated != null, evtOld,
                            evtOld != null || hadVal, subjId, null, taskName, keepBinary);
                    }
                }
            }
            else {
                if (intercept) {
                    interceptRes = cctx.config().getInterceptor().onBeforeRemove(new CacheLazyEntry(cctx, key, key0,
                        oldVal, old0, keepBinary, updateCntr0));

                    if (cctx.cancelRemove(interceptRes))
                        return new GridCacheUpdateAtomicResult(false,
                            cctx.toCacheObject(cctx.unwrapTemporary(interceptRes.get2())),
                            null,
                            invokeRes,
                            CU.TTL_ETERNAL,
                            CU.EXPIRE_TIME_ETERNAL,
                            null,
                            null,
                            false,
                            updateCntr0 == null ? 0 : updateCntr0);
                }

                if (writeThrough)
                    // Must persist inside synchronization in non-tx mode.
                    cctx.store().remove(null, key);

                if (oldVal == null)
                    oldVal = saveValueForIndexUnlocked();

                updateCntr0 = nextPartCounter(topVer);

                if (updateCntr != null)
                    updateCntr0 = updateCntr;

                logUpdate(op, null, newVer, updateCntr0);

                removeValue(oldVal, ver);

                if (hadVal) {
                    assert !deletedUnlocked();

                    if (!isInternal())
                        deletedUnlocked(true);
                }
                else {
                    boolean new0 = isNew();

                    assert deletedUnlocked() || new0 || isInternal() : "Invalid entry [entry=" + this + ", locNodeId=" +
                        cctx.localNodeId() + ']';

                    if (new0) {
                        if (!isInternal())
                            deletedUnlocked(true);
                    }
                }

                enqueueVer = newVer;

                // Clear value on backup. Entry will be removed from cache when it got evicted from queue.
                update(null, CU.TTL_ETERNAL, CU.EXPIRE_TIME_ETERNAL, newVer, true);

                assert newSysTtl == CU.TTL_NOT_CHANGED;
                assert newSysExpireTime == CU.EXPIRE_TIME_CALCULATE;

                clearReaders();

                recordNodeId(affNodeId, topVer);

                drReplicate(drType, null, newVer, topVer);

                if (evt) {
                    CacheObject evtOld = null;

                    if (transformClo != null && cctx.events().isRecordable(EVT_CACHE_OBJECT_READ)) {
                        evtOld = cctx.unwrapTemporary(oldVal);

                        cctx.events().addEvent(partition(), key, evtNodeId, null,
                            newVer, EVT_CACHE_OBJECT_READ, evtOld, evtOld != null || hadVal, evtOld,
                            evtOld != null || hadVal, subjId, transformClo.getClass().getName(), taskName,
                            keepBinary);
                    }

                    if (newVer != null && cctx.events().isRecordable(EVT_CACHE_OBJECT_REMOVED)) {
                        if (evtOld == null)
                            evtOld = cctx.unwrapTemporary(oldVal);

                        cctx.events().addEvent(partition(), key, evtNodeId, null, newVer,
                            EVT_CACHE_OBJECT_REMOVED, null, false, evtOld, evtOld != null || hadVal,
                            subjId, null, taskName, keepBinary);
                    }
                }

                res = hadVal;
            }

            if (res)
                updateMetrics(op, metrics);

            // Continuous query filter should be perform under lock.
            if (lsnrs != null) {
                CacheObject evtVal = cctx.unwrapTemporary(updated);
                CacheObject evtOldVal = cctx.unwrapTemporary(oldVal);

                cctx.continuousQueries().onEntryUpdated(lsnrs, key, evtVal, evtOldVal, internal,
                    partition(), primary, false, updateCntr0, fut, topVer);
            }

            cctx.dataStructures().onEntryUpdated(key, op == GridCacheOperation.DELETE, keepBinary);

            if (intercept) {
                if (op == GridCacheOperation.UPDATE)
                    cctx.config().getInterceptor().onAfterPut(new CacheLazyEntry(
                        cctx,
                        key,
                        key0,
                        updated,
                        updated0,
                        keepBinary,
                        updateCntr0));
                else
                    cctx.config().getInterceptor().onAfterRemove(new CacheLazyEntry(
                        cctx,
                        key,
                        key0,
                        oldVal,
                        old0,
                        keepBinary,
                        updateCntr0));

                if (interceptRes != null)
                    oldVal = cctx.toCacheObject(cctx.unwrapTemporary(interceptRes.get2()));
            }
        }

        onUpdateFinished(updateCntr0);

        if (log.isDebugEnabled())
            log.debug("Updated cache entry [val=" + val + ", old=" + oldVal + ", entry=" + this + ']');

        return new GridCacheUpdateAtomicResult(res,
            oldVal,
            updated,
            invokeRes,
            newSysTtl,
            newSysExpireTime,
            enqueueVer,
            conflictCtx,
            true,
            updateCntr0 == null ? 0 : updateCntr0);
    }

    /**
     * @param val Value.
     * @param cacheObj Cache object.
     * @param keepBinary Keep binary flag.
     * @param cpy Copy flag.
     * @return Cache object value.
     */
    @Nullable private Object value(@Nullable Object val, @Nullable CacheObject cacheObj, boolean keepBinary, boolean cpy) {
        if (val != null)
            return val;

        return cctx.unwrapBinaryIfNeeded(cacheObj, keepBinary, cpy);
    }

    /**
     * @param expiry Expiration policy.
     * @return Tuple holding initial TTL and expire time with the given expiry.
     */
    private static IgniteBiTuple<Long, Long> initialTtlAndExpireTime(IgniteCacheExpiryPolicy expiry) {
        assert expiry != null;

        long initTtl = expiry.forCreate();
        long initExpireTime;

        if (initTtl == CU.TTL_ZERO) {
            initTtl = CU.TTL_MINIMUM;
            initExpireTime = CU.expireTimeInPast();
        }
        else if (initTtl == CU.TTL_NOT_CHANGED) {
            initTtl = CU.TTL_ETERNAL;
            initExpireTime = CU.EXPIRE_TIME_ETERNAL;
        }
        else
            initExpireTime = CU.toExpireTime(initTtl);

        return F.t(initTtl, initExpireTime);
    }

    /**
     * Get TTL, expire time and remove flag for the given entry, expiration policy and explicit TTL and expire time.
     *
     * @param expiry Expiration policy.
     * @param ttl Explicit TTL.
     * @param expireTime Explicit expire time.
     * @return Result.
     */
    private GridTuple3<Long, Long, Boolean> ttlAndExpireTime(IgniteCacheExpiryPolicy expiry, long ttl, long expireTime)
        throws GridCacheEntryRemovedException {
        boolean rmv = false;

        // 1. If TTL is not changed, then calculate it based on expiry.
        if (ttl == CU.TTL_NOT_CHANGED) {
            if (expiry != null)
                ttl = hasValueUnlocked() ? expiry.forUpdate() : expiry.forCreate();
        }

        // 2. If TTL is zero, then set delete marker.
        if (ttl == CU.TTL_ZERO) {
            rmv = true;

            ttl = CU.TTL_ETERNAL;
        }

        // 3. If TTL is still not changed, then either use old entry TTL or set it to "ETERNAL".
        if (ttl == CU.TTL_NOT_CHANGED) {
            if (isNew())
                ttl = CU.TTL_ETERNAL;
            else {
                ttl = ttlExtras();
                expireTime = expireTimeExtras();
            }
        }

        // 4 If expire time was not set explicitly, then calculate it.
        if (expireTime == CU.EXPIRE_TIME_CALCULATE)
            expireTime = CU.toExpireTime(ttl);

        return F.t(ttl, expireTime, rmv);
    }

    /**
     * Perform DR if needed.
     *
     * @param drType DR type.
     * @param val Value.
     * @param ver Version.
     * @param topVer Topology version.
     * @throws IgniteCheckedException In case of exception.
     */
    private void drReplicate(GridDrType drType, @Nullable CacheObject val, GridCacheVersion ver, AffinityTopologyVersion topVer)
        throws IgniteCheckedException {
        if (cctx.isDrEnabled() && drType != DR_NONE && !isInternal())
            cctx.dr().replicate(key, val, rawTtl(), rawExpireTime(), ver.conflictVersion(), drType, topVer);
    }

    /**
     * @return {@code true} if entry has readers. It makes sense only for dht entry.
     * @throws GridCacheEntryRemovedException If removed.
     */
    protected boolean hasReaders() throws GridCacheEntryRemovedException {
        return false;
    }

    /**
     *
     */
    protected void clearReaders() {
        // No-op.
    }

    /**
     * @param nodeId Node ID to clear.
     * @throws GridCacheEntryRemovedException If removed.
     */
    protected void clearReader(UUID nodeId) throws GridCacheEntryRemovedException {
        // No-op.
    }

    /** {@inheritDoc} */
    @Override public boolean clear(GridCacheVersion ver, boolean readers) throws IgniteCheckedException {
        synchronized (this) {
            if (obsolete())
                return false;

            CacheObject val = saveValueForIndexUnlocked();

            try {
                if ((!hasReaders() || readers)) {
                    // markObsolete will clear the value.
                    if (!(markObsolete0(ver, true, null))) {
                        if (log.isDebugEnabled())
                            log.debug("Entry could not be marked obsolete (it is still used): " + this);

                        return false;
                    }

                    clearReaders();
                }
                else {
                    if (log.isDebugEnabled())
                        log.debug("Entry could not be marked obsolete (it still has readers): " + this);

                    return false;
                }
            }
            catch (GridCacheEntryRemovedException ignore) {
                assert false;

                return false;
            }

            if (log.isTraceEnabled()) {
                log.trace("entry clear [key=" + key +
                    ", entry=" + System.identityHashCode(this) +
                    ", val=" + val + ']');
            }

            removeValue(val, ver);
        }

        onMarkedObsolete();

        cctx.cache().removeEntry(this); // Clear cache.

        return true;
    }

    /** {@inheritDoc} */
    @Override public synchronized GridCacheVersion obsoleteVersion() {
        return obsoleteVersionExtras();
    }

    /** {@inheritDoc} */
    @Override public boolean markObsolete(GridCacheVersion ver) {
        boolean obsolete;

        synchronized (this) {
            obsolete = markObsolete0(ver, true, null);
        }

        if (obsolete)
            onMarkedObsolete();

        return obsolete;
    }

    /** {@inheritDoc} */
    @Override public boolean markObsoleteIfEmpty(@Nullable GridCacheVersion obsoleteVer) throws IgniteCheckedException {
        boolean obsolete = false;
        boolean deferred = false;
        GridCacheVersion ver0 = null;

        try {
            synchronized (this) {
                if (obsoleteVersionExtras() != null)
                    return false;

                if (hasValueUnlocked()) {
                    long expireTime = expireTimeExtras();

                    if (expireTime > 0 && (expireTime - U.currentTimeMillis() <= 0)) {
                        if (onExpired(this.val, obsoleteVer)) {
                            if (cctx.deferredDelete()) {
                                deferred = true;
                                ver0 = ver;
                            }
                            else
                                obsolete = true;
                        }
                    }
                }
                else {
                    if (cctx.deferredDelete() && !isStartVersion() && !detached() && !isInternal()) {
                        if (!deletedUnlocked()) {
                            update(null, 0L, 0L, ver, true);

                            deletedUnlocked(true);

                            deferred = true;
                            ver0 = ver;
                        }
                    }
                    else {
                        if (obsoleteVer == null)
                            obsoleteVer = nextVersion();

                        obsolete = markObsolete0(obsoleteVer, true, null);
                    }
                }
            }
        }
        finally {
            if (obsolete)
                onMarkedObsolete();

            if (deferred)
                cctx.onDeferredDelete(this, ver0);
        }

        return obsolete;
    }

    /** {@inheritDoc} */
    @Override public boolean markObsoleteVersion(GridCacheVersion ver) {
        assert cctx.deferredDelete();

        boolean marked;

        synchronized (this) {
            if (obsoleteVersionExtras() != null)
                return true;

            if (!this.ver.equals(ver))
                return false;

            marked = markObsolete0(ver, true, null);
        }

        if (marked)
            onMarkedObsolete();

        return marked;
    }

    /**
     * @return {@code True} if this entry should not be evicted from cache.
     */
    protected boolean evictionDisabled() {
        return false;
    }

    /**
     * <p>
     * Note that {@link #onMarkedObsolete()} should always be called after this method
     * returns {@code true}.
     *
     * @param ver Version.
     * @param clear {@code True} to clear.
     * @param extras Predefined extras.
     * @return {@code True} if entry is obsolete, {@code false} if entry is still used by other threads or nodes.
     */
    protected final boolean markObsolete0(GridCacheVersion ver, boolean clear, GridCacheObsoleteEntryExtras extras) {
        assert Thread.holdsLock(this);

        if (evictionDisabled()) {
            assert !obsolete() : this;

            return false;
        }

        GridCacheVersion obsoleteVer = obsoleteVersionExtras();

        if (ver != null) {
            // If already obsolete, then do nothing.
            if (obsoleteVer != null)
                return true;

            GridCacheMvcc mvcc = mvccExtras();

            if (mvcc == null || mvcc.isEmpty(ver)) {
                obsoleteVer = ver;

                obsoleteVersionExtras(obsoleteVer, extras);

                if (clear)
                    value(null);

                if (log.isTraceEnabled()) {
                    log.trace("markObsolete0 [key=" + key +
                        ", entry=" + System.identityHashCode(this) +
                        ", clear=" + clear +
                        ']');
                }
            }

            return obsoleteVer != null;
        }
        else
            return obsoleteVer != null;
    }

    /** {@inheritDoc} */
    @Override public void onMarkedObsolete() {
        // No-op.
    }

    /** {@inheritDoc} */
    @Override public final synchronized boolean obsolete() {
        return obsoleteVersionExtras() != null;
    }

    /** {@inheritDoc} */
    @Override public final synchronized boolean obsolete(GridCacheVersion exclude) {
        GridCacheVersion obsoleteVer = obsoleteVersionExtras();

        return obsoleteVer != null && !obsoleteVer.equals(exclude);
    }

    /** {@inheritDoc} */
    @Override public synchronized boolean invalidate(@Nullable GridCacheVersion curVer, GridCacheVersion newVer)
        throws IgniteCheckedException {
        assert newVer != null;

        if (curVer == null || ver.equals(curVer)) {
            CacheObject val = saveValueForIndexUnlocked();

            value(null);

            ver = newVer;

            removeValue(val, ver);

            onInvalidate();
        }

        return obsoleteVersionExtras() != null;
    }

    /**
     * Called when entry invalidated.
     */
    protected void onInvalidate() {
        // No-op.
    }

    /** {@inheritDoc} */
    @Override public boolean invalidate(@Nullable CacheEntryPredicate[] filter)
        throws GridCacheEntryRemovedException, IgniteCheckedException {
        if (F.isEmptyOrNulls(filter)) {
            synchronized (this) {
                checkObsolete();

                invalidate(null, nextVersion());

                return true;
            }
        }
        else {
            // For optimistic checking.
            GridCacheVersion startVer;

            synchronized (this) {
                checkObsolete();

                startVer = ver;
            }

            if (!cctx.isAll(this, filter))
                return false;

            synchronized (this) {
                checkObsolete();

                if (startVer.equals(ver)) {
                    invalidate(null, nextVersion());

                    return true;
                }
            }

            // If version has changed then repeat the process.
            return invalidate(filter);
        }
    }

    /**
     *
     * @param val New value.
     * @param expireTime Expiration time.
     * @param ttl Time to live.
     * @param ver Update version.
     */
    protected final void update(@Nullable CacheObject val, long expireTime, long ttl, GridCacheVersion ver, boolean addTracked) {
        assert ver != null;
        assert Thread.holdsLock(this);
        assert ttl != CU.TTL_ZERO && ttl != CU.TTL_NOT_CHANGED && ttl >= 0 : ttl;

        long oldExpireTime = expireTimeExtras();

        if (addTracked && oldExpireTime != 0 && (expireTime != oldExpireTime || isStartVersion()) && cctx.config().isEagerTtl())
            cctx.ttl().removeTrackedEntry(this);

        value(val);

        ttlAndExpireTimeExtras(ttl, expireTime);

        this.ver = ver;

        if (addTracked && expireTime != 0 && (expireTime != oldExpireTime || isStartVersion()) && cctx.config().isEagerTtl())
            cctx.ttl().addTrackedEntry(this);
    }

    /**
     * Update TTL if it is changed.
     *
     * @param expiryPlc Expiry policy.
     */
    private void updateTtl(ExpiryPolicy expiryPlc) {
        long ttl = CU.toTtl(expiryPlc.getExpiryForAccess());

        if (ttl != CU.TTL_NOT_CHANGED)
            updateTtl(ttl);
    }

    /**
     * Update TTL is it is changed.
     *
     * @param expiryPlc Expiry policy.
     * @throws GridCacheEntryRemovedException If failed.
     */
    private void updateTtl(IgniteCacheExpiryPolicy expiryPlc) throws GridCacheEntryRemovedException {
        long ttl = expiryPlc.forAccess();

        if (ttl != CU.TTL_NOT_CHANGED) {
            updateTtl(ttl);

            expiryPlc.ttlUpdated(key(),
                version(),
                hasReaders() ? ((GridDhtCacheEntry)this).readers() : null);
        }
    }

    /**
     * @param ttl Time to live.
     */
    protected void updateTtl(long ttl) {
        assert ttl >= 0 || ttl == CU.TTL_ZERO : ttl;
        assert Thread.holdsLock(this);

        long expireTime;

        if (ttl == CU.TTL_ZERO) {
            ttl = CU.TTL_MINIMUM;
            expireTime = CU.expireTimeInPast();
        }
        else
            expireTime = CU.toExpireTime(ttl);

        long oldExpireTime = expireTimeExtras();

        if (oldExpireTime != 0 && expireTime != oldExpireTime && cctx.config().isEagerTtl())
            cctx.ttl().removeTrackedEntry(this);

        ttlAndExpireTimeExtras(ttl, expireTime);

        flags |= IS_SWAPPING_REQUIRED;

        if (expireTime != 0 && expireTime != oldExpireTime && cctx.config().isEagerTtl())
            cctx.ttl().addTrackedEntry(this);
    }

    /**
     * @throws GridCacheEntryRemovedException If entry is obsolete.
     */
    protected void checkObsolete() throws GridCacheEntryRemovedException {
        assert Thread.holdsLock(this);

        if (obsoleteVersionExtras() != null)
            throw new GridCacheEntryRemovedException();
    }

    /** {@inheritDoc} */
    @Override public KeyCacheObject key() {
        return key;
    }

    /** {@inheritDoc} */
    @Override public IgniteTxKey txKey() {
        return cctx.txKey(key);
    }

    /** {@inheritDoc} */
    @Override public synchronized GridCacheVersion version() throws GridCacheEntryRemovedException {
        checkObsolete();

        return ver;
    }

    /** {@inheritDoc} */
    @Override public synchronized boolean checkSerializableReadVersion(GridCacheVersion serReadVer)
        throws GridCacheEntryRemovedException {
        checkObsolete();

        if (!serReadVer.equals(ver)) {
            boolean empty = isStartVersion() || deletedUnlocked();

            if (serReadVer.equals(IgniteTxEntry.SER_READ_EMPTY_ENTRY_VER))
                return empty;
            else if (serReadVer.equals(IgniteTxEntry.SER_READ_NOT_EMPTY_VER))
                return !empty;

            return false;
        }

        return true;
    }

    /**
     * Gets hash value for the entry key.
     *
     * @return Hash value.
     */
    int hash() {
        return hash;
    }

    /** {@inheritDoc} */
    @Nullable @Override public CacheObject peek(
        boolean heap,
        boolean offheap,
        AffinityTopologyVersion topVer,
        @Nullable IgniteCacheExpiryPolicy expiryPlc)
        throws GridCacheEntryRemovedException, IgniteCheckedException {
        assert heap || offheap;

        boolean rmv = false;

        try {
            synchronized (this) {
                checkObsolete();

                if (!valid(topVer))
                    return null;

                if (checkExpired()) {
                    rmv = markObsolete0(cctx.versions().next(this.ver), true, null);

                    return null;
                }

                if (val == null && offheap)
                    unswap(true);

                CacheObject val = this.val;

                if (val != null && expiryPlc != null)
                    updateTtl(expiryPlc);

                return val;
            }
        }
        finally {
            if (rmv) {
                onMarkedObsolete();

                cctx.cache().removeEntry(this);
            }
        }
    }

    /** {@inheritDoc} */
    @Nullable @Override public CacheObject peek(@Nullable IgniteCacheExpiryPolicy plc)
        throws GridCacheEntryRemovedException, IgniteCheckedException {
        IgniteInternalTx tx = cctx.tm().localTxx();

        AffinityTopologyVersion topVer = tx != null ? tx.topologyVersion() : cctx.affinity().affinityTopologyVersion();

        return peek(true, false, topVer, plc);
    }

    /**
     * TODO: GG-4009: do we need to generate event and invalidate value?
     *
     * @return {@code true} if expired.
     * @throws IgniteCheckedException In case of failure.
     */
    private boolean checkExpired() throws IgniteCheckedException {
        assert Thread.holdsLock(this);

        long expireTime = expireTimeExtras();

        if (expireTime > 0) {
            long delta = expireTime - U.currentTimeMillis();

            if (delta <= 0) {
                removeValue(saveValueForIndexUnlocked(), ver);

                return true;
            }
        }

        return false;
    }

    /**
     * @return Value.
     */
    @Override public synchronized CacheObject rawGet() {
        return val;
    }

    /** {@inheritDoc} */
    @Override public synchronized boolean hasValue() {
        return hasValueUnlocked();
    }

    /**
     * @return {@code True} if this entry has value.
     */
    protected boolean hasValueUnlocked() {
        assert Thread.holdsLock(this);

        return val != null;
    }

    /** {@inheritDoc} */
    @Override public synchronized CacheObject rawPut(CacheObject val, long ttl) {
        CacheObject old = this.val;

        update(val, CU.toExpireTime(ttl), ttl, nextVersion(), true);

        return old;
    }

    /** {@inheritDoc} */
    @SuppressWarnings({"RedundantTypeArguments"})
    @Override public boolean initialValue(
        CacheObject val,
        GridCacheVersion ver,
        long ttl,
        long expireTime,
        boolean preload,
        AffinityTopologyVersion topVer,
        GridDrType drType)
        throws IgniteCheckedException, GridCacheEntryRemovedException {
        synchronized (this) {
            checkObsolete();

            if ((isNew() && !cctx.offheap().containsKey(key, partition())) || (!preload && deletedUnlocked())) {
                long expTime = expireTime < 0 ? CU.toExpireTime(ttl) : expireTime;

                val = cctx.kernalContext().cacheObjects().prepareForCache(val, cctx);

                if (val != null)
                    storeValue(val, expTime, ver);

                // Version does not change for load ops.
                update(val, expTime, ttl, ver, true);

                boolean skipQryNtf = false;

                if (val == null) {
                    skipQryNtf = true;

                    if (cctx.deferredDelete() && !isInternal()) {
                        assert !deletedUnlocked();

                        deletedUnlocked(true);
                    }
                }
                else if (deletedUnlocked())
                    deletedUnlocked(false);

                long updateCntr = 0;

                if (!preload)
                    updateCntr = nextPartCounter(topVer);

                drReplicate(drType, val, ver, topVer);

                if (!skipQryNtf) {
                    cctx.continuousQueries().onEntryUpdated(
                        key,
                        val,
                        null,
                        this.isInternal() || !this.context().userCache(),
                        this.partition(),
                        true,
                        preload,
                        updateCntr,
                        null,
                        topVer);

                    cctx.dataStructures().onEntryUpdated(key, false, true);
                }

                if (cctx.store().isLocal()) {
                    if (val != null)
                        cctx.store().put(null, key, val, ver);
                }

                return true;
            }

            return false;
        }
    }

    protected void onUpdateFinished(Long cntr) {
<<<<<<< HEAD
        if (!cctx.isLocal() && !isNear() && cntr != null)
            cctx.offheap().onPartitionCounterUpdated(partition(), cntr);
=======
        // No-op.
>>>>>>> 60c6e720
    }

    /**
     * @param topVer Topology version.
     * @return Update counter.
     */
    private long nextPartCounter(AffinityTopologyVersion topVer) {
        long updateCntr;

        if (!cctx.isLocal() && !isNear()) {
            GridDhtLocalPartition locPart = cctx.topology().localPartition(partition(), topVer, false);

            if (locPart == null)
                return 0;

            updateCntr = locPart.nextUpdateCounter();
        }
        else
            updateCntr = 0;

        return updateCntr;
    }

    /** {@inheritDoc} */
    @Override public synchronized boolean initialValue(KeyCacheObject key, GridCacheSwapEntry unswapped) throws
        IgniteCheckedException,
        GridCacheEntryRemovedException {
        checkObsolete();

        if (isNew()) {
            CacheObject val = unswapped.value();

            val = cctx.kernalContext().cacheObjects().prepareForCache(val, cctx);

            // Version does not change for load ops.
            update(val,
                unswapped.expireTime(),
                unswapped.ttl(),
                unswapped.version(),
                true
            );

            return true;
        }

        return false;
    }

    /** {@inheritDoc} */
    @Override public synchronized GridCacheVersionedEntryEx versionedEntry(final boolean keepBinary)
        throws IgniteCheckedException, GridCacheEntryRemovedException {
        boolean isNew = isStartVersion();

        CacheObject val = isNew ? unswap(true, false) : this.val;

        return new GridCachePlainVersionedEntry<>(cctx.unwrapBinaryIfNeeded(key, keepBinary, true),
            cctx.unwrapBinaryIfNeeded(val, keepBinary, true),
            ttlExtras(),
            expireTimeExtras(),
            ver.conflictVersion(),
            isNew);
    }

    /** {@inheritDoc} */
    @Override public synchronized GridCacheVersion versionedValue(CacheObject val,
        GridCacheVersion curVer,
        GridCacheVersion newVer)
        throws IgniteCheckedException, GridCacheEntryRemovedException {

        checkObsolete();

        if (curVer == null || curVer.equals(ver)) {
            if (val != this.val) {
                GridCacheMvcc mvcc = mvccExtras();

                if (mvcc != null && !mvcc.isEmpty())
                    return null;

                if (newVer == null)
                    newVer = cctx.versions().next();

                long ttl = ttlExtras();

                long expTime = CU.toExpireTime(ttl);

                // Detach value before index update.
                val = cctx.kernalContext().cacheObjects().prepareForCache(val, cctx);

                if (val != null) {
                    storeValue(val, expTime, newVer);

                    if (deletedUnlocked())
                        deletedUnlocked(false);
                }

                // Version does not change for load ops.
                update(val, expTime, ttl, newVer, true);

                return newVer;
            }
        }

        return null;
    }

    /**
     * Gets next version for this cache entry.
     *
     * @return Next version.
     */
    private GridCacheVersion nextVersion() {
        // Do not change topology version when generating next version.
        return cctx.versions().next(ver);
    }

    /** {@inheritDoc} */
    @Override public synchronized boolean hasLockCandidate(GridCacheVersion ver) throws GridCacheEntryRemovedException {
        checkObsolete();

        GridCacheMvcc mvcc = mvccExtras();

        return mvcc != null && mvcc.hasCandidate(ver);
    }

    /** {@inheritDoc} */
    @Override public synchronized boolean hasLockCandidate(long threadId) throws GridCacheEntryRemovedException {
        checkObsolete();

        GridCacheMvcc mvcc = mvccExtras();

        return mvcc != null && mvcc.localCandidate(threadId) != null;
    }

    /** {@inheritDoc} */
    @Override public synchronized boolean lockedByAny(GridCacheVersion... exclude)
        throws GridCacheEntryRemovedException {
        checkObsolete();

        GridCacheMvcc mvcc = mvccExtras();

        return mvcc != null && !mvcc.isEmpty(exclude);
    }

    /** {@inheritDoc} */
    @Override public boolean lockedByThread() throws GridCacheEntryRemovedException {
        return lockedByThread(Thread.currentThread().getId());
    }

    /** {@inheritDoc} */
    @Override public synchronized boolean lockedLocally(GridCacheVersion lockVer)
        throws GridCacheEntryRemovedException {
        checkObsolete();

        GridCacheMvcc mvcc = mvccExtras();

        return mvcc != null && mvcc.isLocallyOwned(lockVer);
    }

    /** {@inheritDoc} */
    @Override public synchronized boolean lockedByThread(long threadId, GridCacheVersion exclude)
        throws GridCacheEntryRemovedException {
        checkObsolete();

        GridCacheMvcc mvcc = mvccExtras();

        return mvcc != null && mvcc.isLocallyOwnedByThread(threadId, false, exclude);
    }

    /** {@inheritDoc} */
    @Override public synchronized boolean lockedLocallyByIdOrThread(GridCacheVersion lockVer, long threadId)
        throws GridCacheEntryRemovedException {
        GridCacheMvcc mvcc = mvccExtras();

        return mvcc != null && mvcc.isLocallyOwnedByIdOrThread(lockVer, threadId);
    }

    /** {@inheritDoc} */
    @Override public synchronized boolean lockedByThread(long threadId) throws GridCacheEntryRemovedException {
        checkObsolete();

        GridCacheMvcc mvcc = mvccExtras();

        return mvcc != null && mvcc.isLocallyOwnedByThread(threadId, true);
    }

    /** {@inheritDoc} */
    @Override public synchronized boolean lockedBy(GridCacheVersion ver) throws GridCacheEntryRemovedException {
        checkObsolete();

        GridCacheMvcc mvcc = mvccExtras();

        return mvcc != null && mvcc.isOwnedBy(ver);
    }

    /** {@inheritDoc} */
    @Override public synchronized boolean lockedByThreadUnsafe(long threadId) {
        GridCacheMvcc mvcc = mvccExtras();

        return mvcc != null && mvcc.isLocallyOwnedByThread(threadId, true);
    }

    /** {@inheritDoc} */
    @Override public synchronized boolean lockedByUnsafe(GridCacheVersion ver) {
        GridCacheMvcc mvcc = mvccExtras();

        return mvcc != null && mvcc.isOwnedBy(ver);
    }

    /** {@inheritDoc} */
    @Override public synchronized boolean lockedLocallyUnsafe(GridCacheVersion lockVer) {
        GridCacheMvcc mvcc = mvccExtras();

        return mvcc != null && mvcc.isLocallyOwned(lockVer);
    }

    /** {@inheritDoc} */
    @Override public synchronized boolean hasLockCandidateUnsafe(GridCacheVersion ver) {
        GridCacheMvcc mvcc = mvccExtras();

        return mvcc != null && mvcc.hasCandidate(ver);
    }

    /** {@inheritDoc} */
    @Override public synchronized Collection<GridCacheMvccCandidate> localCandidates(GridCacheVersion... exclude)
        throws GridCacheEntryRemovedException {
        checkObsolete();

        GridCacheMvcc mvcc = mvccExtras();

        return mvcc == null ? Collections.<GridCacheMvccCandidate>emptyList() : mvcc.localCandidates(exclude);
    }

    /** {@inheritDoc} */
    @Override public Collection<GridCacheMvccCandidate> remoteMvccSnapshot(GridCacheVersion... exclude) {
        return Collections.emptyList();
    }

    /** {@inheritDoc} */
    @Nullable @Override public synchronized GridCacheMvccCandidate candidate(GridCacheVersion ver)
        throws GridCacheEntryRemovedException {
        checkObsolete();

        GridCacheMvcc mvcc = mvccExtras();

        return mvcc == null ? null : mvcc.candidate(ver);
    }

    /** {@inheritDoc} */
    @Override public synchronized GridCacheMvccCandidate localCandidate(long threadId)
        throws GridCacheEntryRemovedException {
        checkObsolete();

        GridCacheMvcc mvcc = mvccExtras();

        return mvcc == null ? null : mvcc.localCandidate(threadId);
    }

    /** {@inheritDoc} */
    @Override public GridCacheMvccCandidate candidate(UUID nodeId, long threadId)
        throws GridCacheEntryRemovedException {
        boolean loc = cctx.nodeId().equals(nodeId);

        synchronized (this) {
            checkObsolete();

            GridCacheMvcc mvcc = mvccExtras();

            return mvcc == null ? null : loc ? mvcc.localCandidate(threadId) :
                mvcc.remoteCandidate(nodeId, threadId);
        }
    }

    /** {@inheritDoc} */
    @Override public synchronized GridCacheMvccCandidate localOwner() throws GridCacheEntryRemovedException {
        checkObsolete();

        GridCacheMvcc mvcc = mvccExtras();

        return mvcc == null ? null : mvcc.localOwner();
    }

    /** {@inheritDoc} */
    @Override public synchronized long rawExpireTime() {
        return expireTimeExtras();
    }

    /** {@inheritDoc} */
    @Override public long expireTimeUnlocked() {
        assert Thread.holdsLock(this);

        return expireTimeExtras();
    }

    /** {@inheritDoc} */
    @Override public boolean onTtlExpired(GridCacheVersion obsoleteVer) throws GridCacheEntryRemovedException {
        assert obsoleteVer != null;

        boolean obsolete = false;
        boolean deferred = false;
        GridCacheVersion ver0 = null;

        try {
            synchronized (this) {
                checkObsolete();

                if (isStartVersion())
                    unswap(true, false);

                long expireTime = expireTimeExtras();

                if (expireTime == 0 || (expireTime - U.currentTimeMillis() > 0))
                    return false;

                CacheObject expiredVal = this.val;

                if (expiredVal == null)
                    return false;

                if (onExpired(expiredVal, obsoleteVer)) {
                    if (cctx.deferredDelete()) {
                        deferred = true;
                        ver0 = ver;
                    }
                    else
                        obsolete = true;
                }
            }
        }
        catch (IgniteCheckedException e) {
            U.error(log, "Failed to clean up expired cache entry: " + this, e);
        }
        finally {
            if (obsolete) {
                onMarkedObsolete();

                cctx.cache().removeEntry(this);
            }

            if (deferred) {
                assert ver0 != null;

                cctx.onDeferredDelete(this, ver0);
            }

            if ((obsolete || deferred) && cctx.cache().configuration().isStatisticsEnabled())
                cctx.cache().metrics0().onEvict();
        }

        return true;
    }

    /**
     * @param expiredVal Expired value.
     * @param obsoleteVer Version.
     * @return {@code True} if entry was marked as removed.
     * @throws IgniteCheckedException If failed.
     */
    private boolean onExpired(CacheObject expiredVal, GridCacheVersion obsoleteVer) throws IgniteCheckedException {
        assert expiredVal != null;

        boolean rmvd = false;

        if (mvccExtras() != null)
            return false;

        if (cctx.deferredDelete() && !detached() && !isInternal()) {
            if (!deletedUnlocked() && !isStartVersion()) {
                update(null, 0L, 0L, ver, true);

                deletedUnlocked(true);

                rmvd = true;
            }
        }
        else {
            if (obsoleteVer == null)
                obsoleteVer = nextVersion();

            if (markObsolete0(obsoleteVer, true, null))
                rmvd = true;
        }

        if (log.isTraceEnabled())
            log.trace("onExpired clear [key=" + key +
                ", entry=" + System.identityHashCode(this) + ']');

        removeValue(expiredVal, ver);

        if (cctx.events().isRecordable(EVT_CACHE_OBJECT_EXPIRED)) {
            cctx.events().addEvent(partition(),
                key,
                cctx.localNodeId(),
                null,
                EVT_CACHE_OBJECT_EXPIRED,
                null,
                false,
                expiredVal,
                expiredVal != null,
                null,
                null,
                null,
                true);
        }

        cctx.continuousQueries().onEntryExpired(this, key, expiredVal);

        return rmvd;
    }

    /** {@inheritDoc} */
    @Override public synchronized long rawTtl() {
        return ttlExtras();
    }

    /** {@inheritDoc} */
    @SuppressWarnings({"IfMayBeConditional"})
    @Override public long expireTime() throws GridCacheEntryRemovedException {
        IgniteTxLocalAdapter tx = currentTx();

        if (tx != null) {
            long time = tx.entryExpireTime(txKey());

            if (time > 0)
                return time;
        }

        synchronized (this) {
            checkObsolete();

            return expireTimeExtras();
        }
    }

    /** {@inheritDoc} */
    @SuppressWarnings({"IfMayBeConditional"})
    @Override public long ttl() throws GridCacheEntryRemovedException {
        IgniteTxLocalAdapter tx = currentTx();

        if (tx != null) {
            long entryTtl = tx.entryTtl(txKey());

            if (entryTtl > 0)
                return entryTtl;
        }

        synchronized (this) {
            checkObsolete();

            return ttlExtras();
        }
    }

    /**
     * @return Current transaction.
     */
    private IgniteTxLocalAdapter currentTx() {
        if (cctx.isDht())
            return cctx.dht().near().context().tm().localTx();
        else
            return cctx.tm().localTx();
    }

    /** {@inheritDoc} */
    @Override public void updateTtl(@Nullable GridCacheVersion ver, long ttl) throws GridCacheEntryRemovedException {
        synchronized (this) {
            checkObsolete();

            if (hasValueUnlocked())
                updateTtl(ttl);

            /*
            TODO IGNITE-305.
            try {
                if (var == null || ver.equals(version()))
                    updateTtl(ttl);
            }
            catch (GridCacheEntryRemovedException ignored) {
                // No-op.
            }
            */
        }
    }

    /** {@inheritDoc} */
    @Override public synchronized CacheObject valueBytes() throws GridCacheEntryRemovedException {
        checkObsolete();

        return this.val;
    }

    /** {@inheritDoc} */
    @Nullable @Override public CacheObject valueBytes(@Nullable GridCacheVersion ver)
        throws IgniteCheckedException, GridCacheEntryRemovedException {
        CacheObject val = null;

        synchronized (this) {
            checkObsolete();

            if (ver == null || this.ver.equals(ver))
                val = this.val;
        }

        return val;
    }

    /**
     * Stores value in offheap.
     *
     * @param val Value.
     * @param expireTime Expire time.
     * @param ver New entry version.
     * @throws IgniteCheckedException If update failed.
     */
    protected void storeValue(@Nullable CacheObject val,
        long expireTime,
        GridCacheVersion ver) throws IgniteCheckedException {
        assert Thread.holdsLock(this);
        assert val != null : "null values in update for key: " + key;

        cctx.offheap().update(key, val, ver, expireTime, partition(), localPartition());
    }

    /**
     * @param op Update operation.
     * @param val Write value.
     * @param writeVer Write version.
     * @param updCntr Update counter.
     */
    protected void logUpdate(GridCacheOperation op, CacheObject val, GridCacheVersion writeVer, long updCntr)
        throws IgniteCheckedException {
        // We log individual updates only in ATMOIC cache.
        assert cctx.atomic();

        try {
            if (cctx.shared().wal() != null)
                cctx.shared().wal().log(new DataRecord(new DataEntry(
                    cctx.cacheId(),
                    key,
                    val,
                    op,
                    null,
                    writeVer,
                    partition(),
                    updCntr)));
        }
        catch (StorageException e) {
            throw new IgniteCheckedException("Failed to log ATOMIC cache update [key=" + key + ", op=" + op +
                ", val=" + val + ']', e);
        }
    }

    /**
     * @param op Update operation.
     * @param val Write value.
     * @param writeVer Write version.
     * @param updCntr Update counter.
     */
    protected void logUpdate(GridCacheOperation op, CacheObject val, GridCacheVersion writeVer, long updCntr)
        throws IgniteCheckedException {
        // We log individual updates only in ATMOIC cache.
        assert cctx.atomic();

        try {
            if (cctx.shared().wal() != null)
                cctx.shared().wal().log(new DataRecord(new DataEntry(
                    cctx.cacheId(),
                    key,
                    val,
                    op,
                    null,
                    writeVer,
                    partition(),
                    updCntr)));
        }
        catch (StorageException e) {
            throw new IgniteCheckedException("Failed to log ATOMIC cache update [key=" + key + ", op=" + op +
                ", val=" + val + ']', e);
        }
    }

    /**
     * Removes value from offheap.
     *
     * @param prevVal Previous value (if needed for index update).
     * @throws IgniteCheckedException If failed.
     */
    protected void removeValue(CacheObject prevVal, GridCacheVersion prevVer) throws IgniteCheckedException {
        assert Thread.holdsLock(this);

        cctx.offheap().remove(key, prevVal, prevVer, partition(), localPartition());
    }

    /**
     * This method will return current value only if clearIndex(V) will require previous value.
     * If previous value is not required, this method will return {@code null}.
     *
     * @return Previous value or {@code null}.
     * @throws IgniteCheckedException If failed to retrieve previous value.
     */
    protected final CacheObject saveValueForIndexUnlocked() throws IgniteCheckedException {
        return saveOldValueUnlocked(true);
    }

    /**
     * @param qryOnly If {@code true} reads old value only if query indexing is enabled.
     * @return Previous value or {@code null}.
     * @throws IgniteCheckedException If failed to retrieve previous value.
     */
    private CacheObject saveOldValueUnlocked(boolean qryOnly) throws IgniteCheckedException {
        assert Thread.holdsLock(this);

        if (qryOnly && !cctx.queries().enabled())
            return null;

        CacheObject val = this.val;

        if (val == null && isStartVersion()) {
            IgniteBiTuple<CacheObject, GridCacheVersion> t = cctx.offheap().read(key, partition());

            if (t != null)
                val = t.get1();
        }

        return val;
    }

    /** {@inheritDoc} */
    @SuppressWarnings("unchecked")
    @Override public <K, V> Cache.Entry<K, V> wrap() {
        try {
            IgniteInternalTx tx = cctx.tm().userTx();

            CacheObject val;

            if (tx != null) {
                GridTuple<CacheObject> peek = tx.peek(cctx, false, key);

                val = peek == null ? rawGet() : peek.get();
            }
            else
                val = rawGet();

            return new CacheEntryImpl<>(key.<K>value(cctx.cacheObjectContext(), false),
                CU.<V>value(val, cctx, false), ver);
        }
        catch (GridCacheFilterFailedException ignored) {
            throw new IgniteException("Should never happen.");
        }
    }

    /** {@inheritDoc} */
    @Override public <K, V> Cache.Entry<K, V> wrapLazyValue() {
        CacheOperationContext opCtx = cctx.operationContextPerCall();

        return new LazyValueEntry<>(key, opCtx != null && opCtx.isKeepBinary());
    }

    /** {@inheritDoc} */
    @Override @Nullable public CacheObject peekVisibleValue() {
        try {
            IgniteInternalTx tx = cctx.tm().userTx();

            if (tx != null) {
                GridTuple<CacheObject> peek = tx.peek(cctx, false, key);

                if (peek != null)
                    return peek.get();
            }

            if (detached())
                return rawGet();

            for (;;) {
                GridCacheEntryEx e = cctx.cache().peekEx(key);

                if (e == null)
                    return null;

                try {
                    return e.peek(null);
                }
                catch (GridCacheEntryRemovedException ignored) {
                    // No-op.
                }
                catch (IgniteCheckedException ex) {
                    throw new IgniteException(ex);
                }
            }
        }
        catch (GridCacheFilterFailedException ignored) {
            throw new IgniteException("Should never happen.");
        }
    }

    /** {@inheritDoc} */
    @Override public <K, V> EvictableEntry<K, V> wrapEviction() {
        return new CacheEvictableEntryImpl<>(this);
    }

    /** {@inheritDoc} */
    @Override public synchronized <K, V> CacheEntryImplEx<K, V> wrapVersioned() {
        return new CacheEntryImplEx<>(key.<K>value(cctx.cacheObjectContext(), false), null, ver);
    }

    /**
     * @return Entry which holds key, value and version.
     */
    private synchronized <K, V> CacheEntryImplEx<K, V> wrapVersionedWithValue() {
        V val = this.val == null ? null : this.val.<V>value(cctx.cacheObjectContext(), false);

        return new CacheEntryImplEx<>(key.<K>value(cctx.cacheObjectContext(), false), val, ver);
    }

    /** {@inheritDoc} */
    @Override public boolean evictInternal(GridCacheVersion obsoleteVer, @Nullable CacheEntryPredicate[] filter)
        throws IgniteCheckedException {
        boolean marked = false;

        try {
            if (F.isEmptyOrNulls(filter)) {
                synchronized (this) {
                    if (evictionDisabled()) {
                        assert !obsolete();

                        return false;
                    }

                    if (obsoleteVersionExtras() != null)
                        return true;

                    if (!hasReaders() && markObsolete0(obsoleteVer, false, null)) {
                        // Nullify value after swap.
                        value(null);

                        marked = true;

                        return true;
                    }
                }
            }
            else {
                // For optimistic check.
                while (true) {
                    GridCacheVersion v;

                    synchronized (this) {
                        v = ver;
                    }

                    if (!cctx.isAll(/*version needed for sync evicts*/this, filter))
                        return false;

                    synchronized (this) {
                        if (evictionDisabled()) {
                            assert !obsolete();

                            return false;
                        }

                        if (obsoleteVersionExtras() != null)
                            return true;

                        if (!v.equals(ver))
                            // Version has changed since entry passed the filter. Do it again.
                            continue;

                        CacheObject prevVal = saveValueForIndexUnlocked();

                        if (!hasReaders() && markObsolete0(obsoleteVer, false, null)) {
                            // Nullify value after swap.
                            value(null);

                            marked = true;

                            return true;
                        }
                        else
                            return false;
                    }
                }
            }
        }
        catch (GridCacheEntryRemovedException ignore) {
            if (log.isDebugEnabled())
                log.debug("Got removed entry when evicting (will simply return): " + this);

            return true;
        }
        finally {
            if (marked)
                onMarkedObsolete();
        }

        return false;
    }

    /** {@inheritDoc} */
    @Override public GridCacheBatchSwapEntry evictInBatchInternal(GridCacheVersion obsoleteVer)
        throws IgniteCheckedException {
        assert Thread.holdsLock(this);
        assert !obsolete();

        GridCacheBatchSwapEntry ret = null;

        try {
            if (!hasReaders() && markObsolete0(obsoleteVer, false, null)) {
                if (!isStartVersion() && hasValueUnlocked()) {
                    IgniteUuid valClsLdrId = null;
                    IgniteUuid keyClsLdrId = null;

                    if (cctx.deploymentEnabled()) {
                        if (val != null) {
                            valClsLdrId = cctx.deploy().getClassLoaderId(
                                U.detectObjectClassLoader(val.value(cctx.cacheObjectContext(), false)));
                        }

                        keyClsLdrId = cctx.deploy().getClassLoaderId(
                            U.detectObjectClassLoader(keyValue(false)));
                    }

                    IgniteBiTuple<byte[], Byte> valBytes = valueBytes0();

                    ret = new GridCacheBatchSwapEntry(key(),
                        partition(),
                        ByteBuffer.wrap(valBytes.get1()),
                        valBytes.get2(),
                        ver,
                        ttlExtras(),
                        expireTimeExtras(),
                        keyClsLdrId,
                        valClsLdrId);
                }

                value(null);
            }
        }
        catch (GridCacheEntryRemovedException ignored) {
            if (log.isDebugEnabled())
                log.debug("Got removed entry when evicting (will simply return): " + this);
        }

        return ret;
    }

    /**
     * @param filter Entry filter.
     * @return {@code True} if entry is visitable.
     */
    public boolean visitable(CacheEntryPredicate[] filter) {
        boolean rmv = false;

        try {
            synchronized (this) {
                if (obsoleteOrDeleted())
                    return false;

                if (checkExpired()) {
                    rmv = markObsolete0(cctx.versions().next(this.ver), true, null);

                    return false;
                }
            }

            if (filter != CU.empty0() && !cctx.isAll(this, filter))
                return false;
        }
        catch (IgniteCheckedException e) {
            U.error(log, "An exception was thrown while filter checking.", e);

            RuntimeException ex = e.getCause(RuntimeException.class);

            if (ex != null)
                throw ex;

            Error err = e.getCause(Error.class);

            if (err != null)
                throw err;

            return false;
        }
        finally {
            if (rmv) {
                onMarkedObsolete();

                cctx.cache().removeEntry(this);
            }
        }

        IgniteInternalTx tx = cctx.tm().localTxx();

        if (tx != null) {
            IgniteTxEntry e = tx.entry(txKey());

            boolean rmvd = e != null && e.op() == DELETE;

            return !rmvd;
        }

        return true;
    }

    /** {@inheritDoc} */
    @Override public boolean deleted() {
        if (!cctx.deferredDelete())
            return false;

        synchronized (this) {
            return deletedUnlocked();
        }
    }

    /** {@inheritDoc} */
    @Override public synchronized boolean obsoleteOrDeleted() {
        return obsoleteVersionExtras() != null ||
            (cctx.deferredDelete() && (deletedUnlocked() || !hasValueUnlocked()));
    }

    /**
     * @return {@code True} if deleted.
     */
    @SuppressWarnings("SimplifiableIfStatement")
    protected boolean deletedUnlocked() {
        assert Thread.holdsLock(this);

        if (!cctx.deferredDelete())
            return false;

        return (flags & IS_DELETED_MASK) != 0;
    }

    /**
     * @param deleted {@code True} if deleted.
     */
    protected void deletedUnlocked(boolean deleted) {
        assert Thread.holdsLock(this);
        assert cctx.deferredDelete();

        if (deleted) {
            assert !deletedUnlocked() : this;

            flags |= IS_DELETED_MASK;

            decrementMapPublicSize();
        }
        else {
            assert deletedUnlocked() : this;

            flags &= ~IS_DELETED_MASK;

            incrementMapPublicSize();
        }
    }

    /**
     *  Increments public size of map.
     */
    protected void incrementMapPublicSize() {
        cctx.incrementPublicSize(this);
    }

    /**
     * Decrements public size of map.
     */
    protected void decrementMapPublicSize() {
        cctx.decrementPublicSize(this);
    }

    /**
     * @return MVCC.
     */
    @Nullable protected GridCacheMvcc mvccExtras() {
        return extras != null ? extras.mvcc() : null;
    }

    /**
     * @return All MVCC local candidates.
     */
    @Nullable public synchronized List<GridCacheMvccCandidate> mvccAllLocal() {
        GridCacheMvcc mvcc = extras != null ? extras.mvcc() : null;

        if (mvcc == null)
            return null;

        List<GridCacheMvccCandidate> locs = mvcc.allLocal();

        return (locs == null || locs.isEmpty()) ? null : new ArrayList<>(locs);
    }

    /**
     * @param mvcc MVCC.
     */
    protected void mvccExtras(@Nullable GridCacheMvcc mvcc) {
        extras = (extras != null) ? extras.mvcc(mvcc) : mvcc != null ? new GridCacheMvccEntryExtras(mvcc) : null;
    }

    /**
     * @return Obsolete version.
     */
    @Nullable protected GridCacheVersion obsoleteVersionExtras() {
        return extras != null ? extras.obsoleteVersion() : null;
    }

    /**
     * @param obsoleteVer Obsolete version.
     */
    protected void obsoleteVersionExtras(@Nullable GridCacheVersion obsoleteVer, GridCacheObsoleteEntryExtras ext) {
        extras = (extras != null) ?
            extras.obsoleteVersion(obsoleteVer) :
            obsoleteVer != null ?
                (ext != null) ? ext : new GridCacheObsoleteEntryExtras(obsoleteVer) :
                null;
    }

    /**
     * Updates metrics.
     *
     * @param op Operation.
     * @param metrics Update merics flag.
     */
    private void updateMetrics(GridCacheOperation op, boolean metrics) {
        if (metrics && cctx.cache().configuration().isStatisticsEnabled()) {
            if (op == GridCacheOperation.DELETE)
                cctx.cache().metrics0().onRemove();
            else
                cctx.cache().metrics0().onWrite();
        }
    }

    /**
     * @return TTL.
     */
    public long ttlExtras() {
        return extras != null ? extras.ttl() : 0;
    }

    /**
     * @return Expire time.
     */
    public long expireTimeExtras() {
        return extras != null ? extras.expireTime() : 0L;
    }

    /**
     * @param ttl TTL.
     * @param expireTime Expire time.
     */
    protected void ttlAndExpireTimeExtras(long ttl, long expireTime) {
        assert ttl != CU.TTL_NOT_CHANGED && ttl != CU.TTL_ZERO;

        extras = (extras != null) ? extras.ttlAndExpireTime(ttl, expireTime) : ttl != CU.TTL_ETERNAL ?
            new GridCacheTtlEntryExtras(ttl, expireTime) : null;
    }

    /**
     * @return Size of extras object.
     */
    private int extrasSize() {
        return extras != null ? extras.size() : 0;
    }

    /** {@inheritDoc} */
    @Override public void onUnlock() {
        // No-op.
    }

    /** {@inheritDoc} */
    @Override public boolean equals(Object o) {
        // Identity comparison left on purpose.
        return o == this;
    }

    /** {@inheritDoc} */
    @Override public int hashCode() {
        return hash;
    }

    /** {@inheritDoc} */
    @Override public synchronized String toString() {
        return S.toString(GridCacheMapEntry.class, this);
    }

    /**
     *
     */
    private class LazyValueEntry<K, V> implements Cache.Entry<K, V> {
        /** */
        private final KeyCacheObject key;

        /** */
        private boolean keepBinary;

        /**
         * @param key Key.
         */
        private LazyValueEntry(KeyCacheObject key, boolean keepBinary) {
            this.key = key;
            this.keepBinary = keepBinary;
        }

        /** {@inheritDoc} */
        @Override public K getKey() {
            return (K)cctx.cacheObjectContext().unwrapBinaryIfNeeded(key, keepBinary);
        }

        /** {@inheritDoc} */
        @SuppressWarnings("unchecked")
        @Override public V getValue() {
            return (V)cctx.cacheObjectContext().unwrapBinaryIfNeeded(peekVisibleValue(), keepBinary);
        }

        /** {@inheritDoc} */
        @SuppressWarnings("unchecked")
        @Override public <T> T unwrap(Class<T> cls) {
            if (cls.isAssignableFrom(IgniteCache.class))
                return (T)cctx.grid().cache(cctx.name());

            if (cls.isAssignableFrom(getClass()))
                return (T)this;

            if (cls.isAssignableFrom(EvictableEntry.class))
                return (T)wrapEviction();

            if (cls.isAssignableFrom(CacheEntryImplEx.class))
                return cls == CacheEntryImplEx.class ? (T)wrapVersioned() : (T)wrapVersionedWithValue();

            if (cls.isAssignableFrom(GridCacheVersion.class))
                return (T)ver;

            if (cls.isAssignableFrom(GridCacheMapEntry.this.getClass()))
                return (T)GridCacheMapEntry.this;

            throw new IllegalArgumentException("Unwrapping to class is not supported: " + cls);
        }

        /** {@inheritDoc} */
        @Override public String toString() {
            return "IteratorEntry [key=" + key + ']';
        }
    }
}<|MERGE_RESOLUTION|>--- conflicted
+++ resolved
@@ -2983,12 +2983,7 @@
     }
 
     protected void onUpdateFinished(Long cntr) {
-<<<<<<< HEAD
-        if (!cctx.isLocal() && !isNear() && cntr != null)
-            cctx.offheap().onPartitionCounterUpdated(partition(), cntr);
-=======
         // No-op.
->>>>>>> 60c6e720
     }
 
     /**
@@ -3541,35 +3536,6 @@
     }
 
     /**
-     * @param op Update operation.
-     * @param val Write value.
-     * @param writeVer Write version.
-     * @param updCntr Update counter.
-     */
-    protected void logUpdate(GridCacheOperation op, CacheObject val, GridCacheVersion writeVer, long updCntr)
-        throws IgniteCheckedException {
-        // We log individual updates only in ATMOIC cache.
-        assert cctx.atomic();
-
-        try {
-            if (cctx.shared().wal() != null)
-                cctx.shared().wal().log(new DataRecord(new DataEntry(
-                    cctx.cacheId(),
-                    key,
-                    val,
-                    op,
-                    null,
-                    writeVer,
-                    partition(),
-                    updCntr)));
-        }
-        catch (StorageException e) {
-            throw new IgniteCheckedException("Failed to log ATOMIC cache update [key=" + key + ", op=" + op +
-                ", val=" + val + ']', e);
-        }
-    }
-
-    /**
      * Removes value from offheap.
      *
      * @param prevVal Previous value (if needed for index update).
