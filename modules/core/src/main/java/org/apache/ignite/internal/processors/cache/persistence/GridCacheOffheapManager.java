/*
 * Licensed to the Apache Software Foundation (ASF) under one or more
 * contributor license agreements.  See the NOTICE file distributed with
 * this work for additional information regarding copyright ownership.
 * The ASF licenses this file to You under the Apache License, Version 2.0
 * (the "License"); you may not use this file except in compliance with
 * the License.  You may obtain a copy of the License at
 *
 *      http://www.apache.org/licenses/LICENSE-2.0
 *
 * Unless required by applicable law or agreed to in writing, software
 * distributed under the License is distributed on an "AS IS" BASIS,
 * WITHOUT WARRANTIES OR CONDITIONS OF ANY KIND, either express or implied.
 * See the License for the specific language governing permissions and
 * limitations under the License.
 */

package org.apache.ignite.internal.processors.cache.persistence;

import java.util.Arrays;
import java.util.Collection;
import java.util.Collections;
import java.util.HashMap;
import java.util.HashSet;
import java.util.Iterator;
import java.util.List;
import java.util.Map;
import java.util.NoSuchElementException;
import java.util.Objects;
import java.util.Set;
import java.util.concurrent.CountDownLatch;
import java.util.concurrent.Executor;
import java.util.concurrent.atomic.AtomicBoolean;
import java.util.concurrent.atomic.AtomicLong;
import java.util.function.ToLongFunction;
import java.util.stream.Collectors;
import java.util.stream.Stream;
import java.util.stream.StreamSupport;
import javax.cache.processor.EntryProcessor;
import org.apache.ignite.IgniteCheckedException;
import org.apache.ignite.IgniteException;
import org.apache.ignite.IgniteLogger;
import org.apache.ignite.IgniteSystemProperties;
import org.apache.ignite.SystemProperty;
import org.apache.ignite.failure.FailureContext;
import org.apache.ignite.failure.FailureType;
import org.apache.ignite.internal.managers.encryption.GridEncryptionManager;
import org.apache.ignite.internal.managers.encryption.ReencryptStateUtils;
import org.apache.ignite.internal.pagemem.FullPageId;
import org.apache.ignite.internal.pagemem.PageIdAllocator;
import org.apache.ignite.internal.pagemem.PageIdUtils;
import org.apache.ignite.internal.pagemem.PageMemory;
import org.apache.ignite.internal.pagemem.PageSupport;
import org.apache.ignite.internal.pagemem.store.IgnitePageStoreManager;
import org.apache.ignite.internal.pagemem.store.PageStore;
import org.apache.ignite.internal.pagemem.wal.IgniteWriteAheadLogManager;
import org.apache.ignite.internal.pagemem.wal.WALIterator;
import org.apache.ignite.internal.pagemem.wal.record.DataEntry;
import org.apache.ignite.internal.pagemem.wal.record.DataRecord;
import org.apache.ignite.internal.pagemem.wal.record.PageSnapshot;
import org.apache.ignite.internal.pagemem.wal.record.RollbackRecord;
import org.apache.ignite.internal.pagemem.wal.record.WALRecord;
import org.apache.ignite.internal.pagemem.wal.record.delta.MetaPageInitRecord;
import org.apache.ignite.internal.pagemem.wal.record.delta.MetaPageUpdateIndexDataRecord;
import org.apache.ignite.internal.pagemem.wal.record.delta.MetaPageUpdatePartitionDataRecordV3;
import org.apache.ignite.internal.pagemem.wal.record.delta.PartitionDestroyRecord;
import org.apache.ignite.internal.processors.affinity.AffinityTopologyVersion;
import org.apache.ignite.internal.processors.cache.CacheEntryPredicate;
import org.apache.ignite.internal.processors.cache.CacheGroupContext;
import org.apache.ignite.internal.processors.cache.CacheObject;
import org.apache.ignite.internal.processors.cache.GridCacheContext;
import org.apache.ignite.internal.processors.cache.GridCacheEntryEx;
import org.apache.ignite.internal.processors.cache.GridCacheMvccEntryInfo;
import org.apache.ignite.internal.processors.cache.GridCacheSharedContext;
import org.apache.ignite.internal.processors.cache.GridCacheTtlManager;
import org.apache.ignite.internal.processors.cache.IgniteCacheOffheapManagerImpl;
import org.apache.ignite.internal.processors.cache.KeyCacheObject;
import org.apache.ignite.internal.processors.cache.PartitionUpdateCounter;
import org.apache.ignite.internal.processors.cache.distributed.dht.preloader.CachePartitionPartialCountersMap;
import org.apache.ignite.internal.processors.cache.distributed.dht.preloader.IgniteHistoricalIterator;
import org.apache.ignite.internal.processors.cache.distributed.dht.preloader.IgniteHistoricalIteratorException;
import org.apache.ignite.internal.processors.cache.distributed.dht.topology.GridDhtLocalPartition;
import org.apache.ignite.internal.processors.cache.distributed.dht.topology.GridDhtPartitionState;
import org.apache.ignite.internal.processors.cache.mvcc.MvccSnapshot;
import org.apache.ignite.internal.processors.cache.mvcc.MvccVersion;
import org.apache.ignite.internal.processors.cache.persistence.checkpoint.CheckpointListener;
import org.apache.ignite.internal.processors.cache.persistence.file.FilePageStoreManager;
import org.apache.ignite.internal.processors.cache.persistence.freelist.AbstractFreeList;
import org.apache.ignite.internal.processors.cache.persistence.freelist.CacheFreeList;
import org.apache.ignite.internal.processors.cache.persistence.freelist.SimpleDataRow;
import org.apache.ignite.internal.processors.cache.persistence.migration.UpgradePendingTreeToPerPartitionTask;
import org.apache.ignite.internal.processors.cache.persistence.pagemem.PageMemoryEx;
import org.apache.ignite.internal.processors.cache.persistence.pagemem.PageMetrics;
import org.apache.ignite.internal.processors.cache.persistence.partstate.GroupPartitionId;
import org.apache.ignite.internal.processors.cache.persistence.partstate.PagesAllocationRange;
import org.apache.ignite.internal.processors.cache.persistence.partstate.PartitionAllocationMap;
import org.apache.ignite.internal.processors.cache.persistence.partstorage.PartitionMetaStorage;
import org.apache.ignite.internal.processors.cache.persistence.partstorage.PartitionMetaStorageImpl;
import org.apache.ignite.internal.processors.cache.persistence.tree.BPlusTree;
import org.apache.ignite.internal.processors.cache.persistence.tree.io.PageIO;
import org.apache.ignite.internal.processors.cache.persistence.tree.io.PageMetaIO;
import org.apache.ignite.internal.processors.cache.persistence.tree.io.PageMetaIOV2;
import org.apache.ignite.internal.processors.cache.persistence.tree.io.PagePartitionCountersIO;
import org.apache.ignite.internal.processors.cache.persistence.tree.io.PagePartitionMetaIO;
import org.apache.ignite.internal.processors.cache.persistence.tree.io.PagePartitionMetaIOV3;
import org.apache.ignite.internal.processors.cache.persistence.tree.reuse.ReuseList;
import org.apache.ignite.internal.processors.cache.persistence.tree.reuse.ReuseListImpl;
import org.apache.ignite.internal.processors.cache.persistence.tree.util.PageHandler;
import org.apache.ignite.internal.processors.cache.persistence.wal.WALPointer;
import org.apache.ignite.internal.processors.cache.tree.CacheDataRowStore;
import org.apache.ignite.internal.processors.cache.tree.CacheDataTree;
import org.apache.ignite.internal.processors.cache.tree.PendingEntriesTree;
import org.apache.ignite.internal.processors.cache.tree.PendingRow;
import org.apache.ignite.internal.processors.cache.tree.mvcc.data.MvccUpdateResult;
import org.apache.ignite.internal.processors.cache.tree.mvcc.search.MvccLinkAwareSearchRow;
import org.apache.ignite.internal.processors.cache.version.GridCacheVersion;
import org.apache.ignite.internal.processors.query.GridQueryRowCacheCleaner;
import org.apache.ignite.internal.util.GridLongList;
import org.apache.ignite.internal.util.GridSpinBusyLock;
import org.apache.ignite.internal.util.lang.GridCursor;
import org.apache.ignite.internal.util.lang.IgniteInClosure2X;
import org.apache.ignite.internal.util.lang.IgnitePredicateX;
import org.apache.ignite.internal.util.tostring.GridToStringInclude;
import org.apache.ignite.internal.util.typedef.F;
import org.apache.ignite.internal.util.typedef.X;
import org.apache.ignite.internal.util.typedef.internal.CU;
import org.apache.ignite.internal.util.typedef.internal.S;
import org.apache.ignite.internal.util.typedef.internal.U;
import org.apache.ignite.lang.IgniteBiTuple;
import org.jetbrains.annotations.Nullable;

import static org.apache.ignite.internal.processors.cache.GridCacheTtlManager.DFLT_UNWIND_THROTTLING_TIMEOUT;
import static org.apache.ignite.internal.processors.cache.distributed.dht.topology.GridDhtPartitionState.EVICTED;
import static org.apache.ignite.internal.processors.cache.distributed.dht.topology.GridDhtPartitionState.MOVING;
import static org.apache.ignite.internal.processors.cache.distributed.dht.topology.GridDhtPartitionState.OWNING;
import static org.apache.ignite.internal.processors.cache.distributed.dht.topology.GridDhtPartitionState.RENTING;
import static org.apache.ignite.internal.processors.cache.persistence.tree.util.PageHandler.isWalDeltaRecordNeeded;

/**
 * Used when persistence enabled.
 */
public class GridCacheOffheapManager extends IgniteCacheOffheapManagerImpl implements CheckpointListener {
    /** @see #WAL_MARGIN_FOR_ATOMIC_CACHE_HISTORICAL_REBALANCE */
    public static final int DFLT_WAL_MARGIN_FOR_ATOMIC_CACHE_HISTORICAL_REBALANCE = 5;

    @SystemProperty(value = "The WAL iterator margin that is used to prevent partitions divergence on the historical " +
        "rebalance of atomic caches", type = Long.class,
        defaults = "" + DFLT_WAL_MARGIN_FOR_ATOMIC_CACHE_HISTORICAL_REBALANCE)
    public static final String WAL_MARGIN_FOR_ATOMIC_CACHE_HISTORICAL_REBALANCE =
        "WAL_MARGIN_FOR_ATOMIC_CACHE_HISTORICAL_REBALANCE";

    /**
     * Margin for WAL iterator, that used for historical rebalance on atomic cache.
     * It is intended for prevent  partition divergence due to reordering in WAL.
     * <p>
     * Default is {@code 5}. Iterator starts from 5 updates earlier than expected.
     *
     */
    private final long walAtomicCacheMargin = IgniteSystemProperties.getLong(
        WAL_MARGIN_FOR_ATOMIC_CACHE_HISTORICAL_REBALANCE, DFLT_WAL_MARGIN_FOR_ATOMIC_CACHE_HISTORICAL_REBALANCE);

    /**
     * Throttling timeout in millis which avoid excessive PendingTree access on unwind
     * if there is nothing to clean yet.
     */
    private final long unwindThrottlingTimeout = Long.getLong(
        IgniteSystemProperties.IGNITE_UNWIND_THROTTLING_TIMEOUT, DFLT_UNWIND_THROTTLING_TIMEOUT);

    /** */
    private IndexStorage indexStorage;

    /** */
    private ReuseListImpl reuseList;

    /** Page list cache limit for data region of this cache group. */
    private AtomicLong pageListCacheLimit;

    /** Flag indicates that all group partitions have restored their state from page memory / disk. */
    private volatile boolean partitionStatesRestored;

    /** */
    private DataStorageMetricsImpl persStoreMetrics;

    /** {@inheritDoc} */
    @Override protected void initPendingTree(GridCacheContext cctx) throws IgniteCheckedException {
        // No-op. Per-partition PendingTree should be used.
    }

    /** {@inheritDoc} */
    @Override protected void initDataStructures() throws IgniteCheckedException {
        assert ctx.database().checkpointLockIsHeldByThread();

        Metas metas = getOrAllocateCacheMetas();

        String reuseListName = grp.cacheOrGroupName() + "##ReuseList";
        String indexStorageTreeName = grp.cacheOrGroupName() + "##IndexStorageTree";

        RootPage reuseListRoot = metas.reuseListRoot;

        GridCacheDatabaseSharedManager databaseSharedManager = (GridCacheDatabaseSharedManager)ctx.database();

        pageListCacheLimit = databaseSharedManager.pageListCacheLimitHolder(grp.dataRegion());

        reuseList = new ReuseListImpl(
            grp.groupId(),
            reuseListName,
            grp.dataRegion().pageMemory(),
            ctx.wal(),
            reuseListRoot.pageId().pageId(),
            reuseListRoot.isAllocated(),
            ctx.diagnostic().pageLockTracker(),
            ctx.kernalContext(),
            pageListCacheLimit,
            PageIdAllocator.FLAG_IDX
        );

        RootPage metastoreRoot = metas.treeRoot;

        indexStorage = new IndexStorageImpl(
            indexStorageTreeName,
            grp.dataRegion().pageMemory(),
            ctx.wal(),
            globalRemoveId(),
            grp.groupId(),
            grp.sharedGroup(),
            PageIdAllocator.INDEX_PARTITION,
            PageIdAllocator.FLAG_IDX,
            reuseList,
            metastoreRoot.pageId().pageId(),
            metastoreRoot.isAllocated(),
            ctx.kernalContext().failure(),
            ctx.diagnostic().pageLockTracker()
        );

        persStoreMetrics = databaseSharedManager.persistentStoreMetricsImpl();

        databaseSharedManager.addCheckpointListener(this, grp.dataRegion());
    }

    /**
     * Get internal IndexStorage.
     * See {@link UpgradePendingTreeToPerPartitionTask} for details.
     */
    public IndexStorage getIndexStorage() {
        return indexStorage;
    }

    /** {@inheritDoc} */
    @Override protected CacheDataStore createCacheDataStore0(int p) throws IgniteCheckedException {
        if (ctx.database() instanceof GridCacheDatabaseSharedManager) {
            boolean canceled =
                ((GridCacheDatabaseSharedManager)ctx.database()).cancelOrWaitPartitionDestroy(grp.groupId(), p);

            if (canceled && grp.config().isEncryptionEnabled())
                ctx.kernalContext().encryption().onCancelDestroyPartitionStore(grp, p);
        }

        boolean exists = ctx.pageStore() != null && ctx.pageStore().exists(grp.groupId(), p);

        return createGridCacheDataStore(grp, p, exists, log);
    }

    /** {@inheritDoc} */
    @Override public void onCheckpointBegin(Context ctx) throws IgniteCheckedException {
        /* No-op. */
    }

    /** {@inheritDoc} */
    @Override public void onMarkCheckpointBegin(Context ctx) throws IgniteCheckedException {
        assert grp.dataRegion().pageMemory() instanceof PageMemoryEx;

        syncMetadata(ctx);
    }

    /** {@inheritDoc} */
    @Override public void beforeCheckpointBegin(Context ctx) throws IgniteCheckedException {
<<<<<<< HEAD
        List<CacheDataStore> destroyedStores = StreamSupport.stream(cacheDataStores().spliterator(), false)
            .filter(CacheDataStore::destroyed)
            .collect(Collectors.toList());

        assert destroyedStores.isEmpty() : destroyedStores;
=======
        assert F.size(cacheDataStores().iterator(), CacheDataStore::destroyed) == 0;
>>>>>>> 00988d20

        // Optimization: reducing the holding time of checkpoint write lock.
        syncMetadata(ctx, ctx.executor(), false);
    }

    /** {@inheritDoc} */
    @Override public void afterCheckpointEnd(Context ctx) throws IgniteCheckedException {
        persStoreMetrics.onStorageSizeChanged(
            forAllPageStores(PageStore::size),
            forAllPageStores(PageStore::getSparseSize)
        );
    }

    /**
     * @param f Consumer.
     * @return Accumulated result for all page stores.
     */
    private long forAllPageStores(ToLongFunction<PageStore> f) {
        return forGroupPageStores(grp, f);
    }

    /**
     * @param gctx Group context.
     * @param f Consumer.
     * @return Accumulated result for all page stores.
     */
    private long forGroupPageStores(CacheGroupContext gctx, ToLongFunction<PageStore> f) {
        int groupId = gctx.groupId();

        long res = 0;

        try {
            Collection<PageStore> stores = ((FilePageStoreManager)ctx.cache().context().pageStore()).getStores(groupId);

            if (stores != null) {
                for (PageStore store : stores)
                    res += f.applyAsLong(store);
            }
        }
        catch (IgniteCheckedException e) {
            throw new IgniteException(e);
        }

        return res;
    }

    /**
     * Syncs and saves meta-information of all data structures to page memory.
     *
     * @throws IgniteCheckedException If failed.
     */
    private void syncMetadata(Context ctx) throws IgniteCheckedException {
        Executor execSvc = ctx.executor();

        boolean needSnapshot = ctx.nextSnapshot() && ctx.needToSnapshot(grp.cacheOrGroupName());

        if (needSnapshot) {
            if (execSvc == null)
                addPartitions(ctx);
            else {
                execSvc.execute(() -> {
                    try {
                        addPartitions(ctx);
                    }
                    catch (IgniteCheckedException e) {
                        throw new IgniteException(e);
                    }
                });
            }
        }

        syncMetadata(ctx, ctx.executor(), needSnapshot);
    }

    /**
     * Syncs and saves meta-information of all data structures to page memory.
     *
     * @param execSvc Executor service to run save process
     * @throws IgniteCheckedException If failed.
     */
    private void syncMetadata(Context ctx, Executor execSvc, boolean needSnapshot) throws IgniteCheckedException {
        if (execSvc == null) {
            reuseList.saveMetadata(grp.statisticsHolderData());

            for (CacheDataStore store : cacheDataStores())
                saveStoreMetadata(store, ctx, false, needSnapshot);
        }
        else {
            execSvc.execute(() -> {
                try {
                    reuseList.saveMetadata(grp.statisticsHolderData());
                }
                catch (IgniteCheckedException e) {
                    throw new IgniteException(e);
                }
            });

            for (CacheDataStore store : cacheDataStores())
                execSvc.execute(() -> {
                    try {
                        saveStoreMetadata(store, ctx, false, needSnapshot);
                    }
                    catch (IgniteCheckedException e) {
                        throw new IgniteException(e);
                    }
                });
        }

        if (grp.config().isEncryptionEnabled())
            saveIndexReencryptionStatus(grp.groupId());
    }

    /**
     * @param store Store to save metadata.
     * @throws IgniteCheckedException If failed.
     */
    private void saveStoreMetadata(
        CacheDataStore store,
        Context ctx,
        boolean beforeDestroy,
        boolean needSnapshot
    ) throws IgniteCheckedException {
        RowStore rowStore0 = store.rowStore();

        if (rowStore0 != null && (partitionStatesRestored || grp.isLocal())) {
            ((CacheFreeList)rowStore0.freeList()).saveMetadata(grp.statisticsHolderData());

            PartitionMetaStorage<SimpleDataRow> partStore = store.partStorage();

            long updCntr = store.updateCounter();
            long size = store.fullSize();
            long rmvId = globalRemoveId().get();

            byte[] updCntrsBytes = store.partUpdateCounter().getBytes();

            PageMemoryEx pageMem = (PageMemoryEx)grp.dataRegion().pageMemory();
            IgniteWriteAheadLogManager wal = this.ctx.wal();
            GridEncryptionManager encMgr = this.ctx.kernalContext().encryption();

            if (size > 0 || updCntr > 0 || !store.partUpdateCounter().sequential() ||
                (grp.config().isEncryptionEnabled() && encMgr.getEncryptionState(grp.groupId(), store.partId()) > 0)) {
                GridDhtPartitionState state = null;

                // localPartition will not acquire writeLock here because create=false.
                GridDhtLocalPartition part = null;

                if (!grp.isLocal()) {
                    if (beforeDestroy)
                        state = GridDhtPartitionState.EVICTED;
                    else {
                        part = getPartition(store);

                        if (part != null && part.state() != GridDhtPartitionState.EVICTED)
                            state = part.state();
                    }

                    // Do not save meta for evicted partitions on next checkpoints.
                    if (state == null)
                        return;
                }

                int grpId = grp.groupId();
                long partMetaId = pageMem.partitionMetaPageId(grpId, store.partId());

                long partMetaPage = pageMem.acquirePage(grpId, partMetaId);
                try {
                    long partMetaPageAddr = pageMem.writeLock(grpId, partMetaId, partMetaPage);

                    if (partMetaPageAddr == 0L) {
                        U.warn(log, "Failed to acquire write lock for meta page [metaPage=" + partMetaPage +
                            ", beforeDestroy=" + beforeDestroy + ", size=" + size +
                            ", updCntr=" + updCntr + ", state=" + state + ']');

                        return;
                    }

                    boolean changed = false;

                    try {
                        PagePartitionMetaIOV3 io = PageIO.getPageIO(partMetaPageAddr);

                        long link = io.getGapsLink(partMetaPageAddr);

                        if (updCntrsBytes == null && link != 0) {
                            partStore.removeDataRowByLink(link, grp.statisticsHolderData());

                            io.setGapsLink(partMetaPageAddr, (link = 0));

                            changed = true;
                        }
                        else if (updCntrsBytes != null && link == 0) {
                            SimpleDataRow row = new SimpleDataRow(store.partId(), updCntrsBytes);

                            partStore.insertDataRow(row, grp.statisticsHolderData());

                            io.setGapsLink(partMetaPageAddr, (link = row.link()));

                            changed = true;
                        }
                        else if (updCntrsBytes != null && link != 0) {
                            byte[] prev = partStore.readRow(link);

                            assert prev != null : "Read null gaps using link=" + link;

                            if (!Arrays.equals(prev, updCntrsBytes)) {
                                partStore.removeDataRowByLink(link, grp.statisticsHolderData());

                                SimpleDataRow row = new SimpleDataRow(store.partId(), updCntrsBytes);

                                partStore.insertDataRow(row, grp.statisticsHolderData());

                                io.setGapsLink(partMetaPageAddr, (link = row.link()));

                                changed = true;
                            }
                        }

                        if (changed)
                            partStore.saveMetadata(grp.statisticsHolderData());

                        changed |= io.setUpdateCounter(partMetaPageAddr, updCntr);
                        changed |= io.setGlobalRemoveId(partMetaPageAddr, rmvId);
                        changed |= io.setSize(partMetaPageAddr, size);

                        int encryptIdx = 0;
                        int encryptCnt = 0;

                        if (grp.config().isEncryptionEnabled()) {
                            long reencryptState = encMgr.getEncryptionState(grpId, store.partId());

                            if (reencryptState != 0) {
                                encryptIdx = ReencryptStateUtils.pageIndex(reencryptState);
                                encryptCnt = ReencryptStateUtils.pageCount(reencryptState);

                                if (encryptIdx == encryptCnt) {
                                    encMgr.setEncryptionState(grp, store.partId(), 0, 0);

                                    encryptIdx = encryptCnt = 0;
                                }

                                changed |= io.setEncryptedPageIndex(partMetaPageAddr, encryptIdx);
                                changed |= io.setEncryptedPageCount(partMetaPageAddr, encryptCnt);
                            }
                        }

                        if (state != null)
                            changed |= io.setPartitionState(partMetaPageAddr, (byte)state.ordinal());
                        else
                            assert grp.isLocal() : grp.cacheOrGroupName();

                        long cntrsPageId;

                        if (grp.sharedGroup()) {
                            long initCntrPageId = io.getCountersPageId(partMetaPageAddr);

                            Map<Integer, Long> newSizes = store.cacheSizes();
                            Map<Integer, Long> prevSizes = readSharedGroupCacheSizes(pageMem, grpId, initCntrPageId);

                            if (prevSizes != null && prevSizes.equals(newSizes))
                                cntrsPageId = initCntrPageId; // Preventing modification of sizes pages for store
                            else {
                                cntrsPageId = writeSharedGroupCacheSizes(pageMem, grpId, initCntrPageId,
                                    store.partId(), newSizes);

                                if (initCntrPageId == 0 && cntrsPageId != 0) {
                                    io.setCountersPageId(partMetaPageAddr, cntrsPageId);

                                    changed = true;
                                }
                            }
                        }
                        else
                            cntrsPageId = 0L;

                        int pageCnt;

                        if (needSnapshot) {
                            pageCnt = this.ctx.pageStore().pages(grpId, store.partId());

                            io.setCandidatePageCount(partMetaPageAddr, size == 0 ? 0 : pageCnt);

                            if (state == OWNING) {
                                assert part != null;

                                if (!addPartition(
                                    part,
                                    ctx.partitionStatMap(),
                                    partMetaPageAddr,
                                    io,
                                    grpId,
                                    store.partId(),
                                    this.ctx.pageStore().pages(grpId, store.partId()),
                                    store.fullSize()
                                ))
                                    U.warn(log, "Partition was concurrently evicted grpId=" + grpId +
                                        ", partitionId=" + part.id());
                            }
                            else if (state == MOVING || state == RENTING) {
                                if (ctx.partitionStatMap().forceSkipIndexPartition(grpId)) {
                                    if (log.isInfoEnabled())
                                        log.info("Will not include SQL indexes to snapshot because there is " +
                                            "a partition not in " + OWNING + " state [grp=" + grp.cacheOrGroupName() +
                                            ", partId=" + store.partId() + ", state=" + state + ']');
                                }
                            }

                            changed = true;
                        }
                        else
                            pageCnt = io.getCandidatePageCount(partMetaPageAddr);

                        if (changed && isWalDeltaRecordNeeded(pageMem, grpId, partMetaId, partMetaPage, wal, null))
                            wal.log(new MetaPageUpdatePartitionDataRecordV3(
                                grpId,
                                partMetaId,
                                updCntr,
                                rmvId,
                                (int)size, // TODO: Partition size may be long
                                cntrsPageId,
                                state == null ? -1 : (byte)state.ordinal(),
                                pageCnt,
                                link,
                                encryptIdx,
                                encryptCnt
                            ));
                    }
                    finally {
                        pageMem.writeUnlock(grpId, partMetaId, partMetaPage, null, changed);
                    }
                }
                finally {
                    pageMem.releasePage(grpId, partMetaId, partMetaPage);
                }
            }
            else if (needSnapshot)
                tryAddEmptyPartitionToSnapshot(store, ctx);
        }
        else if (needSnapshot)
            tryAddEmptyPartitionToSnapshot(store, ctx);
    }

    /** {@inheritDoc} */
    @Override public Map<Integer, Long> restorePartitionStates(
        Map<GroupPartitionId, Integer> partRecoveryStates
    ) throws IgniteCheckedException {
        if (grp.isLocal() || !grp.affinityNode() || !grp.dataRegion().config().isPersistenceEnabled()
            || partitionStatesRestored)
            return Collections.emptyMap();

        Map<Integer, Long> processed = new HashMap<>();

        PageMemoryEx pageMem = (PageMemoryEx)grp.dataRegion().pageMemory();

        for (int p = 0; p < grp.affinity().partitions(); p++) {
            Integer recoverState = partRecoveryStates.get(new GroupPartitionId(grp.groupId(), p));

            long startTime = U.currentTimeMillis();

            if (log.isDebugEnabled())
                log.debug("Started restoring partition state [grp=" + grp.cacheOrGroupName() + ", p=" + p + ']');

            if (ctx.pageStore().exists(grp.groupId(), p)) {
                ctx.pageStore().ensure(grp.groupId(), p);

                if (ctx.pageStore().pages(grp.groupId(), p) <= 1) {
                    if (log.isDebugEnabled()) {
                        log.debug("Skipping partition on recovery (pages less than 1) " +
                            "[grp=" + grp.cacheOrGroupName() + ", p=" + p + ']');
                    }

                    continue;
                }

                if (log.isDebugEnabled()) {
                    log.debug("Creating partition on recovery (exists in page store) " +
                        "[grp=" + grp.cacheOrGroupName() + ", p=" + p + ']');
                }

                GridDhtLocalPartition part = grp.topology().forceCreatePartition(p);

                // Triggers initialization of existing(having datafile) partition before acquiring cp read lock.
                part.dataStore().init();

                ctx.database().checkpointReadLock();

                try {
                    long partMetaId = pageMem.partitionMetaPageId(grp.groupId(), p);
                    long partMetaPage = pageMem.acquirePage(grp.groupId(), partMetaId);

                    try {
                        long pageAddr = pageMem.writeLock(grp.groupId(), partMetaId, partMetaPage);

                        boolean changed = false;

                        try {
                            PagePartitionMetaIO io = PagePartitionMetaIO.VERSIONS.forPage(pageAddr);

                            if (recoverState != null) {
                                changed = io.setPartitionState(pageAddr, (byte)recoverState.intValue());

                                updateState(part, recoverState);

                                if (log.isDebugEnabled()) {
                                    log.debug("Restored partition state (from WAL) " +
                                        "[grp=" + grp.cacheOrGroupName() + ", p=" + p + ", state=" + part.state() +
                                        ", updCntr=" + part.initialUpdateCounter() +
                                        ", size=" + part.fullSize() + ']');
                                }
                            }
                            else {
                                int stateId = io.getPartitionState(pageAddr);

                                updateState(part, stateId);

                                if (log.isDebugEnabled()) {
                                    log.debug("Restored partition state (from page memory) " +
                                        "[grp=" + grp.cacheOrGroupName() + ", p=" + p + ", state=" + part.state() +
                                        ", updCntr=" + part.initialUpdateCounter() + ", stateId=" + stateId +
                                        ", size=" + part.fullSize() + ']');
                                }
                            }
                        }
                        finally {
                            pageMem.writeUnlock(grp.groupId(), partMetaId, partMetaPage, null, changed);
                        }
                    }
                    finally {
                        pageMem.releasePage(grp.groupId(), partMetaId, partMetaPage);
                    }
                }
                finally {
                    ctx.database().checkpointReadUnlock();
                }

                processed.put(p, U.currentTimeMillis() - startTime);
            }
            else if (recoverState != null) { // Pre-create partition if having valid state.
                GridDhtLocalPartition part = grp.topology().forceCreatePartition(p);

                updateState(part, recoverState);

                processed.put(p, U.currentTimeMillis() - startTime);

                if (log.isDebugEnabled()) {
                    log.debug("Restored partition state (from WAL) " +
                        "[grp=" + grp.cacheOrGroupName() + ", p=" + p + ", state=" + part.state() +
                        ", updCntr=" + part.initialUpdateCounter() +
                        ", size=" + part.fullSize() + ']');
                }
            }
            else {
                if (log.isDebugEnabled()) {
                    log.debug("Skipping partition on recovery (no page store OR wal state) " +
                        "[grp=" + grp.cacheOrGroupName() + ", p=" + p + ']');
                }
            }

            if (log.isDebugEnabled()) {
                log.debug("Finished restoring partition state " +
                    "[grp=" + grp.cacheOrGroupName() + ", p=" + p +
                    ", time=" + U.humanReadableDuration(U.currentTimeMillis() - startTime) + ']');
            }
        }

        partitionStatesRestored = true;

        return processed;
    }

    /**
     * @param part Partition to restore state for.
     * @param stateId State enum ordinal.
     */
    private void updateState(GridDhtLocalPartition part, int stateId) {
        if (stateId != -1) {
            GridDhtPartitionState state = GridDhtPartitionState.fromOrdinal(stateId);

            assert state != null;

            part.restoreState(state == EVICTED ? RENTING : state);
        }
    }

    /**
     * Check that we need to snapshot this partition and add it to map.
     *
     * @param store Store.
     * @param ctx Snapshot context.
     */
    private void tryAddEmptyPartitionToSnapshot(CacheDataStore store, Context ctx) {
        GridDhtLocalPartition locPart = getPartition(store);

        if (locPart != null && locPart.state() == OWNING) {
            ctx.partitionStatMap().put(
                new GroupPartitionId(grp.groupId(), store.partId()),
                new PagesAllocationRange(0, 0));
        }
    }

    /**
     * @param store Store.
     *
     * @return corresponding to store local partition
     */
    private GridDhtLocalPartition getPartition(CacheDataStore store) {
        return grp.topology().localPartition(store.partId(),
            AffinityTopologyVersion.NONE, false, true);
    }

    /**
     * Loads cache sizes for all caches in shared group.
     *
     * @param pageMem page memory to perform operations on pages.
     * @param grpId Cache group ID.
     * @param cntrsPageId Counters page ID, if zero is provided that means no counters page exist.
     * @return Cache sizes if store belongs to group containing multiple caches and sizes are available in memory. May
     * return null if counter page does not exist.
     * @throws IgniteCheckedException If page memory operation failed.
     */
    @Nullable public static Map<Integer, Long> readSharedGroupCacheSizes(PageSupport pageMem, int grpId,
        long cntrsPageId) throws IgniteCheckedException {

        if (cntrsPageId == 0L)
            return null;

        Map<Integer, Long> cacheSizes = new HashMap<>();

        long nextId = cntrsPageId;

        while (true) {
            long curId = nextId;
            long curPage = pageMem.acquirePage(grpId, curId);

            try {
                long curAddr = pageMem.readLock(grpId, curId, curPage);

                assert curAddr != 0;

                try {
                    PagePartitionCountersIO cntrsIO = PageIO.getPageIO(curAddr);

                    if (cntrsIO.readCacheSizes(curAddr, cacheSizes))
                        break;

                    nextId = cntrsIO.getNextCountersPageId(curAddr);

                    assert nextId != 0;
                }
                finally {
                    pageMem.readUnlock(grpId, curId, curPage);
                }
            }
            finally {
                pageMem.releasePage(grpId, curId, curPage);
            }
        }
        return cacheSizes;
    }

    /**
     * Saves cache sizes for all caches in shared group. Unconditionally marks pages as dirty.
     *
     * @param pageMem page memory to perform operations on pages.
     * @param grpId Cache group ID.
     * @param cntrsPageId Counters page ID, if zero is provided that means no counters page exist.
     * @param partId Partition ID.
     * @param sizes Cache sizes of all caches in group. Not null.
     * @return new counter page Id. Same as {@code cntrsPageId} or new value if cache size pages were initialized.
     * @throws IgniteCheckedException if page memory operation failed.
     */
    public static long writeSharedGroupCacheSizes(PageMemory pageMem, int grpId,
        long cntrsPageId, int partId, Map<Integer, Long> sizes) throws IgniteCheckedException {
        byte[] data = PagePartitionCountersIO.VERSIONS.latest().serializeCacheSizes(sizes);

        int items = data.length / PagePartitionCountersIO.ITEM_SIZE;
        boolean init = cntrsPageId == 0;

        if (init && !sizes.isEmpty())
            cntrsPageId = pageMem.allocatePage(grpId, partId, PageIdAllocator.FLAG_AUX);

        long nextId = cntrsPageId;
        int written = 0;

        PageMetrics metrics = pageMem.metrics().cacheGrpPageMetrics(grpId);

        while (written != items) {
            long curId = nextId;
            long curPage = pageMem.acquirePage(grpId, curId);

            try {
                long curAddr = pageMem.writeLock(grpId, curId, curPage);

                assert curAddr != 0;

                try {
                    PagePartitionCountersIO partCntrIo;

                    if (init) {
                        partCntrIo = PagePartitionCountersIO.VERSIONS.latest();

                        partCntrIo.initNewPage(curAddr, curId, pageMem.realPageSize(grpId), metrics);
                    }
                    else
                        partCntrIo = PageIO.getPageIO(curAddr);

                    written += partCntrIo.writeCacheSizes(pageMem.realPageSize(grpId), curAddr, data, written);

                    nextId = partCntrIo.getNextCountersPageId(curAddr);

                    if (written != items && (init = nextId == 0)) {
                        //allocate new counters page
                        nextId = pageMem.allocatePage(grpId, partId, PageIdAllocator.FLAG_AUX);
                        partCntrIo.setNextCountersPageId(curAddr, nextId);
                    }
                }
                finally {
                    // Write full page
                    pageMem.writeUnlock(grpId, curId, curPage, Boolean.TRUE, true);
                }
            }
            finally {
                pageMem.releasePage(grpId, curId, curPage);
            }
        }

        return cntrsPageId;
    }

    /**
     * @param ctx Context.
     */
    private void addPartitions(Context ctx) throws IgniteCheckedException {
        int grpId = grp.groupId();
        PageMemoryEx pageMem = (PageMemoryEx)grp.dataRegion().pageMemory();

        long metaPageId = PageMemory.META_PAGE_ID;
        long metaPage = pageMem.acquirePage(grpId, metaPageId);

        try {
            long metaPageAddr = pageMem.writeLock(grpId, metaPageId, metaPage);

            if (metaPageAddr == 0L) {
                U.warn(log, "Failed to acquire write lock for index meta page [grpId=" + grpId +
                    ", metaPageId=" + metaPageId + ']');

                return;
            }

            boolean changed = false;

            try {
                PageMetaIO metaIo = PageMetaIO.getPageIO(metaPageAddr);

                int pageCnt = this.ctx.pageStore().pages(grpId, PageIdAllocator.INDEX_PARTITION);

                changed = metaIo.setCandidatePageCount(metaPageAddr, pageCnt);

                // Following method doesn't modify page data, it only reads last allocated page count from it.
                addPartition(
                    null,
                    ctx.partitionStatMap(),
                    metaPageAddr,
                    metaIo,
                    grpId,
                    PageIdAllocator.INDEX_PARTITION,
                    pageCnt,
                    -1);
            }
            finally {
                pageMem.writeUnlock(grpId, metaPageId, metaPage, null, changed);
            }
        }
        finally {
            pageMem.releasePage(grpId, metaPageId, metaPage);
        }
    }

    /**
     * @param part Local partition.
     * @param map Map to add values to.
     * @param metaPageAddr Meta page address
     * @param io Page Meta IO
     * @param grpId Cache Group ID.
     * @param currAllocatedPageCnt total number of pages allocated for partition <code>[partition, grpId]</code>
     */
    private static boolean addPartition(
        GridDhtLocalPartition part,
        PartitionAllocationMap map,
        long metaPageAddr,
        PageMetaIO io,
        int grpId,
        int partId,
        int currAllocatedPageCnt,
        long partSize
    ) {
        if (part != null) {
            boolean reserved = part.reserve();

            if (!reserved)
                return false;
        }
        else
            assert partId == PageIdAllocator.INDEX_PARTITION : partId;

        assert PageIO.getPageId(metaPageAddr) != 0;

        int lastAllocatedPageCnt = io.getLastAllocatedPageCount(metaPageAddr);

        int curPageCnt = partSize == 0 ? 0 : currAllocatedPageCnt;

        map.put(
            new GroupPartitionId(grpId, partId),
            new PagesAllocationRange(lastAllocatedPageCnt, curPageCnt));

        return true;
    }

    /** {@inheritDoc} */
    @Override protected void destroyCacheDataStore0(CacheDataStore store) throws IgniteCheckedException {
        assert ctx.database() instanceof GridCacheDatabaseSharedManager
            : "Destroying cache data store when persistence is not enabled: " + ctx.database();

        int partId = store.partId();

        ctx.database().checkpointReadLock();

        try {
            saveStoreMetadata(store, null, true, false);
        }
        finally {
            ctx.database().checkpointReadUnlock();
        }

        store.markDestroyed();

        ((GridCacheDatabaseSharedManager)ctx.database()).schedulePartitionDestroy(grp.groupId(), partId);
    }

    /**
     * Invalidates page memory for given partition. Destroys partition store.
     * <b>NOTE:</b> This method can be invoked only within checkpoint lock or checkpointer thread.
     *
     * @param partId Partition ID.
     *
     * @throws IgniteCheckedException If destroy has failed.
     */
    public void destroyPartitionStore(int partId) throws IgniteCheckedException {
        PageMemoryEx pageMemory = (PageMemoryEx)grp.dataRegion().pageMemory();

        int tag = pageMemory.invalidate(grp.groupId(), partId);

        if (grp.walEnabled())
            ctx.wal().log(new PartitionDestroyRecord(grp.groupId(), partId));

        ctx.pageStore().truncate(grp.groupId(), partId, tag);

        if (grp.config().isEncryptionEnabled())
            ctx.kernalContext().encryption().onDestroyPartitionStore(grp, partId);
    }

    /** {@inheritDoc} */
    @Override public RootPage rootPageForIndex(int cacheId, String idxName, int segment) throws IgniteCheckedException {
        return indexStorage.allocateCacheIndex(cacheId, idxName, segment);
    }

    /** {@inheritDoc} */
    @Override public @Nullable RootPage findRootPageForIndex(int cacheId, String idxName, int segment) throws IgniteCheckedException {
        return indexStorage.findCacheIndex(cacheId, idxName, segment);
    }

    /** {@inheritDoc} */
    @Override public @Nullable RootPage dropRootPageForIndex(
        int cacheId,
        String idxName,
        int segment
    ) throws IgniteCheckedException {
        return indexStorage.dropCacheIndex(cacheId, idxName, segment);
    }

    /** {@inheritDoc} */
    @Override public @Nullable RootPage renameRootPageForIndex(
        int cacheId,
        String oldIdxName,
        String newIdxName,
        int segment
    ) throws IgniteCheckedException {
        return indexStorage.renameCacheIndex(cacheId, oldIdxName, newIdxName, segment);
    }

    /** {@inheritDoc} */
    @Override public ReuseList reuseListForIndex(String idxName) {
        return reuseList;
    }

    /** {@inheritDoc} */
    @Override public void stop() {
        if (reuseList != null)
            reuseList.close();

        if (grp.affinityNode())
            ((GridCacheDatabaseSharedManager)ctx.database()).removeCheckpointListener(this);
    }

    /**
     * @return Meta root pages info.
     * @throws IgniteCheckedException If failed.
     */
    private Metas getOrAllocateCacheMetas() throws IgniteCheckedException {
        PageMemoryEx pageMem = (PageMemoryEx)grp.dataRegion().pageMemory();
        IgniteWriteAheadLogManager wal = ctx.wal();

        int grpId = grp.groupId();
        long metaId = PageMemory.META_PAGE_ID;
        long metaPage = pageMem.acquirePage(grpId, metaId);

        try {
            long pageAddr = pageMem.writeLock(grpId, metaId, metaPage);

            boolean allocated = false;
            boolean markDirty = false;

            try {
                long metastoreRoot, reuseListRoot;

                PageMetaIOV2 io = (PageMetaIOV2)PageMetaIO.VERSIONS.latest();

                if (PageIO.getType(pageAddr) != PageIO.T_META) {
                    PageMetrics metrics = pageMem.metrics().cacheGrpPageMetrics(grpId);

                    io.initNewPage(pageAddr, metaId, pageMem.realPageSize(grpId), metrics);

                    metastoreRoot = pageMem.allocatePage(grpId, PageIdAllocator.INDEX_PARTITION, PageMemory.FLAG_IDX);
                    reuseListRoot = pageMem.allocatePage(grpId, PageIdAllocator.INDEX_PARTITION, PageMemory.FLAG_IDX);

                    io.setTreeRoot(pageAddr, metastoreRoot);
                    io.setReuseListRoot(pageAddr, reuseListRoot);

                    if (isWalDeltaRecordNeeded(pageMem, grpId, metaId, metaPage, wal, null)) {
                        assert io.getType() == PageIO.T_META;

                        wal.log(new MetaPageInitRecord(
                            grpId,
                            metaId,
                            io.getType(),
                            io.getVersion(),
                            metastoreRoot,
                            reuseListRoot
                        ));
                    }

                    allocated = true;
                }
                else {
                    if (io != PageIO.getPageIO(pageAddr)) {
                        if (log.isDebugEnabled()) {
                            log.debug("Upgrade index partition meta page version: [grpId=" + grpId +
                                ", oldVer=" + PagePartitionMetaIO.getVersion(pageAddr) +
                                ", newVer=" + io.getVersion() + ']');
                        }

                        io.upgradePage(pageAddr);

                        markDirty = true;
                    }

                    metastoreRoot = io.getTreeRoot(pageAddr);
                    reuseListRoot = io.getReuseListRoot(pageAddr);

                    int encrPageCnt = io.getEncryptedPageCount(pageAddr);

                    if (encrPageCnt > 0) {
                        ctx.kernalContext().encryption().setEncryptionState(grp, PageIdAllocator.INDEX_PARTITION,
                            io.getEncryptedPageIndex(pageAddr), encrPageCnt);

                        markDirty = true;
                    }

                    assert reuseListRoot != 0L;

                    if (markDirty && isWalDeltaRecordNeeded(pageMem, grpId, metaId, metaPage, wal, null)) {
                        wal.log(new PageSnapshot(new FullPageId(PageIdAllocator.INDEX_PARTITION, grpId), pageAddr,
                            pageMem.pageSize(), pageMem.realPageSize(grpId)));
                    }
                }

                return new Metas(
                        new RootPage(new FullPageId(metastoreRoot, grpId), allocated),
                        new RootPage(new FullPageId(reuseListRoot, grpId), allocated),
                        null,
                        null);
            }
            finally {
                pageMem.writeUnlock(grpId, metaId, metaPage, null, allocated || markDirty);
            }
        }
        finally {
            pageMem.releasePage(grpId, metaId, metaPage);
        }
    }

    /** {@inheritDoc} */
    @Override @Nullable protected IgniteHistoricalIterator historicalIterator(
        CachePartitionPartialCountersMap partCntrs,
        Set<Integer> missing
    ) throws IgniteCheckedException {
        if (partCntrs == null || partCntrs.isEmpty())
            return null;

        if (grp.mvccEnabled()) // TODO IGNITE-7384
            return super.historicalIterator(partCntrs, missing);

        GridCacheDatabaseSharedManager database = (GridCacheDatabaseSharedManager)grp.shared().database();

        Map<Integer, Long> partsCounters = new HashMap<>();

        for (int i = 0; i < partCntrs.size(); i++) {
            int p = partCntrs.partitionAt(i);
            long initCntr = partCntrs.initialUpdateCounterAt(i);

            partsCounters.put(p, initCntr);
        }

        try {
            WALPointer minPtr = database.checkpointHistory().searchEarliestWalPointer(grp.groupId(),
                partsCounters, grp.hasAtomicCaches() ? walAtomicCacheMargin : 0L);

            WALPointer latestReservedPointer = database.latestWalPointerReservedForPreloading();

            assert latestReservedPointer == null || latestReservedPointer.compareTo(minPtr) <= 0
                : "Historical iterator tries to iterate WAL out of reservation [cache=" + grp.cacheOrGroupName()
                + ", reservedPointer=" + latestReservedPointer
                + ", historicalPointer=" + minPtr + ']';

            if (latestReservedPointer == null)
                log.warning("History for the preloading has not reserved yet.");

            WALIterator it = grp.shared().wal().replay(minPtr);

            WALHistoricalIterator histIt = new WALHistoricalIterator(log, grp, partCntrs, partsCounters, it);

            // Add historical partitions which are unabled to reserve to missing set.
            missing.addAll(histIt.missingParts);

            return histIt;
        }
        catch (Exception ex) {
            if (!X.hasCause(ex, IgniteHistoricalIteratorException.class))
                throw new IgniteHistoricalIteratorException(ex);

            throw ex;
        }
    }

    /** {@inheritDoc} */
    @Override public boolean expire(
        GridCacheContext cctx,
        IgniteInClosure2X<GridCacheEntryEx, GridCacheVersion> c,
        int amount
    ) throws IgniteCheckedException {
        assert !cctx.isNear() : cctx.name();

        // Prevent manager being stopped in the middle of pds operation.
        if (!busyLock.enterBusy())
            return false;

        try {
            int cleared = 0;

            for (CacheDataStore store : cacheDataStores()) {
                cleared += ((GridCacheDataStore)store).purgeExpired(cctx, c, unwindThrottlingTimeout, amount - cleared);

                if (amount != -1 && cleared >= amount)
                    return true;
            }
        }
        finally {
            busyLock.leaveBusy();
        }

        return false;
    }

    /** {@inheritDoc} */
    @Override public long expiredSize() throws IgniteCheckedException {
        long size = 0;

        for (CacheDataStore store : cacheDataStores())
            size += ((GridCacheDataStore)store).expiredSize();

        return size;
    }

    /** {@inheritDoc} */
    @Override public void preloadPartition(int partId) throws IgniteCheckedException {
        if (grp.isLocal()) {
            dataStore(null).preload();

            return;
        }

        GridDhtLocalPartition locPart = grp.topology().localPartition(partId, AffinityTopologyVersion.NONE, false, false);

        assert locPart != null && locPart.reservations() > 0;

        dataStore(locPart).preload();
    }

    /**
     * Calculates free space of all partition data stores - number of bytes available for use in allocated pages.
     *
     * @return free space size in bytes.
     */
    long freeSpace() {
        long freeSpace = 0;

        for (CacheDataStore store : cacheDataStores()) {
            assert store instanceof GridCacheDataStore;

            AbstractFreeList freeList = ((GridCacheDataStore)store).getCacheStoreFreeList();

            if (freeList == null)
                continue;

            freeSpace += freeList.freeSpace();
        }

        return freeSpace;
    }

    /**
     * Calculates empty data pages of all partition data stores.
     *
     * @return empty data pages count.
     */
    long emptyDataPages() {
        long emptyDataPages = 0;

        for (CacheDataStore store : cacheDataStores()) {
            assert store instanceof GridCacheDataStore;

            AbstractFreeList freeList = ((GridCacheDataStore)store).getCacheStoreFreeList();

            if (freeList == null)
                continue;

            emptyDataPages += freeList.emptyDataPages();
        }

        return emptyDataPages;
    }

    /**
     * @param cacheId Which was stopped, but its data still presented.
     * @throws IgniteCheckedException If failed.
     */
    public void findAndCleanupLostIndexesForStoppedCache(int cacheId) throws IgniteCheckedException {
        for (String name : indexStorage.getIndexNames()) {
            if (indexStorage.nameIsAssosiatedWithCache(name, cacheId)) {
                ctx.database().checkpointReadLock();

                try {
                    RootPage page = indexStorage.allocateIndex(name);

                    ctx.kernalContext().indexProcessor().destroyOrphanIndex(
                        ctx.kernalContext(),
                        page,
                        name,
                        grp.groupId(),
                        grp.dataRegion().pageMemory(),
                        globalRemoveId(),
                        reuseListForIndex(name),
                        grp.mvccEnabled()
                    );

                    indexStorage.dropIndex(name);
                }
                finally {
                    ctx.database().checkpointReadUnlock();
                }
            }
        }
    }

    /**
     * @param grpId Cache group ID.
     * @throws IgniteCheckedException If failed.
     */
    private void saveIndexReencryptionStatus(int grpId) throws IgniteCheckedException {
        long state = ctx.kernalContext().encryption().getEncryptionState(grpId, PageIdAllocator.INDEX_PARTITION);

        if (state == 0)
            return;

        PageMemoryEx pageMem = (PageMemoryEx)grp.dataRegion().pageMemory();

        long metaPageId = PageIdAllocator.META_PAGE_ID;
        long metaPage = pageMem.acquirePage(grpId, metaPageId);

        try {
            boolean changed = false;

            long metaPageAddr = pageMem.writeLock(grpId, metaPageId, metaPage);

            try {
                PageMetaIOV2 metaIo = PageMetaIO.getPageIO(metaPageAddr);

                int encryptIdx = ReencryptStateUtils.pageIndex(state);
                int encryptCnt = ReencryptStateUtils.pageCount(state);

                if (encryptIdx == encryptCnt) {
                    ctx.kernalContext().encryption().setEncryptionState(grp, PageIdAllocator.INDEX_PARTITION, 0, 0);

                    encryptIdx = encryptCnt = 0;
                }

                changed |= metaIo.setEncryptedPageIndex(metaPageAddr, encryptIdx);
                changed |= metaIo.setEncryptedPageCount(metaPageAddr, encryptCnt);

                IgniteWriteAheadLogManager wal = ctx.cache().context().wal();

                if (changed && PageHandler.isWalDeltaRecordNeeded(pageMem, grpId, metaPageId, metaPage, wal, null))
                    wal.log(new MetaPageUpdateIndexDataRecord(grpId, metaPageId, encryptIdx, encryptCnt));
            }
            finally {
                pageMem.writeUnlock(grpId, metaPageId, metaPage, null, changed);
            }
        }
        finally {
            pageMem.releasePage(grpId, metaPageId, metaPage);
        }
    }

    /** */
    public GridCacheDataStore createGridCacheDataStore(
        CacheGroupContext grpCtx,
        int partId,
        boolean exists,
        IgniteLogger log
    ) {
        return new GridCacheDataStore(
            grpCtx,
            partId,
            exists,
            busyLock,
            log
        );
    }

    /**
     *
     */
    private static class WALHistoricalIterator implements IgniteHistoricalIterator {
        /** */
        private static final long serialVersionUID = 0L;

        /** Logger. */
        private final IgniteLogger log;

        /** Cache context. */
        private final CacheGroupContext grp;

        /** Partition counters map. */
        private final CachePartitionPartialCountersMap partMap;

        /** Partitions marked as missing (unable to reserve or partition is not in OWNING state). */
        private final Set<Integer> missingParts = new HashSet<>();

        /** Partitions marked as done. */
        private final Set<Integer> doneParts = new HashSet<>();

        /** Cache IDs. This collection is stored as field to avoid re-calculation on each iteration. */
        private final Set<Integer> cacheIds;

        /** WAL iterator. */
        private final WALIterator walIt;

        /** */
        private Iterator<DataEntry> entryIt;

        /** */
        private DataEntry next;

        /**
         * Rebalanced counters in the range from initialUpdateCntr to updateCntr.
         * Invariant: initUpdCntr[idx] + rebalancedCntrs[idx] = updateCntr[idx]
         */
        private final long[] rebalancedCntrs;

        /** A partition what will be finished on next iteration. */
        private int donePart = -1;

        /**
         * @param log Logger.
         * @param grp Cache context.
         * @param walIt WAL iterator.
         */
        private WALHistoricalIterator(
            IgniteLogger log,
            CacheGroupContext grp,
            CachePartitionPartialCountersMap partMap,
            Map<Integer, Long> updatedPartCntr,
            WALIterator walIt) {
            this.log = log;
            this.grp = grp;
            this.partMap = partMap;
            this.walIt = walIt;

            cacheIds = grp.cacheIds();

            rebalancedCntrs = new long[partMap.size()];

            for (int i = 0; i < rebalancedCntrs.length; i++) {
                int p = partMap.partitionAt(i);

                rebalancedCntrs[i] = updatedPartCntr.get(p);

                partMap.initialUpdateCounterAt(i, rebalancedCntrs[i]);
            }

            reservePartitions();

            advance();
        }

        /** {@inheritDoc} */
        @Override public boolean contains(int partId) {
            return partMap.contains(partId);
        }

        /** {@inheritDoc} */
        @Override public boolean isDone(int partId) {
            return doneParts.contains(partId);
        }

        /** {@inheritDoc} */
        @Override public void close() throws IgniteCheckedException {
            walIt.close();
            releasePartitions();
        }

        /** {@inheritDoc} */
        @Override public boolean isClosed() {
            return walIt.isClosed();
        }

        /** {@inheritDoc} */
        @Override public boolean hasNextX() {
            return hasNext();
        }

        /** {@inheritDoc} */
        @Override public CacheDataRow nextX() throws IgniteCheckedException {
            return next();
        }

        /** {@inheritDoc} */
        @Override public void removeX() throws IgniteCheckedException {
            throw new UnsupportedOperationException();
        }

        /** {@inheritDoc} */
        @Override public Iterator<CacheDataRow> iterator() {
            return this;
        }

        /** {@inheritDoc} */
        @Override public boolean hasNext() {
            return next != null;
        }

        /** {@inheritDoc} */
        @Override public CacheDataRow next() {
            if (next == null)
                throw new NoSuchElementException();

            CacheDataRow val = new DataEntryRow(next);

            if (donePart != -1) {
                int pIdx = partMap.partitionIndex(donePart);

                if (log.isDebugEnabled()) {
                    log.debug("Partition done [grpId=" + grp.groupId() +
                        ", partId=" + donePart +
                        ", from=" + partMap.initialUpdateCounterAt(pIdx) +
                        ", to=" + partMap.updateCounterAt(pIdx) + ']');
                }

                doneParts.add(donePart);

                donePart = -1;
            }

            advance();

            return val;
        }

        /** {@inheritDoc} */
        @Override public void remove() {
            throw new UnsupportedOperationException();
        }

        /**
         * Reserve historical partitions.
         * If partition is unable to reserve, id of that partition is placed to {@link #missingParts} set.
         */
        private void reservePartitions() {
            for (int i = 0; i < partMap.size(); i++) {
                int p = partMap.partitionAt(i);
                GridDhtLocalPartition part = grp.topology().localPartition(p);

                if (part == null || !part.reserve()) {
                    missingParts.add(p);
                    continue;
                }

                if (part.state() != OWNING) {
                    part.release();
                    missingParts.add(p);
                }
            }
        }

        /**
         * Release historical partitions.
         */
        private void releasePartitions() {
            for (int i = 0; i < partMap.size(); i++) {
                int p = partMap.partitionAt(i);

                if (missingParts.contains(p))
                    continue;

                GridDhtLocalPartition part = grp.topology().localPartition(p);

                assert part != null && part.state() == OWNING && part.reservations() > 0
                    : "Partition should in OWNING state and has at least 1 reservation";

                part.release();
            }
        }

        /**
         *
         */
        private void advance() {
            try {
                next = null;

                outer:
                while (doneParts.size() != partMap.size()) {
                    if (entryIt != null) {
                        while (entryIt.hasNext()) {
                            DataEntry entry = entryIt.next();

                            if (cacheIds.contains(entry.cacheId())) {
                                int idx = partMap.partitionIndex(entry.partitionId());

                                if (idx < 0 || missingParts.contains(idx))
                                    continue;

                                long from = partMap.initialUpdateCounterAt(idx);
                                long to = partMap.updateCounterAt(idx);

                                if (entry.partitionCounter() > from && entry.partitionCounter() <= to) {
                                    // Partition will be marked as done for current entry on next iteration.
                                    if (++rebalancedCntrs[idx] == to)
                                        donePart = entry.partitionId();

                                    next = entry;

                                    return;
                                }
                            }
                        }
                    }

                    entryIt = null;

                    // Search for next DataEntry while applying rollback counters.
                    while (walIt.hasNext()) {
                        IgniteBiTuple<WALPointer, WALRecord> rec = walIt.next();

                        if (rec.get2() instanceof DataRecord) {
                            DataRecord data = (DataRecord)rec.get2();

                            entryIt = data.writeEntries().iterator();

                            // Move on to the next valid data entry.
                            continue outer;
                        }
                        else if (rec.get2() instanceof RollbackRecord) {
                            RollbackRecord rbRec = (RollbackRecord)rec.get2();

                            if (grp.groupId() == rbRec.groupId()) {
                                int idx = partMap.partitionIndex(rbRec.partitionId());

                                if (idx < 0 || missingParts.contains(idx))
                                    continue;

                                long from = partMap.initialUpdateCounterAt(idx);
                                long to = partMap.updateCounterAt(idx);

                                rebalancedCntrs[idx] += rbRec.overlap(from, to);

                                if (rebalancedCntrs[idx] == partMap.updateCounterAt(idx)) {
                                    if (log.isDebugEnabled()) {
                                        log.debug("Partition done [grpId=" + grp.groupId() +
                                            ", partId=" + donePart +
                                            ", from=" + from +
                                            ", to=" + to + ']');
                                    }

                                    doneParts.add(rbRec.partitionId()); // Add to done set immediately.
                                }
                            }
                        }
                    }

                    if (entryIt == null && doneParts.size() != partMap.size()) {
                        for (int i = 0; i < partMap.size(); i++) {
                            int p = partMap.partitionAt(i);

                            if (!doneParts.contains(p)) {
                                log.warning("Some partition entries were missed during historical rebalance " +
                                    "[grp=" + grp + ", part=" + p + ", missed=" + (partMap.updateCounterAt(i) - rebalancedCntrs[i]) + ']');

                                doneParts.add(p);
                            }
                        }

                        return;
                    }
                }
            }
            catch (Exception ex) {
                throw new IgniteHistoricalIteratorException(ex);
            }
        }
    }

    /**
     * Data entry row.
     */
    private static class DataEntryRow implements CacheDataRow {
        /** */
        private final DataEntry entry;

        /**
         * @param entry Data entry.
         */
        private DataEntryRow(DataEntry entry) {
            this.entry = entry;
        }

        /** {@inheritDoc} */
        @Override public KeyCacheObject key() {
            return entry.key();
        }

        /** {@inheritDoc} */
        @Override public void key(KeyCacheObject key) {
            throw new IllegalStateException();
        }

        /** {@inheritDoc} */
        @Override public CacheObject value() {
            return entry.value();
        }

        /** {@inheritDoc} */
        @Override public GridCacheVersion version() {
            return entry.writeVersion();
        }

        /** {@inheritDoc} */
        @Override public long expireTime() {
            return entry.expireTime();
        }

        /** {@inheritDoc} */
        @Override public int partition() {
            return entry.partitionId();
        }

        /** {@inheritDoc} */
        @Override public int size() throws IgniteCheckedException {
            throw new UnsupportedOperationException();
        }

        /** {@inheritDoc} */
        @Override public int headerSize() {
            throw new UnsupportedOperationException();
        }

        /** {@inheritDoc} */
        @Override public long link() {
            return 0;
        }

        /** {@inheritDoc} */
        @Override public void link(long link) {
            throw new UnsupportedOperationException();
        }

        /** {@inheritDoc} */
        @Override public int hash() {
            return entry.key().hashCode();
        }

        /** {@inheritDoc} */
        @Override public int cacheId() {
            return entry.cacheId();
        }

        /** {@inheritDoc} */
        @Override public long mvccCoordinatorVersion() {
            return 0; // TODO IGNITE-7384
        }

        /** {@inheritDoc} */
        @Override public long mvccCounter() {
            return 0;  // TODO IGNITE-7384
        }

        /** {@inheritDoc} */
        @Override public int mvccOperationCounter() {
            return 0;  // TODO IGNITE-7384
        }

        /** {@inheritDoc} */
        @Override public long newMvccCoordinatorVersion() {
            return 0; // TODO IGNITE-7384
        }

        /** {@inheritDoc} */
        @Override public long newMvccCounter() {
            return 0; // TODO IGNITE-7384
        }

        /** {@inheritDoc} */
        @Override public int newMvccOperationCounter() {
            return 0;  // TODO IGNITE-7384
        }

        /** {@inheritDoc} */
        @Override public byte mvccTxState() {
            return 0;  // TODO IGNITE-7384
        }

        /** {@inheritDoc} */
        @Override public byte newMvccTxState() {
            return 0; // TODO IGNITE-7384
        }
    }

    /**
     *
     */
    static class Metas {
        /** */
        @GridToStringInclude
        public final RootPage reuseListRoot;

        /** */
        @GridToStringInclude
        public final RootPage treeRoot;

        /** */
        @GridToStringInclude
        public final RootPage pendingTreeRoot;

        /** */
        @GridToStringInclude
        public final RootPage partMetastoreReuseListRoot;

        /**
         * @param treeRoot Metadata storage root.
         * @param reuseListRoot Reuse list root.
         */
        Metas(RootPage treeRoot, RootPage reuseListRoot, RootPage pendingTreeRoot, RootPage partMetastoreReuseListRoot) {
            this.treeRoot = treeRoot;
            this.reuseListRoot = reuseListRoot;
            this.pendingTreeRoot = pendingTreeRoot;
            this.partMetastoreReuseListRoot = partMetastoreReuseListRoot;
        }

        /** {@inheritDoc} */
        @Override public String toString() {
            return S.toString(Metas.class, this);
        }
    }

    /**
     *
     */
    public static class GridCacheDataStore implements CacheDataStore {
        /** */
        private final int partId;

        /** */
        private final CacheGroupContext grp;

        /** */
        private volatile AbstractFreeList<CacheDataRow> freeList;

        /** */
        private PendingEntriesTree pendingTree;

        /** */
        private volatile CacheDataStoreImpl delegate;

        /**
         * Cache id which should be throttled.
         */
        private volatile int lastThrottledCacheId;

        /**
         * Timestamp when next clean try will be allowed for the current partition
         * in accordance with the value of {@code lastThrottledCacheId}.
         * Used for fine-grained throttling on per-partition basis.
         */
        private volatile long nextStoreCleanTimeNanos;

        /** */
        private volatile GridQueryRowCacheCleaner rowCacheCleaner;

        /** */
        private PartitionMetaStorageImpl<SimpleDataRow> partStorage;

        /** */
        private final boolean exists;

        /** */
        private final GridSpinBusyLock busyLock;

        /** */
        private final IgniteLogger log;

        /** */
        private final AtomicBoolean init = new AtomicBoolean();

        /** */
        private final CountDownLatch latch = new CountDownLatch(1);

        /** */
        private CacheDataTree dataTree;

        /**
         * @param partId Partition.
         * @param exists {@code True} if store exists.
         */
        public GridCacheDataStore(CacheGroupContext grp, int partId, boolean exists,
            GridSpinBusyLock busyLock,
            IgniteLogger log) {
            this.grp = grp;
            this.partId = partId;
            this.exists = exists;
            this.busyLock = busyLock;
            this.log = log;
        }

        /**
         * @return {@code true} if persistence data store initialized.
         */
        public boolean inited() {
            return init.get();
        }

        /** */
        public AbstractFreeList<CacheDataRow> getCacheStoreFreeList() {
            return freeList;
        }

        /**
         * @return Name of free pages list.
         */
        private String freeListName() {
            return grp.cacheOrGroupName() + "-" + partId;
        }

        /**
         * @return Name of partition meta store.
         */
        private String partitionMetaStoreName() {
            return grp.cacheOrGroupName() + "-partstore-" + partId;
        }

        /**
         * @return Name of data tree.
         */
        private String dataTreeName() {
            return grp.cacheOrGroupName() + "-" + BPlusTree.treeName("p-" + partId, "CacheData");
        }

        /**
         * @return Name of pending entires tree.
         */
        private String pendingEntriesTreeName() {
            return grp.cacheOrGroupName() + "-PendingEntries-" + partId;
        }

        /**
         * @param checkExists If {@code true} data store won't be initialized if it doesn't exists
         * (has non empty data file). This is an optimization for lazy store initialization on writes.
         *
         * @return Store delegate.
         * @throws IgniteCheckedException If failed.
         */
        private CacheDataStore init0(boolean checkExists) throws IgniteCheckedException {
            CacheDataStoreImpl delegate0 = delegate;

            if (delegate0 != null)
                return delegate0;

            if (checkExists) {
                if (!exists)
                    return null;
            }

            GridCacheSharedContext ctx = grp.shared();

            AtomicLong pageListCacheLimit = ((GridCacheDatabaseSharedManager) ctx.database()).pageListCacheLimitHolder(grp.dataRegion());

            IgniteCacheDatabaseSharedManager dbMgr = ctx.database();

            dbMgr.checkpointReadLock();

            if (init.compareAndSet(false, true)) {
                try {
                    Metas metas = getOrAllocatePartitionMetas();

                    if (PageIdUtils.partId(metas.reuseListRoot.pageId().pageId()) != partId ||
                        PageIdUtils.partId(metas.treeRoot.pageId().pageId()) != partId ||
                        PageIdUtils.partId(metas.pendingTreeRoot.pageId().pageId()) != partId ||
                        PageIdUtils.partId(metas.partMetastoreReuseListRoot.pageId().pageId()) != partId
                    ) {
                        throw new IgniteCheckedException("Invalid meta root allocated [" +
                            "cacheOrGroupName=" + grp.cacheOrGroupName() +
                            ", partId=" + partId +
                            ", metas=" + metas + ']');
                    }

                    String freeListName = freeListName();

                    RootPage reuseRoot = metas.reuseListRoot;

                    freeList = new CacheFreeList(
                        grp.groupId(),
                        freeListName,
                        grp.dataRegion(),
                        ctx.wal(),
                        reuseRoot.pageId().pageId(),
                        reuseRoot.isAllocated(),
                        ctx.diagnostic().pageLockTracker(),
                        ctx.kernalContext(),
                        pageListCacheLimit,
                        PageIdAllocator.FLAG_AUX
                    ) {
                        /** {@inheritDoc} */
                        @Override protected long allocatePageNoReuse() throws IgniteCheckedException {
                            assert grp.shared().database().checkpointLockIsHeldByThread();

                            return pageMem.allocatePage(grpId, partId, PageIdAllocator.FLAG_AUX);
                        }
                    };

                    RootPage partMetastoreReuseListRoot = metas.partMetastoreReuseListRoot;

                    String partMetastoreName = partitionMetaStoreName();

                    partStorage = new PartitionMetaStorageImpl<SimpleDataRow>(
                        grp.groupId(),
                        partMetastoreName,
                        grp.dataRegion(),
                        freeList,
                        ctx.wal(),
                        partMetastoreReuseListRoot.pageId().pageId(),
                        partMetastoreReuseListRoot.isAllocated(),
                        ctx.diagnostic().pageLockTracker(),
                        ctx.kernalContext(),
                        pageListCacheLimit,
                        PageIdAllocator.FLAG_AUX
                    ) {
                        /** {@inheritDoc} */
                        @Override protected long allocatePageNoReuse() throws IgniteCheckedException {
                            assert ctx.database().checkpointLockIsHeldByThread();

                            return pageMem.allocatePage(grpId, partId, PageIdAllocator.FLAG_AUX);
                        }
                    };

                    String dataTreeName = dataTreeName();

                    CacheDataRowStore rowStore = new CacheDataRowStore(grp, freeList, partId);

                    RootPage treeRoot = metas.treeRoot;

                    dataTree = new CacheDataTree(
                        grp,
                        dataTreeName,
                        freeList,
                        rowStore,
                        treeRoot.pageId().pageId(),
                        treeRoot.isAllocated(),
                        ctx.diagnostic().pageLockTracker(),
                        PageIdAllocator.FLAG_AUX
                    ) {
                        /** {@inheritDoc} */
                        @Override protected long allocatePageNoReuse() throws IgniteCheckedException {
                            assert ctx.database().checkpointLockIsHeldByThread();

                            return pageMem.allocatePage(grpId, partId, PageIdAllocator.FLAG_AUX);
                        }
                    };

                    String pendingEntriesTreeName = pendingEntriesTreeName();

                    RootPage pendingTreeRoot = metas.pendingTreeRoot;

                    PendingEntriesTree pendingTree0 = new PendingEntriesTree(
                        grp,
                        pendingEntriesTreeName,
                        grp.dataRegion().pageMemory(),
                        pendingTreeRoot.pageId().pageId(),
                        freeList,
                        pendingTreeRoot.isAllocated(),
                        ctx.diagnostic().pageLockTracker(),
                        PageIdAllocator.FLAG_AUX
                    ) {
                        /** {@inheritDoc} */
                        @Override protected long allocatePageNoReuse() throws IgniteCheckedException {
                            assert ctx.database().checkpointLockIsHeldByThread();

                            return pageMem.allocatePage(grpId, partId, PageIdAllocator.FLAG_AUX);
                        }
                    };

                    PageMemoryEx pageMem = (PageMemoryEx) grp.dataRegion().pageMemory();

                    int grpId = grp.groupId();

                    delegate0 = new CacheDataStoreImpl(partId,
                        rowStore,
                        dataTree,
                        () -> pendingTree0,
                        grp,
                        busyLock,
                        log,
                        () -> rowCacheCleaner
                    ) {
                        /** {@inheritDoc} */
                        @Override public PendingEntriesTree pendingTree() {
                            return pendingTree0;
                        }

                        /** {@inheritDoc} */
                        @Override public void preload() throws IgniteCheckedException {
                            IgnitePageStoreManager pageStoreMgr = ctx.pageStore();

                            if (pageStoreMgr == null)
                                return;

                            int pages = pageStoreMgr.pages(grpId, partId);

                            long pageId = pageMem.partitionMetaPageId(grpId, partId);

                            // For each page sequentially pin/unpin.
                            for (int pageNo = 0; pageNo < pages; pageId++, pageNo++) {
                                long pagePointer = -1;

                                try {
                                    pagePointer = pageMem.acquirePage(grpId, pageId);
                                }
                                finally {
                                    if (pagePointer != -1)
                                        pageMem.releasePage(grpId, pageId, pagePointer);
                                }
                            }
                        }
                    };

                    pendingTree = pendingTree0;

                    if (!pendingTree0.isEmpty())
                        grp.caches().forEach(cctx -> cctx.ttl().hasPendingEntries(true));

                    long partMetaId = pageMem.partitionMetaPageId(grpId, partId);
                    long partMetaPage = pageMem.acquirePage(grpId, partMetaId);

                    try {
                        long pageAddr = pageMem.readLock(grpId, partMetaId, partMetaPage);

                        try {
                            if (PageIO.getType(pageAddr) != 0) {
                                PagePartitionMetaIOV3 io = (PagePartitionMetaIOV3)PagePartitionMetaIO.VERSIONS.latest();

                                Map<Integer, Long> cacheSizes = null;

                                if (grp.sharedGroup())
                                    cacheSizes = readSharedGroupCacheSizes(pageMem, grpId, io.getCountersPageId(pageAddr));

                                long link = io.getGapsLink(pageAddr);

                                byte[] data = link == 0 ? null : partStorage.readRow(link);

                                delegate0.restoreState(io.getSize(pageAddr), io.getUpdateCounter(pageAddr), cacheSizes, data);

                                int encrPageCnt = io.getEncryptedPageCount(pageAddr);

                                if (encrPageCnt > 0) {
                                    ctx.kernalContext().encryption().setEncryptionState(
                                        grp, partId, io.getEncryptedPageIndex(pageAddr), encrPageCnt);
                                }

                                grp.offheap().globalRemoveId().setIfGreater(io.getGlobalRemoveId(pageAddr));
                            }
                        }
                        finally {
                            pageMem.readUnlock(grpId, partMetaId, partMetaPage);
                        }
                    }
                    finally {
                        pageMem.releasePage(grpId, partMetaId, partMetaPage);
                    }

                    delegate = delegate0;
                }
                catch (Throwable ex) {
                    U.error(log, "Unhandled exception during page store initialization. All further operations will " +
                        "be failed and local node will be stopped.", ex);

                    ctx.kernalContext().failure().process(new FailureContext(FailureType.CRITICAL_ERROR, ex));

                    throw ex;
                }
                finally {
                    latch.countDown();

                    dbMgr.checkpointReadUnlock();
                }
            }
            else {
                dbMgr.checkpointReadUnlock();

                U.await(latch);

                delegate0 = delegate;

                if (delegate0 == null)
                    throw new IgniteCheckedException("Cache store initialization failed.");
            }

            return delegate0;
        }

        /**
         * @return Partition metas.
         */
        private Metas getOrAllocatePartitionMetas() throws IgniteCheckedException {
            PageMemoryEx pageMem = (PageMemoryEx)grp.dataRegion().pageMemory();
            IgniteWriteAheadLogManager wal = grp.shared().wal();

            int grpId = grp.groupId();
            long partMetaId = pageMem.partitionMetaPageId(grpId, partId);

            AtomicBoolean metaPageAllocated = new AtomicBoolean(false);

            long partMetaPage = pageMem.acquirePage(grpId, partMetaId, metaPageAllocated);

            if (metaPageAllocated.get())
                grp.metrics().incrementInitializedLocalPartitions();

            try {
                boolean allocated = false;
                boolean pageUpgraded = false;
                boolean pendingTreeAllocated = false;
                boolean partMetastoreReuseListAllocated = false;
                boolean updateLogTreeRootAllocated = false;

                long pageAddr = pageMem.writeLock(grpId, partMetaId, partMetaPage);
                try {
                    long treeRoot, reuseListRoot, pendingTreeRoot, partMetaStoreReuseListRoot;

                    PagePartitionMetaIOV3 io = (PagePartitionMetaIOV3)PagePartitionMetaIO.VERSIONS.latest();

                    // Initialize new page.
                    if (PageIO.getType(pageAddr) != PageIO.T_PART_META) {
                        PageMetrics metrics = pageMem.metrics().cacheGrpPageMetrics(grpId);

                        io.initNewPage(pageAddr, partMetaId, pageMem.realPageSize(grpId), metrics);

                        treeRoot = pageMem.allocatePage(grpId, partId, PageMemory.FLAG_AUX);
                        reuseListRoot = pageMem.allocatePage(grpId, partId, PageMemory.FLAG_AUX);
                        pendingTreeRoot = pageMem.allocatePage(grpId, partId, PageMemory.FLAG_AUX);
                        partMetaStoreReuseListRoot = pageMem.allocatePage(grpId, partId, PageMemory.FLAG_AUX);

                        assert PageIdUtils.flag(treeRoot) == PageMemory.FLAG_AUX;
                        assert PageIdUtils.flag(reuseListRoot) == PageMemory.FLAG_AUX;
                        assert PageIdUtils.flag(pendingTreeRoot) == PageMemory.FLAG_AUX;
                        assert PageIdUtils.flag(partMetaStoreReuseListRoot) == PageMemory.FLAG_AUX;

                        io.setTreeRoot(pageAddr, treeRoot);
                        io.setReuseListRoot(pageAddr, reuseListRoot);
                        io.setPendingTreeRoot(pageAddr, pendingTreeRoot);
                        io.setPartitionMetaStoreReuseListRoot(pageAddr, partMetaStoreReuseListRoot);

                        allocated = true;
                    }
                    else {
                        if (io != PageIO.getPageIO(pageAddr)) {
                            if (log.isDebugEnabled()) {
                                log.debug("Upgrade partition meta page version: [part=" + partId +
                                    ", grpId=" + grpId +
                                    ", oldVer=" + PagePartitionMetaIO.getVersion(pageAddr) +
                                    ", newVer=" + io.getVersion() + ']');
                            }

                            io.upgradePage(pageAddr);

                            pageUpgraded = true;
                        }

                        treeRoot = io.getTreeRoot(pageAddr);
                        reuseListRoot = io.getReuseListRoot(pageAddr);

                        if ((pendingTreeRoot = io.getPendingTreeRoot(pageAddr)) == 0) {
                            pendingTreeRoot = pageMem.allocatePage(grpId, partId, PageMemory.FLAG_AUX);

                            io.setPendingTreeRoot(pageAddr, pendingTreeRoot);

                            pendingTreeAllocated = true;
                        }

                        if ((partMetaStoreReuseListRoot = io.getPartitionMetaStoreReuseListRoot(pageAddr)) == 0) {
                            partMetaStoreReuseListRoot = pageMem.allocatePage(grpId, partId, PageMemory.FLAG_AUX);

                            io.setPartitionMetaStoreReuseListRoot(pageAddr, partMetaStoreReuseListRoot);

                            partMetastoreReuseListAllocated = true;
                        }

                        if (PageIdUtils.flag(treeRoot) != PageMemory.FLAG_AUX
                            && PageIdUtils.flag(treeRoot) != PageMemory.FLAG_DATA)
                            throw new StorageException("Wrong tree root page id flag: treeRoot="
                                + U.hexLong(treeRoot) + ", part=" + partId + ", grpId=" + grpId);

                        if (PageIdUtils.flag(reuseListRoot) != PageMemory.FLAG_AUX
                            && PageIdUtils.flag(reuseListRoot) != PageMemory.FLAG_DATA)
                            throw new StorageException("Wrong reuse list root page id flag: reuseListRoot="
                                + U.hexLong(reuseListRoot) + ", part=" + partId + ", grpId=" + grpId);

                        if (PageIdUtils.flag(pendingTreeRoot) != PageMemory.FLAG_AUX
                            && PageIdUtils.flag(pendingTreeRoot) != PageMemory.FLAG_DATA)
                            throw new StorageException("Wrong pending tree root page id flag: reuseListRoot="
                                + U.hexLong(pendingTreeRoot) + ", part=" + partId + ", grpId=" + grpId);

                        if (PageIdUtils.flag(partMetaStoreReuseListRoot) != PageMemory.FLAG_AUX
                            && PageIdUtils.flag(partMetaStoreReuseListRoot) != PageMemory.FLAG_DATA)
                            throw new StorageException("Wrong partition meta store list root page id flag: partMetaStoreReuseListRoot="
                                + U.hexLong(partMetaStoreReuseListRoot) + ", part=" + partId + ", grpId=" + grpId);
                    }

                    if ((allocated || pageUpgraded || pendingTreeAllocated || partMetastoreReuseListAllocated || updateLogTreeRootAllocated)
                        && isWalDeltaRecordNeeded(pageMem, grpId, partMetaId, partMetaPage, wal, null)) {
                        wal.log(new PageSnapshot(new FullPageId(partMetaId, grpId), pageAddr,
                            pageMem.pageSize(), pageMem.realPageSize(grpId)));
                    }

                    return new Metas(
                        new RootPage(new FullPageId(treeRoot, grpId), allocated),
                        new RootPage(new FullPageId(reuseListRoot, grpId), allocated),
                        new RootPage(new FullPageId(pendingTreeRoot, grpId), allocated || pendingTreeAllocated),
                        new RootPage(new FullPageId(partMetaStoreReuseListRoot, grpId), allocated || partMetastoreReuseListAllocated));
                }
                finally {
                    pageMem.writeUnlock(grpId, partMetaId, partMetaPage, null,
                        allocated || pageUpgraded || pendingTreeAllocated || partMetastoreReuseListAllocated || updateLogTreeRootAllocated);
                }
            }
            finally {
                pageMem.releasePage(grpId, partMetaId, partMetaPage);
            }
        }

        /** {@inheritDoc} */
        @Override public CacheDataTree tree() {
            return dataTree;
        }

        /** {@inheritDoc} */
        @Override public boolean init() {
            try {
                return init0(true) != null;
            }
            catch (IgniteCheckedException e) {
                throw new IgniteException(e);
            }
        }

        /** {@inheritDoc} */
        @Override public int partId() {
            return partId;
        }

        /** {@inheritDoc} */
        @Override public RowStore rowStore() {
            CacheDataStore delegate0 = delegate;

            return delegate0 == null ? null : delegate0.rowStore();
        }

        /** {@inheritDoc} */
        @Override public long fullSize() {
            try {
                CacheDataStore delegate0 = init0(true);

                return delegate0 == null ? 0 : delegate0.fullSize();
            }
            catch (IgniteCheckedException e) {
                throw new IgniteException(e);
            }
        }

        /** {@inheritDoc} */
        @Override public boolean isEmpty() {
            try {
                CacheDataStore delegate0 = init0(true);

                return delegate0 == null || delegate0.isEmpty();
            }
            catch (IgniteCheckedException e) {
                throw new IgniteException(e);
            }
        }

        /** {@inheritDoc} */
        @Override public long cacheSize(int cacheId) {
            try {
                CacheDataStore delegate0 = init0(true);

                return delegate0 == null ? 0 : delegate0.cacheSize(cacheId);
            }
            catch (IgniteCheckedException e) {
                throw new IgniteException(e);
            }
        }

        /** {@inheritDoc} */
        @Override public Map<Integer, Long> cacheSizes() {
            try {
                CacheDataStore delegate0 = init0(true);

                return delegate0 == null ? null : delegate0.cacheSizes();
            }
            catch (IgniteCheckedException e) {
                throw new IgniteException(e);
            }
        }

        /** {@inheritDoc} */
        @Override public void updateSize(int cacheId, long delta) {
            try {
                CacheDataStore delegate0 = init0(false);

                if (delegate0 != null)
                    delegate0.updateSize(cacheId, delta);
            }
            catch (IgniteCheckedException e) {
                throw new IgniteException(e);
            }
        }

        /** {@inheritDoc} */
        @Override public long updateCounter() {
            try {
                CacheDataStore delegate0 = init0(true);

                return delegate0 == null ? 0 : delegate0.updateCounter();
            }
            catch (IgniteCheckedException e) {
                throw new IgniteException(e);
            }
        }

        /** {@inheritDoc} */
        @Override public long reservedCounter() {
            try {
                CacheDataStore delegate0 = init0(true);

                return delegate0 == null ? 0 : delegate0.reservedCounter();
            }
            catch (IgniteCheckedException e) {
                throw new IgniteException(e);
            }
        }

        /** {@inheritDoc} */
        @Override public PartitionUpdateCounter partUpdateCounter() {
            try {
                CacheDataStore delegate0 = init0(true);

                return delegate0 == null ? null : delegate0.partUpdateCounter();
            }
            catch (IgniteCheckedException e) {
                throw new IgniteException(e);
            }
        }

        /** {@inheritDoc} */
        @Override public long getAndIncrementUpdateCounter(long delta) {
            try {
                CacheDataStore delegate0 = init0(false);

                return delegate0 == null ? 0 : delegate0.getAndIncrementUpdateCounter(delta);
            }
            catch (IgniteCheckedException e) {
                throw new IgniteException(e);
            }
        }

        /** {@inheritDoc} */
        @Override public long reserve(long delta) {
            try {
                CacheDataStore delegate0 = init0(false);

                if (delegate0 == null)
                    throw new IllegalStateException("Should be never called.");

                return delegate0.reserve(delta);
            }
            catch (IgniteCheckedException e) {
                throw new IgniteException(e);
            }
        }

        /** {@inheritDoc} */
        @Override public void updateCounter(long val) {
            try {
                CacheDataStore delegate0 = init0(false);

                if (delegate0 != null)
                    delegate0.updateCounter(val);
            }
            catch (IgniteCheckedException e) {
                throw new IgniteException(e);
            }
        }

        /** {@inheritDoc} */
        @Override public boolean updateCounter(long start, long delta) {
            try {
                CacheDataStore delegate0 = init0(false);

                return delegate0 != null && delegate0.updateCounter(start, delta);
            }
            catch (IgniteCheckedException e) {
                throw new IgniteException(e);
            }
        }

        /** {@inheritDoc} */
        @Override public GridLongList finalizeUpdateCounters() {
            try {
                CacheDataStore delegate0 = init0(true);

                return delegate0 != null ? delegate0.finalizeUpdateCounters() : null;
            }
            catch (IgniteCheckedException e) {
                throw new IgniteException(e);
            }
        }

        /** {@inheritDoc} */
        @Override public long nextUpdateCounter() {
            try {
                CacheDataStore delegate0 = init0(false);

                if (delegate0 == null)
                    throw new IllegalStateException("Should be never called.");

                return delegate0.nextUpdateCounter();
            }
            catch (IgniteCheckedException e) {
                throw new IgniteException(e);
            }
        }

        /** {@inheritDoc} */
        @Override public long initialUpdateCounter() {
            try {
                CacheDataStore delegate0 = init0(true);

                return delegate0 == null ? 0 : delegate0.initialUpdateCounter();
            }
            catch (IgniteCheckedException e) {
                throw new IgniteException(e);
            }
        }

        /** {@inheritDoc} */
        @Override public void updateInitialCounter(long start, long delta) {
            try {
                CacheDataStore delegate0 = init0(false);

                // Partition may not exists before recovery starts in case of recovering counters from RollbackRecord.
                delegate0.updateInitialCounter(start, delta);
            }
            catch (IgniteCheckedException e) {
                throw new IgniteException(e);
            }
        }

        /** {@inheritDoc} */
        @Override public void setRowCacheCleaner(GridQueryRowCacheCleaner rowCacheCleaner) {
            this.rowCacheCleaner = rowCacheCleaner;
        }

        /** {@inheritDoc} */
        @Override public void update(
            GridCacheContext cctx,
            KeyCacheObject key,
            CacheObject val,
            GridCacheVersion ver,
            long expireTime,
            @Nullable CacheDataRow oldRow
        ) throws IgniteCheckedException {
            assert grp.shared().database().checkpointLockIsHeldByThread();

            CacheDataStore delegate = init0(false);

            delegate.update(cctx, key, val, ver, expireTime, oldRow);
        }

        /** {@inheritDoc} */
        @Override public boolean mvccInitialValue(
            GridCacheContext cctx,
            KeyCacheObject key,
            @Nullable CacheObject val,
            GridCacheVersion ver,
            long expireTime,
            MvccVersion mvccVer,
            MvccVersion newMvccVer)
            throws IgniteCheckedException
        {
            CacheDataStore delegate = init0(false);

            return delegate.mvccInitialValue(cctx, key, val, ver, expireTime, mvccVer, newMvccVer);
        }

        /** {@inheritDoc} */
        @Override public boolean mvccApplyHistoryIfAbsent(
            GridCacheContext cctx,
            KeyCacheObject key,
            List<GridCacheMvccEntryInfo> hist)
            throws IgniteCheckedException {
            CacheDataStore delegate = init0(false);

            return delegate.mvccApplyHistoryIfAbsent(cctx, key, hist);
        }

        /** {@inheritDoc} */
        @Override public boolean mvccUpdateRowWithPreloadInfo(
            GridCacheContext cctx,
            KeyCacheObject key,
            @Nullable CacheObject val,
            GridCacheVersion ver,
            long expireTime,
            MvccVersion mvccVer,
            MvccVersion newMvccVer,
            byte mvccTxState,
            byte newMvccTxState) throws IgniteCheckedException {

            CacheDataStore delegate = init0(false);

            return delegate.mvccUpdateRowWithPreloadInfo(cctx,
                key,
                val,
                ver,
                expireTime,
                mvccVer,
                newMvccVer,
                mvccTxState,
                newMvccTxState);
        }

        /** {@inheritDoc} */
        @Override public MvccUpdateResult mvccUpdate(
            GridCacheContext cctx,
            KeyCacheObject key,
            CacheObject val,
            GridCacheVersion ver,
            long expireTime,
            MvccSnapshot mvccVer,
            CacheEntryPredicate filter,
            EntryProcessor entryProc,
            Object[] invokeArgs,
            boolean primary,
            boolean needHistory,
            boolean noCreate,
            boolean needOldVal,
            boolean retVal,
            boolean keepBinary) throws IgniteCheckedException {
            CacheDataStore delegate = init0(false);

            return delegate.mvccUpdate(cctx, key, val, ver, expireTime, mvccVer, filter, entryProc, invokeArgs, primary,
                needHistory, noCreate, needOldVal, retVal, keepBinary);
        }

        /** {@inheritDoc} */
        @Override public MvccUpdateResult mvccRemove(
            GridCacheContext cctx,
            KeyCacheObject key,
            MvccSnapshot mvccVer,
            CacheEntryPredicate filter,
            boolean primary,
            boolean needHistory,
            boolean needOldVal,
            boolean retVal) throws IgniteCheckedException {
            CacheDataStore delegate = init0(false);

            return delegate.mvccRemove(cctx, key, mvccVer, filter, primary, needHistory, needOldVal, retVal);
        }

        /** {@inheritDoc} */
        @Override public MvccUpdateResult mvccLock(
            GridCacheContext cctx,
            KeyCacheObject key,
            MvccSnapshot mvccSnapshot) throws IgniteCheckedException {
            CacheDataStore delegate = init0(false);

            return delegate.mvccLock(cctx, key, mvccSnapshot);
        }

        /** {@inheritDoc} */
        @Override public void mvccRemoveAll(GridCacheContext cctx, KeyCacheObject key) throws IgniteCheckedException {
            CacheDataStore delegate = init0(false);

            delegate.mvccRemoveAll(cctx, key);
        }

        /** {@inheritDoc} */
        @Override public void mvccApplyUpdate(GridCacheContext cctx, KeyCacheObject key, CacheObject val, GridCacheVersion ver,
            long expireTime, MvccVersion mvccVer) throws IgniteCheckedException {
            CacheDataStore delegate = init0(false);

            delegate.mvccApplyUpdate(cctx, key, val, ver, expireTime, mvccVer);
        }

        /** {@inheritDoc} */
        @Override public CacheDataRow createRow(
            GridCacheContext cctx,
            KeyCacheObject key,
            CacheObject val,
            GridCacheVersion ver,
            long expireTime,
            @Nullable CacheDataRow oldRow) throws IgniteCheckedException {
            assert grp.shared().database().checkpointLockIsHeldByThread();

            CacheDataStore delegate = init0(false);

            return delegate.createRow(cctx, key, val, ver, expireTime, oldRow);
        }

        /** {@inheritDoc} */
        @Override public void insertRows(Collection<DataRowCacheAware> rows,
            IgnitePredicateX<CacheDataRow> initPred) throws IgniteCheckedException {
            CacheDataStore delegate = init0(false);

            delegate.insertRows(rows, initPred);
        }

        /** {@inheritDoc} */
        @Override public int cleanup(GridCacheContext cctx,
            @Nullable List<MvccLinkAwareSearchRow> cleanupRows) throws IgniteCheckedException {
            CacheDataStore delegate = init0(false);

            return delegate.cleanup(cctx, cleanupRows);
        }

        /** {@inheritDoc} */
        @Override public void updateTxState(GridCacheContext cctx, CacheSearchRow row) throws IgniteCheckedException {
            CacheDataStore delegate = init0(false);

            delegate.updateTxState(cctx, row);
        }

        /** {@inheritDoc} */
        @Override public void invoke(GridCacheContext cctx, KeyCacheObject key, OffheapInvokeClosure c)
            throws IgniteCheckedException {
            assert grp.shared().database().checkpointLockIsHeldByThread();

            CacheDataStore delegate = init0(false);

            delegate.invoke(cctx, key, c);
        }

        /** {@inheritDoc} */
        @Override public void remove(GridCacheContext cctx, KeyCacheObject key, int partId)
            throws IgniteCheckedException {
            assert grp.shared().database().checkpointLockIsHeldByThread();

            CacheDataStore delegate = init0(false);

            delegate.remove(cctx, key, partId);
        }

        /** {@inheritDoc} */
        @Override public CacheDataRow find(GridCacheContext cctx, KeyCacheObject key) throws IgniteCheckedException {
            CacheDataStore delegate = init0(true);

            if (delegate != null)
                return delegate.find(cctx, key);

            return null;
        }

        /** {@inheritDoc} */
        @Override public CacheDataRow mvccFind(GridCacheContext cctx, KeyCacheObject key, MvccSnapshot snapshot)
            throws IgniteCheckedException {
            CacheDataStore delegate = init0(true);

            if (delegate != null)
                return delegate.mvccFind(cctx, key, snapshot);

            return null;
        }

        /** {@inheritDoc} */
        @Override public List<IgniteBiTuple<Object, MvccVersion>> mvccFindAllVersions(GridCacheContext cctx, KeyCacheObject key)
            throws IgniteCheckedException {
            CacheDataStore delegate = init0(true);

            if (delegate != null)
                return delegate.mvccFindAllVersions(cctx, key);

            return Collections.emptyList();
        }

        /** {@inheritDoc} */
        @Override public GridCursor<CacheDataRow> mvccAllVersionsCursor(GridCacheContext cctx,
            KeyCacheObject key, Object x) throws IgniteCheckedException {
            CacheDataStore delegate = init0(true);

            if (delegate != null)
                return delegate.mvccAllVersionsCursor(cctx, key, x);

            return EMPTY_CURSOR;
        }


        /** {@inheritDoc} */
        @Override public GridCursor<? extends CacheDataRow> cursor() throws IgniteCheckedException {
            CacheDataStore delegate = init0(true);

            if (delegate != null)
                return delegate.cursor();

            return EMPTY_CURSOR;
        }

        /** {@inheritDoc} */
        @Override public GridCursor<? extends CacheDataRow> cursor(Object x) throws IgniteCheckedException {
            CacheDataStore delegate = init0(true);

            if (delegate != null)
                return delegate.cursor(x);

            return EMPTY_CURSOR;
        }

        /** {@inheritDoc} */
        @Override public GridCursor<? extends CacheDataRow> cursor(MvccSnapshot mvccSnapshot)
            throws IgniteCheckedException {
            CacheDataStore delegate = init0(true);

            if (delegate != null)
                return delegate.cursor(mvccSnapshot);

            return EMPTY_CURSOR;
        }

        /** {@inheritDoc} */
        @Override public GridCursor<? extends CacheDataRow> cursor(
            int cacheId,
            KeyCacheObject lower,
            KeyCacheObject upper) throws IgniteCheckedException {
            CacheDataStore delegate = init0(true);

            if (delegate != null)
                return delegate.cursor(cacheId, lower, upper);

            return EMPTY_CURSOR;
        }

        /** {@inheritDoc} */
        @Override public GridCursor<? extends CacheDataRow> cursor(int cacheId,
            KeyCacheObject lower,
            KeyCacheObject upper,
            Object x)
            throws IgniteCheckedException {
            CacheDataStore delegate = init0(true);

            if (delegate != null)
                return delegate.cursor(cacheId, lower, upper, x);

            return EMPTY_CURSOR;
        }

        /** {@inheritDoc} */
        @Override public GridCursor<? extends CacheDataRow> cursor(int cacheId,
            KeyCacheObject lower,
            KeyCacheObject upper,
            Object x,
            MvccSnapshot mvccSnapshot)
            throws IgniteCheckedException {
            CacheDataStore delegate = init0(true);

            if (delegate != null)
                return delegate.cursor(cacheId, lower, upper, x, mvccSnapshot);

            return EMPTY_CURSOR;
        }

        /** {@inheritDoc} */
        @Override public void destroy() throws IgniteCheckedException {
            // No need to destroy delegate.

            Stream.of(freeList, partStorage, dataTree, pendingTree)
                .filter(Objects::nonNull)
                .forEach(DataStructure::close);
        }

        /** {@inheritDoc} */
        @Override public void markDestroyed() throws IgniteCheckedException {
            CacheDataStore delegate = init0(true);

            if (delegate != null)
                delegate.markDestroyed();
        }

        /** {@inheritDoc} */
        @Override public boolean destroyed() {
            try {
                CacheDataStore delegate = init0(true);

                if (delegate != null)
                    return delegate.destroyed();

                return false;
            }
            catch (IgniteCheckedException e) {
                throw new IgniteException(e);
            }
        }

        /** {@inheritDoc} */
        @Override public GridCursor<? extends CacheDataRow> cursor(int cacheId) throws IgniteCheckedException {
            CacheDataStore delegate = init0(true);

            if (delegate != null)
                return delegate.cursor(cacheId);

            return EMPTY_CURSOR;
        }

        /** {@inheritDoc} */
        @Override public GridCursor<? extends CacheDataRow> cursor(int cacheId,
            MvccSnapshot mvccSnapshot) throws IgniteCheckedException {
            CacheDataStore delegate = init0(true);

            if (delegate != null)
                return delegate.cursor(cacheId, mvccSnapshot);

            return EMPTY_CURSOR;
        }

        /** {@inheritDoc} */
        @Override public void clear(int cacheId) throws IgniteCheckedException {
            assert grp.shared().database().checkpointLockIsHeldByThread();

            CacheDataStore delegate0 = init0(true);

            if (delegate0 == null)
                return;

            // Clear persistent pendingTree
            if (pendingTree != null) {
                PendingRow row = new PendingRow(cacheId);

                GridCursor<PendingRow> cursor = pendingTree.find(row, row, PendingEntriesTree.WITHOUT_KEY);

                while (cursor.next()) {
                    PendingRow row0 = cursor.get();

                    assert row0.link != 0 : row;

                    boolean res = pendingTree.removex(row0);

                    assert res;
                }
            }

            delegate0.clear(cacheId);
        }

        /**
         * Gets the number of entries pending expire.
         *
         * @return Number of pending entries.
         * @throws IgniteCheckedException If failed to get number of pending entries.
         */
        public long expiredSize() throws IgniteCheckedException {
            CacheDataStore delegate0 = init0(true);

            return delegate0 == null ? 0 : pendingTree.size();
        }

        /**
         * Try to remove expired entries from data store.
         *
         * @param cctx Cache context.
         * @param c Expiry closure that should be applied to expired entry. See {@link GridCacheTtlManager} for details.
         * @param amount Limit of processed entries by single call, {@code -1} for no limit.
         * @return cleared entries count.
         * @throws IgniteCheckedException If failed.
         */
        public int purgeExpired(
            GridCacheContext cctx,
            IgniteInClosure2X<GridCacheEntryEx, GridCacheVersion> c,
            long throttlingTimeout,
            int amount
        ) throws IgniteCheckedException {
            CacheDataStore delegate0 = init0(true);

            long nowNanos = System.nanoTime();

            if (delegate0 == null || (cctx.cacheId() == lastThrottledCacheId && nextStoreCleanTimeNanos - nowNanos > 0))
                return 0;

            assert pendingTree != null : "Partition data store was not initialized.";

            int cleared = purgeExpiredInternal(cctx, c, amount);

            // Throttle if there is nothing to clean anymore.
            if (cleared < amount) {
                lastThrottledCacheId = cctx.cacheId();

                nextStoreCleanTimeNanos = nowNanos + U.millisToNanos(throttlingTimeout);
            }

            return cleared;
        }

        /**
         * Removes expired entries from data store.
         *
         * @param cctx Cache context.
         * @param c Expiry closure that should be applied to expired entry. See {@link GridCacheTtlManager} for details.
         * @param amount Limit of processed entries by single call, {@code -1} for no limit.
         * @return cleared entries count.
         * @throws IgniteCheckedException If failed.
         */
        private int purgeExpiredInternal(
            GridCacheContext cctx,
            IgniteInClosure2X<GridCacheEntryEx, GridCacheVersion> c,
            int amount
        ) throws IgniteCheckedException {
            GridDhtLocalPartition part = null;

            if (!grp.isLocal()) {
                part = cctx.topology().localPartition(partId, AffinityTopologyVersion.NONE, false, false);

                // Skip non-owned partitions.
                if (part == null || part.state() != OWNING)
                    return 0;
            }

            cctx.shared().database().checkpointReadLock();

            try {
                if (part != null && !part.reserve())
                    return 0;

                try {
                    if (part != null && part.state() != OWNING)
                        return 0;

                    long now = U.currentTimeMillis();

                    GridCursor<PendingRow> cur;

                    if (grp.sharedGroup())
                        cur = pendingTree.find(new PendingRow(cctx.cacheId()), new PendingRow(cctx.cacheId(), now, 0));
                    else
                        cur = pendingTree.find(null, new PendingRow(CU.UNDEFINED_CACHE_ID, now, 0));

                    if (!cur.next())
                        return 0;

                    GridCacheVersion obsoleteVer = null;

                    int cleared = 0;

                    do {
                        PendingRow row = cur.get();

                        if (amount != -1 && cleared > amount)
                            return cleared;

                        assert row.key != null && row.link != 0 && row.expireTime != 0 : row;

                        row.key.partition(partId);

                        if (pendingTree.removex(row)) {
                            if (obsoleteVer == null)
                                obsoleteVer = cctx.cache().nextVersion();

                            GridCacheEntryEx e1 = cctx.cache().entryEx(row.key);

                            if (e1 != null)
                                c.apply(e1, obsoleteVer);
                        }

                        cleared++;
                    }
                    while (cur.next());

                    return cleared;
                }
                finally {
                    if (part != null)
                        part.release();
                }
            }
            finally {
                cctx.shared().database().checkpointReadUnlock();
            }
        }

        /** {@inheritDoc} */
        @Override public PendingEntriesTree pendingTree() {
            try {
                CacheDataStore delegate0 = init0(true);

                return delegate0 == null ? null : pendingTree;
            }
            catch (IgniteCheckedException e) {
                throw new IgniteException(e);
            }
        }

        /** {@inheritDoc} */
        @Override public void preload() throws IgniteCheckedException {
            CacheDataStore delegate0 = init0(true);

            if (delegate0 != null)
                delegate0.preload();
        }

        /** {@inheritDoc} */
        @Override public void resetUpdateCounter() {
            try {
                CacheDataStore delegate0 = init0(true);

                if (delegate0 == null)
                    return;

                delegate0.resetUpdateCounter();
            }
            catch (IgniteCheckedException e) {
                throw new IgniteException(e);
            }
        }

        /** {@inheritDoc} */
        @Override public void resetInitialUpdateCounter() {
            try {
                CacheDataStore delegate0 = init0(true);

                if (delegate0 == null)
                    return;

                delegate0.resetInitialUpdateCounter();
            }
            catch (IgniteCheckedException e) {
                throw new IgniteException(e);
            }
        }

        /** */
        @Override public PartitionMetaStorage<SimpleDataRow> partStorage() {
            return partStorage;
        }
    }

    /**
     *
     */
    public static final GridCursor<CacheDataRow> EMPTY_CURSOR = new GridCursor<CacheDataRow>() {
        /** {@inheritDoc} */
        @Override public boolean next() {
            return false;
        }

        /** {@inheritDoc} */
        @Override public CacheDataRow get() {
            return null;
        }
    };
}<|MERGE_RESOLUTION|>--- conflicted
+++ resolved
@@ -274,15 +274,7 @@
 
     /** {@inheritDoc} */
     @Override public void beforeCheckpointBegin(Context ctx) throws IgniteCheckedException {
-<<<<<<< HEAD
-        List<CacheDataStore> destroyedStores = StreamSupport.stream(cacheDataStores().spliterator(), false)
-            .filter(CacheDataStore::destroyed)
-            .collect(Collectors.toList());
-
-        assert destroyedStores.isEmpty() : destroyedStores;
-=======
         assert F.size(cacheDataStores().iterator(), CacheDataStore::destroyed) == 0;
->>>>>>> 00988d20
 
         // Optimization: reducing the holding time of checkpoint write lock.
         syncMetadata(ctx, ctx.executor(), false);
