/*
 * Licensed to the Apache Software Foundation (ASF) under one or more
 * contributor license agreements.  See the NOTICE file distributed with
 * this work for additional information regarding copyright ownership.
 * The ASF licenses this file to You under the Apache License, Version 2.0
 * (the "License"); you may not use this file except in compliance with
 * the License.  You may obtain a copy of the License at
 *
 *      http://www.apache.org/licenses/LICENSE-2.0
 *
 * Unless required by applicable law or agreed to in writing, software
 * distributed under the License is distributed on an "AS IS" BASIS,
 * WITHOUT WARRANTIES OR CONDITIONS OF ANY KIND, either express or implied.
 * See the License for the specific language governing permissions and
 * limitations under the License.
 */

package org.apache.ignite.internal.processors.cache.persistence;

import java.util.Arrays;
import java.util.Collection;
import java.util.Collections;
import java.util.HashMap;
import java.util.HashSet;
import java.util.Iterator;
import java.util.List;
import java.util.Map;
import java.util.NoSuchElementException;
import java.util.Set;
import java.util.concurrent.CountDownLatch;
import java.util.concurrent.Executor;
import java.util.concurrent.atomic.AtomicBoolean;
import javax.cache.processor.EntryProcessor;
import org.apache.ignite.IgniteCheckedException;
import org.apache.ignite.IgniteException;
import org.apache.ignite.IgniteLogger;
import org.apache.ignite.IgniteSystemProperties;
import org.apache.ignite.failure.FailureContext;
import org.apache.ignite.failure.FailureType;
import org.apache.ignite.internal.pagemem.FullPageId;
import org.apache.ignite.internal.pagemem.PageIdAllocator;
import org.apache.ignite.internal.pagemem.PageIdUtils;
import org.apache.ignite.internal.pagemem.PageMemory;
import org.apache.ignite.internal.pagemem.PageSupport;
import org.apache.ignite.internal.pagemem.store.IgnitePageStoreManager;
import org.apache.ignite.internal.pagemem.wal.IgniteWriteAheadLogManager;
import org.apache.ignite.internal.pagemem.wal.WALIterator;
import org.apache.ignite.internal.pagemem.wal.WALPointer;
import org.apache.ignite.internal.pagemem.wal.record.DataEntry;
import org.apache.ignite.internal.pagemem.wal.record.DataRecord;
import org.apache.ignite.internal.pagemem.wal.record.PageSnapshot;
import org.apache.ignite.internal.pagemem.wal.record.RollbackRecord;
import org.apache.ignite.internal.pagemem.wal.record.WALRecord;
import org.apache.ignite.internal.pagemem.wal.record.delta.MetaPageInitRecord;
import org.apache.ignite.internal.pagemem.wal.record.delta.MetaPageUpdatePartitionDataRecordV2;
import org.apache.ignite.internal.pagemem.wal.record.delta.PartitionDestroyRecord;
import org.apache.ignite.internal.processors.affinity.AffinityTopologyVersion;
import org.apache.ignite.internal.processors.cache.CacheDiagnosticManager;
import org.apache.ignite.internal.processors.cache.CacheEntryPredicate;
import org.apache.ignite.internal.processors.cache.CacheGroupContext;
import org.apache.ignite.internal.processors.cache.CacheObject;
import org.apache.ignite.internal.processors.cache.GridCacheContext;
import org.apache.ignite.internal.processors.cache.GridCacheEntryEx;
import org.apache.ignite.internal.processors.cache.GridCacheMvccEntryInfo;
import org.apache.ignite.internal.processors.cache.GridCacheTtlManager;
import org.apache.ignite.internal.processors.cache.IgniteCacheOffheapManagerImpl;
import org.apache.ignite.internal.processors.cache.KeyCacheObject;
import org.apache.ignite.internal.processors.cache.PartitionUpdateCounter;
import org.apache.ignite.internal.processors.cache.distributed.dht.preloader.CachePartitionPartialCountersMap;
import org.apache.ignite.internal.processors.cache.distributed.dht.preloader.IgniteHistoricalIterator;
import org.apache.ignite.internal.processors.cache.distributed.dht.topology.GridDhtLocalPartition;
import org.apache.ignite.internal.processors.cache.distributed.dht.topology.GridDhtPartitionState;
import org.apache.ignite.internal.processors.cache.mvcc.MvccSnapshot;
import org.apache.ignite.internal.processors.cache.mvcc.MvccVersion;
import org.apache.ignite.internal.processors.cache.persistence.freelist.AbstractFreeList;
import org.apache.ignite.internal.processors.cache.persistence.freelist.CacheFreeList;
import org.apache.ignite.internal.processors.cache.persistence.freelist.SimpleDataRow;
import org.apache.ignite.internal.processors.cache.persistence.migration.UpgradePendingTreeToPerPartitionTask;
import org.apache.ignite.internal.processors.cache.persistence.pagemem.PageMemoryEx;
import org.apache.ignite.internal.processors.cache.persistence.partstate.GroupPartitionId;
import org.apache.ignite.internal.processors.cache.persistence.partstate.PagesAllocationRange;
import org.apache.ignite.internal.processors.cache.persistence.partstate.PartitionAllocationMap;
import org.apache.ignite.internal.processors.cache.persistence.partstorage.PartitionMetaStorage;
import org.apache.ignite.internal.processors.cache.persistence.partstorage.PartitionMetaStorageImpl;
import org.apache.ignite.internal.processors.cache.persistence.tree.io.PageIO;
import org.apache.ignite.internal.processors.cache.persistence.tree.io.PageMetaIO;
import org.apache.ignite.internal.processors.cache.persistence.tree.io.PagePartitionCountersIO;
import org.apache.ignite.internal.processors.cache.persistence.tree.io.PagePartitionMetaIO;
import org.apache.ignite.internal.processors.cache.persistence.tree.io.PagePartitionMetaIOV2;
import org.apache.ignite.internal.processors.cache.persistence.tree.reuse.ReuseList;
import org.apache.ignite.internal.processors.cache.persistence.tree.reuse.ReuseListImpl;
import org.apache.ignite.internal.processors.cache.persistence.tree.util.PageHandler;
import org.apache.ignite.internal.processors.cache.persistence.wal.FileWALPointer;
import org.apache.ignite.internal.processors.cache.tree.CacheDataRowStore;
import org.apache.ignite.internal.processors.cache.tree.CacheDataTree;
import org.apache.ignite.internal.processors.cache.tree.PendingEntriesTree;
import org.apache.ignite.internal.processors.cache.tree.PendingRow;
import org.apache.ignite.internal.processors.cache.tree.mvcc.data.MvccUpdateResult;
import org.apache.ignite.internal.processors.cache.tree.mvcc.search.MvccLinkAwareSearchRow;
import org.apache.ignite.internal.processors.cache.version.GridCacheVersion;
import org.apache.ignite.internal.processors.query.GridQueryRowCacheCleaner;
import org.apache.ignite.internal.util.GridLongList;
import org.apache.ignite.internal.util.lang.GridCursor;
import org.apache.ignite.internal.util.lang.IgniteInClosure2X;
import org.apache.ignite.internal.util.lang.IgnitePredicateX;
import org.apache.ignite.internal.util.tostring.GridToStringInclude;
import org.apache.ignite.internal.util.typedef.internal.CU;
import org.apache.ignite.internal.util.typedef.internal.S;
import org.apache.ignite.internal.util.typedef.internal.U;
import org.apache.ignite.lang.IgniteBiTuple;
import org.jetbrains.annotations.Nullable;

import static org.apache.ignite.internal.processors.cache.distributed.dht.topology.GridDhtPartitionState.MOVING;
import static org.apache.ignite.internal.processors.cache.distributed.dht.topology.GridDhtPartitionState.OWNING;
import static org.apache.ignite.internal.processors.cache.distributed.dht.topology.GridDhtPartitionState.RENTING;

/**
 * Used when persistence enabled.
 */
public class GridCacheOffheapManager extends IgniteCacheOffheapManagerImpl implements DbCheckpointListener {
    /**
     * Throttling timeout in millis which avoid excessive PendingTree access on unwind
     * if there is nothing to clean yet.
     */
    private final long unwindThrottlingTimeout = Long.getLong(
        IgniteSystemProperties.IGNITE_UNWIND_THROTTLING_TIMEOUT, 500L);

    /** */
    private IndexStorage indexStorage;

    /** */
    private ReuseListImpl reuseList;

    /** Flag indicates that all group partitions have restored their state from page memory / disk. */
    private volatile boolean partitionStatesRestored;

    /** {@inheritDoc} */
    @Override protected void initPendingTree(GridCacheContext cctx) throws IgniteCheckedException {
        // No-op. Per-partition PendingTree should be used.
    }

    /** {@inheritDoc} */
    @Override protected void initDataStructures() throws IgniteCheckedException {
        assert ctx.database().checkpointLockIsHeldByThread();

        Metas metas = getOrAllocateCacheMetas();

        CacheDiagnosticManager diagnosticMgr = ctx.diagnostic();

        String reuseListName = grp.cacheOrGroupName() + "##ReuseList";
        String indexStorageTreeName = grp.cacheOrGroupName() + "##IndexStorageTree";

        RootPage reuseListRoot = metas.reuseListRoot;

        reuseList = new ReuseListImpl(
            grp.groupId(),
            grp.cacheOrGroupName(),
            grp.dataRegion().pageMemory(),
            ctx.wal(),
            reuseListRoot.pageId().pageId(),
            reuseListRoot.isAllocated(),
            diagnosticMgr.pageLockTracker().createPageLockTracker(reuseListName),
            ctx.kernalContext()
        );

        RootPage metastoreRoot = metas.treeRoot;

        indexStorage = new IndexStorageImpl(
            grp.dataRegion().pageMemory(),
            ctx.wal(),
            globalRemoveId(),
            grp.groupId(),
            grp.sharedGroup(),
            PageIdAllocator.INDEX_PARTITION,
            PageIdAllocator.FLAG_IDX,
            reuseList,
            metastoreRoot.pageId().pageId(),
            metastoreRoot.isAllocated(),
            ctx.kernalContext().failure(),
            diagnosticMgr.pageLockTracker().createPageLockTracker(indexStorageTreeName)
        );

        ((GridCacheDatabaseSharedManager)ctx.database()).addCheckpointListener(this);
    }

    /**
     * Get internal IndexStorage.
     * See {@link UpgradePendingTreeToPerPartitionTask} for details.
     */
    public IndexStorage getIndexStorage() {
        return indexStorage;
    }

    /** {@inheritDoc} */
    @Override protected CacheDataStore createCacheDataStore0(int p) throws IgniteCheckedException {
        if (ctx.database() instanceof GridCacheDatabaseSharedManager)
            ((GridCacheDatabaseSharedManager) ctx.database()).cancelOrWaitPartitionDestroy(grp.groupId(), p);

        boolean exists = ctx.pageStore() != null && ctx.pageStore().exists(grp.groupId(), p);

        return new GridCacheDataStore(p, exists);
    }

    /** {@inheritDoc} */
    @Override public void onCheckpointBegin(Context ctx) throws IgniteCheckedException {
        /* No-op. */
    }

    /** {@inheritDoc} */
    @Override public void onMarkCheckpointBegin(Context ctx) throws IgniteCheckedException {
        assert grp.dataRegion().pageMemory() instanceof PageMemoryEx;

        syncMetadata(ctx);
    }

    /** {@inheritDoc} */
    @Override public void beforeCheckpointBegin(Context ctx) throws IgniteCheckedException {
        if (!ctx.nextSnapshot())
            syncMetadata(ctx);
    }

    /**
     * Syncs and saves meta-information of all data structures to page memory.
     *
     * @throws IgniteCheckedException If failed.
     */
    private void syncMetadata(Context ctx) throws IgniteCheckedException {
        Executor execSvc = ctx.executor();

        boolean needSnapshot = ctx.nextSnapshot() && ctx.needToSnapshot(grp.cacheOrGroupName());

        if (needSnapshot ||
            ctx.collectPartStat().getOrDefault(grp.groupId(), new HashSet<>()).contains(PageIdAllocator.INDEX_PARTITION)) {
            if (execSvc == null)
                addIndexPartition(ctx);
            else {
                execSvc.execute(() -> {
                    try {
                        addIndexPartition(ctx);
                    }
                    catch (IgniteCheckedException e) {
                        throw new IgniteException(e);
                    }
                });
            }
        }

        syncMetadata(ctx, ctx.executor(), needSnapshot);
    }

    /**
     * Syncs and saves meta-information of all data structures to page memory.
     *
     * @param execSvc Executor service to run save process
     * @throws IgniteCheckedException If failed.
     */
    private void syncMetadata(Context ctx, Executor execSvc, boolean needSnapshot) throws IgniteCheckedException {
        Set<Integer> partsToCollect = ctx.collectPartStat()
            .getOrDefault(grp.groupId(), new HashSet<>());

        if (execSvc == null) {
            reuseList.saveMetadata(grp.statisticsHolderData());

            for (CacheDataStore store : partDataStores.values())
                saveStoreMetadata(store, ctx, false, needSnapshot || partsToCollect.contains(store.partId()));
        }
        else {
            execSvc.execute(() -> {
                try {
                    reuseList.saveMetadata(grp.statisticsHolderData());
                }
                catch (IgniteCheckedException e) {
                    throw new IgniteException(e);
                }
            });

            for (CacheDataStore store : partDataStores.values())
                execSvc.execute(() -> {
                    try {
                        saveStoreMetadata(store, ctx, false, needSnapshot || partsToCollect.contains(store.partId()));
                    }
                    catch (IgniteCheckedException e) {
                        throw new IgniteException(e);
                    }
                });
        }
    }

    /**
     * @param store Store to save metadata.
     * @throws IgniteCheckedException If failed.
     */
    private void saveStoreMetadata(
        CacheDataStore store,
        Context ctx,
        boolean beforeDestroy,
        boolean savePagesCount
    ) throws IgniteCheckedException {
        RowStore rowStore0 = store.rowStore();

        if (rowStore0 != null) {
            ((CacheFreeList)rowStore0.freeList()).saveMetadata(grp.statisticsHolderData());

            PartitionMetaStorage<SimpleDataRow> partStore = store.partStorage();

            long updCntr = store.updateCounter();
            long size = store.fullSize();
            long rmvId = globalRemoveId().get();

            byte[] updCntrsBytes = store.partUpdateCounter().getBytes();

            PageMemoryEx pageMem = (PageMemoryEx)grp.dataRegion().pageMemory();
            IgniteWriteAheadLogManager wal = this.ctx.wal();

            if (size > 0 || updCntr > 0 || !store.partUpdateCounter().sequential()) {
                GridDhtPartitionState state = null;

                // localPartition will not acquire writeLock here because create=false.
                GridDhtLocalPartition part = null;

                if (!grp.isLocal()) {
                    if (beforeDestroy)
                        state = GridDhtPartitionState.EVICTED;
                    else {
                        part = getPartition(store);

                        if (part != null && part.state() != GridDhtPartitionState.EVICTED)
                            state = part.state();
                    }

                    // Do not save meta for evicted partitions on next checkpoints.
                    if (state == null)
                        return;
                }

                int grpId = grp.groupId();
                long partMetaId = pageMem.partitionMetaPageId(grpId, store.partId());

                long partMetaPage = pageMem.acquirePage(grpId, partMetaId);
                try {
                    long partMetaPageAddr = pageMem.writeLock(grpId, partMetaId, partMetaPage);

                    if (partMetaPageAddr == 0L) {
                        U.warn(log, "Failed to acquire write lock for meta page [metaPage=" + partMetaPage +
                            ", beforeDestroy=" + beforeDestroy + ", size=" + size +
                            ", updCntr=" + updCntr + ", state=" + state + ']');

                        return;
                    }

                    boolean changed = false;

                    try {
                        PagePartitionMetaIOV2 io = PageIO.getPageIO(partMetaPageAddr);

<<<<<<< HEAD
                        changed |= io.setPartitionState(partMetaPageAddr, state != null ? (byte)state.ordinal() : -1);
                        changed |= io.setUpdateCounter(partMetaPageAddr, updCntr);
                        changed |= io.setGlobalRemoveId(partMetaPageAddr, rmvId);
                        changed |= io.setSize(partMetaPageAddr, size);
                        changed |= io.setTombstonesCount(partMetaPageAddr, store.tombstonesCount());
                        changed |= savePartitionUpdateCounterGaps(store, io, partMetaPageAddr);
                        changed |= saveCacheSizes(store, io, partMetaPageAddr);

                        if (savePagesCount)
                            changed |= savePagesCount(ctx, part, store, io, partMetaPageAddr);

                        if (changed && PageHandler.isWalDeltaRecordNeeded(pageMem, grpId, partMetaId, partMetaPage, wal, null))
                            wal.log(new MetaPageUpdatePartitionDataRecordV3(
                                grpId,
                                partMetaId,
                                updCntr,
                                rmvId,
                                (int)size, // TODO: Partition size may be long
                                io.getCacheSizesPageId(partMetaPageAddr),
                                io.getPartitionState(partMetaPageAddr),
                                io.getCandidatePageCount(partMetaPageAddr),
                                io.getGapsLink(partMetaPageAddr),
                                io.getTombstonesCount(partMetaPageAddr)
                            ));
                    }
                    finally {
                        pageMem.writeUnlock(grpId, partMetaId, partMetaPage, null, changed);
                    }
                }
                finally {
                    pageMem.releasePage(grpId, partMetaId, partMetaPage);
                }
            }
            else if (savePagesCount)
                tryAddEmptyPartitionToSnapshot(store, ctx);
        }
        else if (savePagesCount)
            tryAddEmptyPartitionToSnapshot(store, ctx);
    }
=======
                        long link = io.getGapsLink(partMetaPageAddr);
>>>>>>> 29b6ea23

                        if (updCntrsBytes == null && link != 0) {
                            partStore.removeDataRowByLink(link, grp.statisticsHolderData());

                            io.setGapsLink(partMetaPageAddr, (link = 0));

                            changed = true;
                        }
                        else if (updCntrsBytes != null && link == 0) {
                            SimpleDataRow row = new SimpleDataRow(store.partId(), updCntrsBytes);

                            partStore.insertDataRow(row, grp.statisticsHolderData());

                            io.setGapsLink(partMetaPageAddr, (link = row.link()));

                            changed = true;
                        }
                        else if (updCntrsBytes != null && link != 0) {
                            byte[] prev = partStore.readRow(link);

                            assert prev != null : "Read null gaps using link=" + link;

                            if (!Arrays.equals(prev, updCntrsBytes)) {
                                partStore.removeDataRowByLink(link, grp.statisticsHolderData());

                                SimpleDataRow row = new SimpleDataRow(store.partId(), updCntrsBytes);

                                partStore.insertDataRow(row, grp.statisticsHolderData());

                                io.setGapsLink(partMetaPageAddr, (link = row.link()));

                                changed = true;
                            }
                        }

                        if (changed)
                            partStore.saveMetadata(grp.statisticsHolderData());

                        changed |= io.setUpdateCounter(partMetaPageAddr, updCntr);
                        changed |= io.setGlobalRemoveId(partMetaPageAddr, rmvId);
                        changed |= io.setSize(partMetaPageAddr, size);

                        if (state != null)
                            changed |= io.setPartitionState(partMetaPageAddr, (byte)state.ordinal());
                        else
                            assert grp.isLocal() : grp.cacheOrGroupName();

                        long cntrsPageId;

                        if (grp.sharedGroup()) {
                            long initCntrPageId = io.getCountersPageId(partMetaPageAddr);

                            Map<Integer, Long> newSizes = store.cacheSizes();
                            Map<Integer, Long> prevSizes = readSharedGroupCacheSizes(pageMem, grpId, initCntrPageId);

                            if (prevSizes != null && prevSizes.equals(newSizes))
                                cntrsPageId = initCntrPageId; // Preventing modification of sizes pages for store
                            else {
                                cntrsPageId = writeSharedGroupCacheSizes(pageMem, grpId, initCntrPageId,
                                    store.partId(), newSizes);

                                if (initCntrPageId == 0 && cntrsPageId != 0) {
                                    io.setCountersPageId(partMetaPageAddr, cntrsPageId);

                                    changed = true;
                                }
                            }
                        }
                        else
                            cntrsPageId = 0L;

                        int pageCnt;

                        if (needSnapshot) {
                            pageCnt = this.ctx.pageStore().pages(grpId, store.partId());

                            io.setCandidatePageCount(partMetaPageAddr, size == 0 ? 0 : pageCnt);

                            if (state == OWNING) {
                                assert part != null;

                                if (!addPartition(
                                    part,
                                    ctx.partitionStatMap(),
                                    partMetaPageAddr,
                                    io,
                                    grpId,
                                    store.partId(),
                                    this.ctx.pageStore().pages(grpId, store.partId()),
                                    store.fullSize()
                                ))
                                    U.warn(log, "Partition was concurrently evicted grpId=" + grpId +
                                        ", partitionId=" + part.id());
                            }
                            else if (state == MOVING || state == RENTING) {
                                if (ctx.partitionStatMap().forceSkipIndexPartition(grpId)) {
                                    if (log.isInfoEnabled())
                                        log.info("Will not include SQL indexes to snapshot because there is " +
                                            "a partition not in " + OWNING + " state [grp=" + grp.cacheOrGroupName() +
                                            ", partId=" + store.partId() + ", state=" + state + ']');
                                }
                            }

                            changed = true;
                        }
                        else
                            pageCnt = io.getCandidatePageCount(partMetaPageAddr);

                        if (changed && PageHandler.isWalDeltaRecordNeeded(pageMem, grpId, partMetaId, partMetaPage, wal, null))
                            wal.log(new MetaPageUpdatePartitionDataRecordV2(
                                grpId,
                                partMetaId,
                                updCntr,
                                rmvId,
                                (int)size, // TODO: Partition size may be long
                                cntrsPageId,
                                state == null ? -1 : (byte)state.ordinal(),
                                pageCnt,
                                link
                            ));
                    }
                    finally {
                        pageMem.writeUnlock(grpId, partMetaId, partMetaPage, null, changed);
                    }
                }
                finally {
                    pageMem.releasePage(grpId, partMetaId, partMetaPage);
                }
            }
            else if (needSnapshot)
                tryAddEmptyPartitionToSnapshot(store, ctx);
        }
        else if (needSnapshot)
            tryAddEmptyPartitionToSnapshot(store, ctx);
    }

    /** {@inheritDoc} */
    @Override public long restorePartitionStates(Map<GroupPartitionId, Integer> partitionRecoveryStates) throws IgniteCheckedException {
        if (grp.isLocal() || !grp.affinityNode() || !grp.dataRegion().config().isPersistenceEnabled())
            return 0;

        if (partitionStatesRestored)
            return 0;

        long processed = 0;

        PageMemoryEx pageMem = (PageMemoryEx)grp.dataRegion().pageMemory();

        for (int p = 0; p < grp.affinity().partitions(); p++) {
            Integer recoverState = partitionRecoveryStates.get(new GroupPartitionId(grp.groupId(), p));

            if (ctx.pageStore().exists(grp.groupId(), p)) {
                ctx.pageStore().ensure(grp.groupId(), p);

                if (ctx.pageStore().pages(grp.groupId(), p) <= 1) {
                    if (log.isDebugEnabled())
                        log.debug("Skipping partition on recovery (pages less than 1) " +
                            "[grp=" + grp.cacheOrGroupName() + ", p=" + p + "]");

                    continue;
                }

                if (log.isDebugEnabled())
                    log.debug("Creating partition on recovery (exists in page store) " +
                        "[grp=" + grp.cacheOrGroupName() + ", p=" + p + "]");

                processed++;

                GridDhtLocalPartition part = grp.topology().forceCreatePartition(p);

                // Triggers initialization of existing(having datafile) partition before acquiring cp read lock.
                part.dataStore().init();

                ctx.database().checkpointReadLock();

                try {
                    long partMetaId = pageMem.partitionMetaPageId(grp.groupId(), p);
                    long partMetaPage = pageMem.acquirePage(grp.groupId(), partMetaId);

                    try {
                        long pageAddr = pageMem.writeLock(grp.groupId(), partMetaId, partMetaPage);

                        boolean changed = false;

                        try {
                            PagePartitionMetaIO io = PagePartitionMetaIO.VERSIONS.forPage(pageAddr);

                            if (recoverState != null) {
                                io.setPartitionState(pageAddr, (byte) recoverState.intValue());

                                changed = updateState(part, recoverState);

                                if (log.isDebugEnabled())
                                    log.debug("Restored partition state (from WAL) " +
                                        "[grp=" + grp.cacheOrGroupName() + ", p=" + p + ", state=" + part.state() +
                                        ", updCntr=" + part.initialUpdateCounter() + "]");
                            }
                            else {
                                int stateId = (int) io.getPartitionState(pageAddr);

                                changed = updateState(part, stateId);

                                if (log.isDebugEnabled())
                                    log.debug("Restored partition state (from page memory) " +
                                        "[grp=" + grp.cacheOrGroupName() + ", p=" + p + ", state=" + part.state() +
                                        ", updCntr=" + part.initialUpdateCounter() + ", stateId=" + stateId + "]");
                            }
                        }
                        finally {
                            pageMem.writeUnlock(grp.groupId(), partMetaId, partMetaPage, null, changed);
                        }
                    }
                    finally {
                        pageMem.releasePage(grp.groupId(), partMetaId, partMetaPage);
                    }
                }
                finally {
                    ctx.database().checkpointReadUnlock();
                }
            }
            else if (recoverState != null) { // Pre-create partition if having valid state.
                GridDhtLocalPartition part = grp.topology().forceCreatePartition(p);

                updateState(part, recoverState);

                processed++;

                if (log.isDebugEnabled())
                    log.debug("Restored partition state (from WAL) " +
                        "[grp=" + grp.cacheOrGroupName() + ", p=" + p + ", state=" + part.state() +
                        ", updCntr=" + part.initialUpdateCounter() + "]");
            }
            else {
                if (log.isDebugEnabled())
                    log.debug("Skipping partition on recovery (no page store OR wal state) " +
                        "[grp=" + grp.cacheOrGroupName() + ", p=" + p + "]");
            }
        }

        partitionStatesRestored = true;

        return processed;
    }

    /**
     * @param part Partition to restore state for.
     * @param stateId State enum ordinal.
     * @return Updated flag.
     */
    private boolean updateState(GridDhtLocalPartition part, int stateId) {
        if (stateId != -1) {
            GridDhtPartitionState state = GridDhtPartitionState.fromOrdinal(stateId);

            assert state != null;

            part.restoreState(state == GridDhtPartitionState.EVICTED ? GridDhtPartitionState.RENTING : state);

            return true;
        }

        return false;
    }

    /**
     * Check that we need to snapshot this partition and add it to map.
     *
     * @param store Store.
     * @param ctx Snapshot context.
     */
    private void tryAddEmptyPartitionToSnapshot(CacheDataStore store, Context ctx) {
        if (getPartition(store).state() == OWNING) {
            ctx.partitionStatMap().put(
                new GroupPartitionId(grp.groupId(), store.partId()),
                new PagesAllocationRange(0, 0));
        }
    }

    /**
     * @param store Store.
     *
     * @return corresponding to store local partition
     */
    private GridDhtLocalPartition getPartition(CacheDataStore store) {
        return grp.topology().localPartition(store.partId(),
            AffinityTopologyVersion.NONE, false, true);
    }

    /**
     * Loads cache sizes for all caches in shared group.
     *
     * @param pageMem page memory to perform operations on pages.
     * @param grpId Cache group ID.
     * @param cntrsPageId Counters page ID, if zero is provided that means no counters page exist.
     * @return Cache sizes if store belongs to group containing multiple caches and sizes are available in memory. May
     * return null if counter page does not exist.
     * @throws IgniteCheckedException If page memory operation failed.
     */
    @Nullable private static Map<Integer, Long> readSharedGroupCacheSizes(PageSupport pageMem, int grpId,
        long cntrsPageId) throws IgniteCheckedException {

        if (cntrsPageId == 0L)
            return null;

        Map<Integer, Long> cacheSizes = new HashMap<>();

        long nextId = cntrsPageId;

        while (true) {
            final long curId = nextId;
            final long curPage = pageMem.acquirePage(grpId, curId);

            try {
                final long curAddr = pageMem.readLock(grpId, curId, curPage);

                assert curAddr != 0;

                try {
                    PagePartitionCountersIO cntrsIO = PageIO.getPageIO(curAddr);

                    if (cntrsIO.readCacheSizes(curAddr, cacheSizes))
                        break;

                    nextId = cntrsIO.getNextCountersPageId(curAddr);

                    assert nextId != 0;
                }
                finally {
                    pageMem.readUnlock(grpId, curId, curPage);
                }
            }
            finally {
                pageMem.releasePage(grpId, curId, curPage);
            }
        }
        return cacheSizes;
    }

    /**
     * Saves cache sizes for all caches in shared group. Unconditionally marks pages as dirty.
     *
     * @param pageMem page memory to perform operations on pages.
     * @param grpId Cache group ID.
     * @param cntrsPageId Counters page ID, if zero is provided that means no counters page exist.
     * @param partId Partition ID.
     * @param sizes Cache sizes of all caches in group. Not null.
     * @return new counter page Id. Same as {@code cntrsPageId} or new value if cache size pages were initialized.
     * @throws IgniteCheckedException if page memory operation failed.
     */
    private static long writeSharedGroupCacheSizes(PageMemory pageMem, int grpId,
        long cntrsPageId, int partId, Map<Integer, Long> sizes) throws IgniteCheckedException {
        byte[] data = PagePartitionCountersIO.VERSIONS.latest().serializeCacheSizes(sizes);

        int items = data.length / PagePartitionCountersIO.ITEM_SIZE;
        boolean init = cntrsPageId == 0;

        if (init && !sizes.isEmpty())
            cntrsPageId = pageMem.allocatePage(grpId, partId, PageIdAllocator.FLAG_DATA);

        long nextId = cntrsPageId;
        int written = 0;

        while (written != items) {
            final long curId = nextId;
            final long curPage = pageMem.acquirePage(grpId, curId);

            try {
                final long curAddr = pageMem.writeLock(grpId, curId, curPage);

                assert curAddr != 0;

                try {
                    PagePartitionCountersIO partCntrIo;

                    if (init) {
                        partCntrIo = PagePartitionCountersIO.VERSIONS.latest();

                        partCntrIo.initNewPage(curAddr, curId, pageMem.realPageSize(grpId));
                    }
                    else
                        partCntrIo = PageIO.getPageIO(curAddr);

                    written += partCntrIo.writeCacheSizes(pageMem.realPageSize(grpId), curAddr, data, written);

                    nextId = partCntrIo.getNextCountersPageId(curAddr);

                    if (written != items && (init = nextId == 0)) {
                        //allocate new counters page
                        nextId = pageMem.allocatePage(grpId, partId, PageIdAllocator.FLAG_DATA);
                        partCntrIo.setNextCountersPageId(curAddr, nextId);
                    }
                }
                finally {
                    // Write full page
                    pageMem.writeUnlock(grpId, curId, curPage, Boolean.TRUE, true);
                }
            }
            finally {
                pageMem.releasePage(grpId, curId, curPage);
            }
        }

        return cntrsPageId;
    }

    /**
     * @param ctx Context.
     */
    private void addIndexPartition(Context ctx) throws IgniteCheckedException {
        int grpId = grp.groupId();
        PageMemoryEx pageMem = (PageMemoryEx)grp.dataRegion().pageMemory();

        long metaPageId = pageMem.metaPageId(grpId);
        long metaPage = pageMem.acquirePage(grpId, metaPageId);

        try {
            long metaPageAddr = pageMem.writeLock(grpId, metaPageId, metaPage);

            try {
                PageMetaIO metaIo = PageMetaIO.getPageIO(metaPageAddr);

                addPartition(
                    null,
                    ctx.partitionStatMap(),
                    metaPageAddr,
                    metaIo,
                    grpId,
                    PageIdAllocator.INDEX_PARTITION,
                    this.ctx.pageStore().pages(grpId, PageIdAllocator.INDEX_PARTITION),
                    -1);
            }
            finally {
                pageMem.writeUnlock(grpId, metaPageId, metaPage, null, true);
            }
        }
        finally {
            pageMem.releasePage(grpId, metaPageId, metaPage);
        }
    }

    /**
     * @param part Local partition.
     * @param map Map to add values to.
     * @param metaPageAddr Meta page address
     * @param io Page Meta IO
     * @param grpId Cache Group ID.
     * @param currAllocatedPageCnt total number of pages allocated for partition <code>[partition, grpId]</code>
     */
    private static boolean addPartition(
        GridDhtLocalPartition part,
        final PartitionAllocationMap map,
        final long metaPageAddr,
        final PageMetaIO io,
        final int grpId,
        final int partId,
        final int currAllocatedPageCnt,
        final long partSize
    ) {
        if (part != null) {
            boolean reserved = part.reserve();

            if (!reserved)
                return false;
        }
        else
            assert partId == PageIdAllocator.INDEX_PARTITION : partId;

        assert PageIO.getPageId(metaPageAddr) != 0;

        int lastAllocatedPageCnt = io.getLastAllocatedPageCount(metaPageAddr);

        int curPageCnt = partSize == 0 ? 0 : currAllocatedPageCnt;

        map.put(
            new GroupPartitionId(grpId, partId),
            new PagesAllocationRange(lastAllocatedPageCnt, curPageCnt));

        return true;
    }

    /** {@inheritDoc} */
    @Override protected void destroyCacheDataStore0(CacheDataStore store) throws IgniteCheckedException {
        assert ctx.database() instanceof GridCacheDatabaseSharedManager
            : "Destroying cache data store when persistence is not enabled: " + ctx.database();

        int partId = store.partId();

        ctx.database().checkpointReadLock();

        try {
            saveStoreMetadata(store, null, true, false);
        }
        finally {
            ctx.database().checkpointReadUnlock();
        }

        ((GridCacheDatabaseSharedManager)ctx.database()).schedulePartitionDestroy(grp.groupId(), partId);
    }

    /**
     * Invalidates page memory for given partition. Destroys partition store.
     * <b>NOTE:</b> This method can be invoked only within checkpoint lock or checkpointer thread.
     *
     * @param grpId Group ID.
     * @param partId Partition ID.
     *
     * @throws IgniteCheckedException If destroy has failed.
     */
    public void destroyPartitionStore(int grpId, int partId) throws IgniteCheckedException {
        PageMemoryEx pageMemory = (PageMemoryEx)grp.dataRegion().pageMemory();

        int tag = pageMemory.invalidate(grp.groupId(), partId);

        if (grp.walEnabled())
            ctx.wal().log(new PartitionDestroyRecord(grp.groupId(), partId));

        ctx.pageStore().onPartitionDestroyed(grpId, partId, tag);
    }

    /** {@inheritDoc} */
    @Override public void onPartitionCounterUpdated(int part, long cntr) {
        CacheDataStore store = partDataStores.get(part);

        assert store != null;

        long oldCnt = store.updateCounter();

        if (oldCnt < cntr)
            store.updateCounter(cntr);
    }

    /** {@inheritDoc} */
    @Override public void onPartitionInitialCounterUpdated(int part, long start, long delta) {
        CacheDataStore store = partDataStores.get(part);

        assert store != null;

        store.updateInitialCounter(start, delta);
    }

    /** {@inheritDoc} */
    @Override public long lastUpdatedPartitionCounter(int part) {
        return partDataStores.get(part).updateCounter();
    }

    /** {@inheritDoc} */
    @Override public RootPage rootPageForIndex(int cacheId, String idxName, int segment) throws IgniteCheckedException {
        return indexStorage.allocateCacheIndex(cacheId, idxName, segment);
    }

    /** {@inheritDoc} */
    @Override public void dropRootPageForIndex(int cacheId, String idxName, int segment) throws IgniteCheckedException {
        indexStorage.dropCacheIndex(cacheId, idxName, segment);
    }

    /** {@inheritDoc} */
    @Override public ReuseList reuseListForIndex(String idxName) {
        return reuseList;
    }

    /** {@inheritDoc} */
    @Override public void stop() {
        if (grp.affinityNode())
            ((GridCacheDatabaseSharedManager)ctx.database()).removeCheckpointListener(this);
    }

    /**
     * @return Meta root pages info.
     * @throws IgniteCheckedException If failed.
     */
    private Metas getOrAllocateCacheMetas() throws IgniteCheckedException {
        PageMemoryEx pageMem = (PageMemoryEx)grp.dataRegion().pageMemory();
        IgniteWriteAheadLogManager wal = ctx.wal();

        int grpId = grp.groupId();
        long metaId = pageMem.metaPageId(grpId);
        long metaPage = pageMem.acquirePage(grpId, metaId);

        try {
            final long pageAddr = pageMem.writeLock(grpId, metaId, metaPage);

            boolean allocated = false;

            try {
                long metastoreRoot, reuseListRoot;

                if (PageIO.getType(pageAddr) != PageIO.T_META) {
                    PageMetaIO pageIO = PageMetaIO.VERSIONS.latest();

                    pageIO.initNewPage(pageAddr, metaId, pageMem.realPageSize(grpId));

                    metastoreRoot = pageMem.allocatePage(grpId, PageIdAllocator.INDEX_PARTITION, PageMemory.FLAG_IDX);
                    reuseListRoot = pageMem.allocatePage(grpId, PageIdAllocator.INDEX_PARTITION, PageMemory.FLAG_IDX);

                    pageIO.setTreeRoot(pageAddr, metastoreRoot);
                    pageIO.setReuseListRoot(pageAddr, reuseListRoot);

                    if (PageHandler.isWalDeltaRecordNeeded(pageMem, grpId, metaId, metaPage, wal, null)) {
                        assert pageIO.getType() == PageIO.T_META;

                        wal.log(new MetaPageInitRecord(
                            grpId,
                            metaId,
                            pageIO.getType(),
                            pageIO.getVersion(),
                            metastoreRoot,
                            reuseListRoot
                        ));
                    }

                    allocated = true;
                }
                else {
                    PageMetaIO pageIO = PageIO.getPageIO(pageAddr);

                    metastoreRoot = pageIO.getTreeRoot(pageAddr);
                    reuseListRoot = pageIO.getReuseListRoot(pageAddr);

                    assert reuseListRoot != 0L;
                }

                return new Metas(
                    new RootPage(new FullPageId(metastoreRoot, grpId), allocated),
                    new RootPage(new FullPageId(reuseListRoot, grpId), allocated),
                    null,
                    null);
            }
            finally {
                pageMem.writeUnlock(grpId, metaId, metaPage, null, allocated);
            }
        }
        finally {
            pageMem.releasePage(grpId, metaId, metaPage);
        }
    }

    /** {@inheritDoc} */
    @Override @Nullable protected IgniteHistoricalIterator historicalIterator(
        CachePartitionPartialCountersMap partCntrs, Set<Integer> missing) throws IgniteCheckedException {
        if (partCntrs == null || partCntrs.isEmpty())
            return null;

        if (grp.mvccEnabled()) // TODO IGNITE-7384
            return super.historicalIterator(partCntrs, missing);

        GridCacheDatabaseSharedManager database = (GridCacheDatabaseSharedManager)grp.shared().database();

        FileWALPointer minPtr = null;

        for (int i = 0; i < partCntrs.size(); i++) {
            int p = partCntrs.partitionAt(i);
            long initCntr = partCntrs.initialUpdateCounterAt(i);

            FileWALPointer startPtr = (FileWALPointer)database.checkpointHistory().searchPartitionCounter(
                grp.groupId(), p, initCntr);

            if (startPtr == null)
                throw new IgniteCheckedException("Could not find start pointer for partition [part=" + p + ", partCntrSince=" + initCntr + "]");

            if (minPtr == null || startPtr.compareTo(minPtr) < 0)
                minPtr = startPtr;
        }

        WALIterator it = grp.shared().wal().replay(minPtr);

        WALHistoricalIterator iterator = new WALHistoricalIterator(log, grp, partCntrs, it);

        // Add historical partitions which are unabled to reserve to missing set.
        missing.addAll(iterator.missingParts);

        return iterator;
    }

    /** {@inheritDoc} */
    @Override public boolean expire(
        GridCacheContext cctx,
        IgniteInClosure2X<GridCacheEntryEx, GridCacheVersion> c,
        int amount
    ) throws IgniteCheckedException {
        assert !cctx.isNear() : cctx.name();

        // Prevent manager being stopped in the middle of pds operation.
        if (!busyLock.enterBusy())
            return false;

        try {
            int cleared = 0;

            for (CacheDataStore store : cacheDataStores()) {
                cleared += ((GridCacheDataStore)store).purgeExpired(cctx, c, amount - cleared);

                if (amount != -1 && cleared >= amount)
                    return true;
            }
        }
        finally {
            busyLock.leaveBusy();
        }

        return false;
    }

    /** {@inheritDoc} */
    @Override public long expiredSize() throws IgniteCheckedException {
        long size = 0;

        for (CacheDataStore store : cacheDataStores())
            size += ((GridCacheDataStore)store).expiredSize();

        return size;
    }

    /** {@inheritDoc} */
    @Override public void preloadPartition(int part) throws IgniteCheckedException {
        if (grp.isLocal()) {
            dataStore(part).preload();

            return;
        }

        GridDhtLocalPartition locPart = grp.topology().localPartition(part, AffinityTopologyVersion.NONE, false, false);

        assert locPart != null && locPart.reservations() > 0;

        locPart.dataStore().preload();
    }

    /**
     * Calculates free space of all partition data stores - number of bytes available for use in allocated pages.
     *
     * @return free space size in bytes.
     */
    long freeSpace() {
        long freeSpace = 0;

        for (CacheDataStore store : partDataStores.values()) {
            assert store instanceof GridCacheDataStore;

            AbstractFreeList freeList = ((GridCacheDataStore)store).freeList;

            if (freeList == null)
                continue;

            freeSpace += freeList.freeSpace();
        }

        return freeSpace;
    }

    /**
     * Calculates empty data pages of all partition data stores.
     *
     * @return empty data pages count.
     */
    long emptyDataPages() {
        long emptyDataPages = 0;

        for (CacheDataStore store : partDataStores.values()) {
            assert store instanceof GridCacheDataStore;

            AbstractFreeList freeList = ((GridCacheDataStore)store).freeList;

            if (freeList == null)
                continue;

            emptyDataPages += freeList.emptyDataPages();
        }

        return emptyDataPages;
    }

    /**
     * @param cacheId Which was stopped, but its data still presented.
     * @throws IgniteCheckedException If failed.
     */
    public void findAndCleanupLostIndexesForStoppedCache(int cacheId) throws IgniteCheckedException {
        for (String name : indexStorage.getIndexNames()) {
            if (indexStorage.nameIsAssosiatedWithCache(name, cacheId)) {
                ctx.database().checkpointReadLock();

                try {
                    RootPage page = indexStorage.allocateIndex(name);

                    ctx.kernalContext().query().getIndexing().destroyOrphanIndex(
                        page,
                        name,
                        grp.groupId(),
                        grp.dataRegion().pageMemory(), globalRemoveId(),
                        reuseListForIndex(name),
                        grp.mvccEnabled()
                    );

                    indexStorage.dropIndex(name);
                }
                finally {
                    ctx.database().checkpointReadUnlock();
                }
            }
        }
    }

    /**
     *
     */
    private static class WALHistoricalIterator implements IgniteHistoricalIterator {
        /** */
        private static final long serialVersionUID = 0L;

        /** Logger. */
        private IgniteLogger log;

        /** Cache context. */
        private final CacheGroupContext grp;

        /** Partition counters map. */
        private final CachePartitionPartialCountersMap partMap;

        /** Partitions marked as missing (unable to reserve or partition is not in OWNING state). */
        private final Set<Integer> missingParts = new HashSet<>();

        /** Partitions marked as done. */
        private final Set<Integer> doneParts = new HashSet<>();

        /** Cache IDs. This collection is stored as field to avoid re-calculation on each iteration. */
        private final Set<Integer> cacheIds;

        /** WAL iterator. */
        private WALIterator walIt;

        /** */
        private Iterator<DataEntry> entryIt;

        /** */
        private DataEntry next;

        /**
         * Rebalanced counters in the range from initialUpdateCntr to updateCntr.
         * Invariant: initUpdCntr[idx] + rebalancedCntrs[idx] = updateCntr[idx]
         */
        private long[] rebalancedCntrs;

        /** A partition what will be finished on next iteration. */
        private int donePart = -1;

        /**
         * @param log Logger.
         * @param grp Cache context.
         * @param walIt WAL iterator.
         */
        private WALHistoricalIterator(IgniteLogger log, CacheGroupContext grp, CachePartitionPartialCountersMap partMap,
            WALIterator walIt) {
            this.log = log;
            this.grp = grp;
            this.partMap = partMap;
            this.walIt = walIt;

            cacheIds = grp.cacheIds();

            rebalancedCntrs = new long[partMap.size()];

            for (int i = 0; i < rebalancedCntrs.length; i++)
                rebalancedCntrs[i] = partMap.initialUpdateCounterAt(i);

            reservePartitions();

            advance();
        }

        /** {@inheritDoc} */
        @Override public boolean contains(int partId) {
            return partMap.contains(partId);
        }

        /** {@inheritDoc} */
        @Override public boolean isDone(int partId) {
            return doneParts.contains(partId);
        }

        /** {@inheritDoc} */
        @Override public void close() throws IgniteCheckedException {
            walIt.close();
            releasePartitions();
        }

        /** {@inheritDoc} */
        @Override public boolean isClosed() {
            return walIt.isClosed();
        }

        /** {@inheritDoc} */
        @Override public boolean hasNextX() {
            return hasNext();
        }

        /** {@inheritDoc} */
        @Override public CacheDataRow nextX() throws IgniteCheckedException {
            return next();
        }

        /** {@inheritDoc} */
        @Override public void removeX() throws IgniteCheckedException {
            throw new UnsupportedOperationException();
        }

        /** {@inheritDoc} */
        @Override public Iterator<CacheDataRow> iterator() {
            return this;
        }

        /** {@inheritDoc} */
        @Override public boolean hasNext() {
            return next != null;
        }

        /** {@inheritDoc} */
        @Override public CacheDataRow next() {
            if (next == null)
                throw new NoSuchElementException();

            CacheDataRow val = new DataEntryRow(next);

            if (donePart != -1) {
                int pIdx = partMap.partitionIndex(donePart);

                if (log.isDebugEnabled()) {
                    log.debug("Partition done [grpId=" + grp.groupId() +
                        ", partId=" + donePart +
                        ", from=" + partMap.initialUpdateCounterAt(pIdx) +
                        ", to=" + partMap.updateCounterAt(pIdx) + ']');
                }

                doneParts.add(donePart);

                donePart = -1;
            }

            advance();

            return val;
        }

        /** {@inheritDoc} */
        @Override public void remove() {
            throw new UnsupportedOperationException();
        }

        /**
         * Reserve historical partitions.
         * If partition is unable to reserve, id of that partition is placed to {@link #missingParts} set.
         */
        private void reservePartitions() {
            for (int i = 0; i < partMap.size(); i++) {
                int p = partMap.partitionAt(i);
                GridDhtLocalPartition part = grp.topology().localPartition(p);

                if (part == null || !part.reserve()) {
                    missingParts.add(p);
                    continue;
                }

                if (part.state() != OWNING) {
                    part.release();
                    missingParts.add(p);
                }
            }
        }

        /**
         * Release historical partitions.
         */
        private void releasePartitions() {
            for (int i = 0; i < partMap.size(); i++) {
                int p = partMap.partitionAt(i);

                if (missingParts.contains(p))
                    continue;

                GridDhtLocalPartition part = grp.topology().localPartition(p);

                assert part != null && part.state() == OWNING && part.reservations() > 0
                    : "Partition should in OWNING state and has at least 1 reservation";

                part.release();
            }
        }

        /**
         *
         */
        private void advance() {
            next = null;

            outer: while (doneParts.size() != partMap.size()) {
                if (entryIt != null) {
                    while (entryIt.hasNext()) {
                        DataEntry entry = entryIt.next();

                        if (cacheIds.contains(entry.cacheId())) {
                            int idx = partMap.partitionIndex(entry.partitionId());

                            if (idx < 0 || missingParts.contains(idx))
                                continue;

                            long from = partMap.initialUpdateCounterAt(idx);
                            long to = partMap.updateCounterAt(idx);

                            if (entry.partitionCounter() > from && entry.partitionCounter() <= to) {
                                // Partition will be marked as done for current entry on next iteration.
                                if (++rebalancedCntrs[idx] == to ||
                                    entry.partitionCounter() == to && grp.hasAtomicCaches())
                                    donePart = entry.partitionId();

                                next = entry;

                                return;
                            }
                        }
                    }
                }

                entryIt = null;

                // Search for next DataEntry while applying rollback counters.
                while (walIt.hasNext()) {
                    IgniteBiTuple<WALPointer, WALRecord> rec = walIt.next();

                    if (rec.get2() instanceof DataRecord) {
                        DataRecord data = (DataRecord)rec.get2();

                        entryIt = data.writeEntries().iterator();

                        // Move on to the next valid data entry.
                        continue outer;
                    }
                    else if (rec.get2() instanceof RollbackRecord) {
                        RollbackRecord rbRec = (RollbackRecord)rec.get2();

                        if (grp.groupId() == rbRec.groupId()) {
                            int idx = partMap.partitionIndex(rbRec.partitionId());

                            if (idx < 0 || missingParts.contains(idx))
                                continue;

                            long from = partMap.initialUpdateCounterAt(idx);
                            long to = partMap.updateCounterAt(idx);

                            rebalancedCntrs[idx] += rbRec.overlap(from, to);

                            if (rebalancedCntrs[idx] == partMap.updateCounterAt(idx)) {
                                if (log.isDebugEnabled()) {
                                    log.debug("Partition done [partId=" + donePart +
                                        " from=" + from + " to=" + to + ']');
                                }

                                doneParts.add(rbRec.partitionId()); // Add to done set immediately.
                            }
                        }
                    }
                }

                assert entryIt != null || doneParts.size() == partMap.size() :
                    "Reached end of WAL but not all partitions are done";
            }
        }
    }

    /**
     * Data entry row.
     */
    private static class DataEntryRow implements CacheDataRow {
        /** */
        private final DataEntry entry;

        /**
         * @param entry Data entry.
         */
        private DataEntryRow(DataEntry entry) {
            this.entry = entry;
        }

        /** {@inheritDoc} */
        @Override public KeyCacheObject key() {
            return entry.key();
        }

        /** {@inheritDoc} */
        @Override public void key(KeyCacheObject key) {
            throw new IllegalStateException();
        }

        /** {@inheritDoc} */
        @Override public CacheObject value() {
            return entry.value();
        }

        /** {@inheritDoc} */
        @Override public GridCacheVersion version() {
            return entry.writeVersion();
        }

        /** {@inheritDoc} */
        @Override public long expireTime() {
            return entry.expireTime();
        }

        /** {@inheritDoc} */
        @Override public int partition() {
            return entry.partitionId();
        }

        /** {@inheritDoc} */
        @Override public int size() throws IgniteCheckedException {
            throw new UnsupportedOperationException();
        }

        /** {@inheritDoc} */
        @Override public int headerSize() {
            throw new UnsupportedOperationException();
        }

        /** {@inheritDoc} */
        @Override public long link() {
            return 0;
        }

        /** {@inheritDoc} */
        @Override public void link(long link) {
            throw new UnsupportedOperationException();
        }

        /** {@inheritDoc} */
        @Override public int hash() {
            return entry.key().hashCode();
        }

        /** {@inheritDoc} */
        @Override public int cacheId() {
            return entry.cacheId();
        }

        /** {@inheritDoc} */
        @Override public long mvccCoordinatorVersion() {
            return 0; // TODO IGNITE-7384
        }

        /** {@inheritDoc} */
        @Override public long mvccCounter() {
            return 0;  // TODO IGNITE-7384
        }

        /** {@inheritDoc} */
        @Override public int mvccOperationCounter() {
            return 0;  // TODO IGNITE-7384
        }

        /** {@inheritDoc} */
        @Override public long newMvccCoordinatorVersion() {
            return 0; // TODO IGNITE-7384
        }

        /** {@inheritDoc} */
        @Override public long newMvccCounter() {
            return 0; // TODO IGNITE-7384
        }

        /** {@inheritDoc} */
        @Override public int newMvccOperationCounter() {
            return 0;  // TODO IGNITE-7384
        }

        /** {@inheritDoc} */
        @Override public byte mvccTxState() {
            return 0;  // TODO IGNITE-7384
        }

        /** {@inheritDoc} */
        @Override public byte newMvccTxState() {
            return 0; // TODO IGNITE-7384
        }
    }

    /**
     *
     */
    private static class Metas {
        /** */
        @GridToStringInclude
        private final RootPage reuseListRoot;

        /** */
        @GridToStringInclude
        private final RootPage treeRoot;

        /** */
        @GridToStringInclude
        private final RootPage pendingTreeRoot;

        /** */
        @GridToStringInclude
        private final RootPage partMetastoreReuseListRoot;

        /**
         * @param treeRoot Metadata storage root.
         * @param reuseListRoot Reuse list root.
         */
        Metas(RootPage treeRoot, RootPage reuseListRoot, RootPage pendingTreeRoot, RootPage partMetastoreReuseListRoot) {
            this.treeRoot = treeRoot;
            this.reuseListRoot = reuseListRoot;
            this.pendingTreeRoot = pendingTreeRoot;
            this.partMetastoreReuseListRoot = partMetastoreReuseListRoot;
        }

        /** {@inheritDoc} */
        @Override public String toString() {
            return S.toString(Metas.class, this);
        }
    }

    /**
     *
     */
    public class GridCacheDataStore implements CacheDataStore {
        /** */
        private final int partId;

        /** */
        private volatile AbstractFreeList<CacheDataRow> freeList;

        /** */
        private PendingEntriesTree pendingTree;

        /** */
        private volatile CacheDataStoreImpl delegate;

        /**
         * Cache id which should be throttled.
         */
        private volatile int lastThrottledCacheId;

        /**
         * Timestamp when next clean try will be allowed for the current partition
         * in accordance with the value of {@code lastThrottledCacheId}.
         * Used for fine-grained throttling on per-partition basis.
         */
        private volatile long nextStoreCleanTimeNanos;

        /** */
        private PartitionMetaStorage<SimpleDataRow> partStorage;

        /** */
        private final boolean exists;

        /** */
        private final AtomicBoolean init = new AtomicBoolean();

        /** */
        private final CountDownLatch latch = new CountDownLatch(1);

        /**
         * @param partId Partition.
         * @param exists {@code True} if store exists.
         */
        private GridCacheDataStore(int partId, boolean exists) {
            this.partId = partId;
            this.exists = exists;
        }

        /**
         * @return Name of free pages list.
         */
        private String freeListName() {
            return grp.cacheOrGroupName() + "-" + partId;
        }

        /**
         * @return Name of partition meta store.
         */
        private String partitionMetaStoreName() {
            return grp.cacheOrGroupName() + "-partstore-" + partId;
        }

        /**
         * @return Name of data tree.
         */
        private String dataTreeName() {
            return grp.cacheOrGroupName() + "-" + treeName(partId);
        }

        /**
         * @return Name of pending entires tree.
         */
        private String pendingEntriesTreeName() {
            return grp.cacheOrGroupName() + "-" +"PendingEntries-" + partId;
        }

        /**
         * @param checkExists If {@code true} data store won't be initialized if it doesn't exists
         * (has non empty data file). This is an optimization for lazy store initialization on writes.
         *
         * @return Store delegate.
         * @throws IgniteCheckedException If failed.
         */
        private CacheDataStore init0(boolean checkExists) throws IgniteCheckedException {
            CacheDataStoreImpl delegate0 = delegate;

            if (delegate0 != null)
                return delegate0;

            if (checkExists) {
                if (!exists)
                    return null;
            }

            if (init.compareAndSet(false, true)) {
                IgniteCacheDatabaseSharedManager dbMgr = ctx.database();

                dbMgr.checkpointReadLock();

                try {
                    Metas metas = getOrAllocatePartitionMetas();

                    if (PageIdUtils.partId(metas.reuseListRoot.pageId().pageId()) != partId ||
                        PageIdUtils.partId(metas.treeRoot.pageId().pageId()) != partId ||
                        PageIdUtils.partId(metas.pendingTreeRoot.pageId().pageId()) != partId ||
                        PageIdUtils.partId(metas.partMetastoreReuseListRoot.pageId().pageId()) != partId
                        ) {
                        throw new IgniteCheckedException("Invalid meta root allocated [" +
                            "cacheOrGroupName=" + grp.cacheOrGroupName() +
                            ", partId=" + partId +
                            ", metas=" + metas + ']');
                    }

                    String freeListName = freeListName();

                    RootPage reuseRoot = metas.reuseListRoot;

                    freeList = new CacheFreeList(
                        grp.groupId(),
                        freeListName,
                        grp.dataRegion().memoryMetrics(),
                        grp.dataRegion(),
                        ctx.wal(),
                        reuseRoot.pageId().pageId(),
                        reuseRoot.isAllocated(),
                        ctx.diagnostic().pageLockTracker().createPageLockTracker(freeListName),
                        ctx.kernalContext()
                    ) {
                        /** {@inheritDoc} */
                        @Override protected long allocatePageNoReuse() throws IgniteCheckedException {
                            assert grp.shared().database().checkpointLockIsHeldByThread();

                            return pageMem.allocatePage(grpId, partId, PageIdAllocator.FLAG_DATA);
                        }
                    };

                    String partitionMetaStoreName = partitionMetaStoreName();

                    RootPage partMetastoreReuseListRoot = metas.partMetastoreReuseListRoot;

                    partStorage = new PartitionMetaStorageImpl<SimpleDataRow>(
                        grp.groupId(),
                        partitionMetaStoreName,
                        grp.dataRegion().memoryMetrics(),
                        grp.dataRegion(),
                        freeList,
                        ctx.wal(),
                        partMetastoreReuseListRoot.pageId().pageId(),
                        partMetastoreReuseListRoot.isAllocated(),
                        ctx.diagnostic().pageLockTracker().createPageLockTracker(partitionMetaStoreName),
                        ctx.kernalContext()
                    ) {
                        /** {@inheritDoc} */
                        @Override protected long allocatePageNoReuse() throws IgniteCheckedException {
                            assert grp.shared().database().checkpointLockIsHeldByThread();

                            return pageMem.allocatePage(grpId, partId, PageIdAllocator.FLAG_DATA);
                        }
                    };

                    String dataTreeName = dataTreeName();

                    CacheDataRowStore rowStore = new CacheDataRowStore(grp, freeList, partId);

                    RootPage treeRoot = metas.treeRoot;

                    CacheDataTree dataTree = new CacheDataTree(
                        grp,
                        dataTreeName,
                        freeList,
                        rowStore,
                        treeRoot.pageId().pageId(),
                        treeRoot.isAllocated(),
                        ctx.diagnostic().pageLockTracker().createPageLockTracker(dataTreeName)
                    ) {
                        /** {@inheritDoc} */
                        @Override protected long allocatePageNoReuse() throws IgniteCheckedException {
                            assert grp.shared().database().checkpointLockIsHeldByThread();

                            return pageMem.allocatePage(grpId, partId, PageIdAllocator.FLAG_DATA);
                        }
                    };

                    String pendingEntriesTreeName = pendingEntriesTreeName();

                    RootPage pendingTreeRoot = metas.pendingTreeRoot;

                    final PendingEntriesTree pendingTree0 = new PendingEntriesTree(
                        grp,
                        pendingEntriesTreeName,
                        grp.dataRegion().pageMemory(),
                        pendingTreeRoot.pageId().pageId(),
                        freeList,
                        pendingTreeRoot.isAllocated(),
                        ctx.diagnostic().pageLockTracker().createPageLockTracker(pendingEntriesTreeName)
                    ) {
                        /** {@inheritDoc} */
                        @Override protected long allocatePageNoReuse() throws IgniteCheckedException {
                            assert grp.shared().database().checkpointLockIsHeldByThread();

                            return pageMem.allocatePage(grpId, partId, PageIdAllocator.FLAG_DATA);
                        }
                    };

                    PageMemoryEx pageMem = (PageMemoryEx)grp.dataRegion().pageMemory();

                    delegate0 = new CacheDataStoreImpl(partId, rowStore, dataTree) {
                        /** {@inheritDoc} */
                        @Override public PendingEntriesTree pendingTree() {
                            return pendingTree0;
                        }

                        /** {@inheritDoc} */
                        @Override public void preload() throws IgniteCheckedException {
                            IgnitePageStoreManager pageStoreMgr = ctx.pageStore();

                            if (pageStoreMgr == null)
                                return;

                            final int pages = pageStoreMgr.pages(grp.groupId(), partId);

                            long pageId = pageMem.partitionMetaPageId(grp.groupId(), partId);

                            // For each page sequentially pin/unpin.
                            for (int pageNo = 0; pageNo < pages; pageId++, pageNo++) {
                                long pagePointer = -1;

                                try {
                                    pagePointer = pageMem.acquirePage(grp.groupId(), pageId);
                                }
                                finally {
                                    if (pagePointer != -1)
                                        pageMem.releasePage(grp.groupId(), pageId, pagePointer);
                                }
                            }
                        }
                    };

                    pendingTree = pendingTree0;

                    if (!pendingTree0.isEmpty())
                        grp.caches().forEach(cctx -> cctx.ttl().hasPendingEntries(true));

                    int grpId = grp.groupId();
                    long partMetaId = pageMem.partitionMetaPageId(grpId, partId);
                    long partMetaPage = pageMem.acquirePage(grpId, partMetaId);

                    try {
                        long pageAddr = pageMem.readLock(grpId, partMetaId, partMetaPage);

                        try {
                            if (PageIO.getType(pageAddr) != 0) {
                                PagePartitionMetaIOV2 io = (PagePartitionMetaIOV2)PagePartitionMetaIO.VERSIONS.latest();

                                Map<Integer, Long> cacheSizes = null;

                                if (grp.sharedGroup())
                                    cacheSizes = readSharedGroupCacheSizes(pageMem, grpId, io.getCountersPageId(pageAddr));

                                long link = io.getGapsLink(pageAddr);

                                byte[] data = link == 0 ? null : partStorage.readRow(link);

                                delegate0.restoreState(io.getSize(pageAddr), io.getUpdateCounter(pageAddr), cacheSizes, data);

                                globalRemoveId().setIfGreater(io.getGlobalRemoveId(pageAddr));
                            }
                        }
                        finally {
                            pageMem.readUnlock(grpId, partMetaId, partMetaPage);
                        }
                    }
                    finally {
                        pageMem.releasePage(grpId, partMetaId, partMetaPage);
                    }

                    delegate = delegate0;
                }
                catch (Throwable ex) {
                    U.error(log, "Unhandled exception during page store initialization. All further operations will " +
                        "be failed and local node will be stopped.", ex);

                    ctx.kernalContext().failure().process(new FailureContext(FailureType.CRITICAL_ERROR, ex));

                    throw ex;
                }
                finally {
                    latch.countDown();

                    dbMgr.checkpointReadUnlock();
                }
            }
            else {
                U.await(latch);

                delegate0 = delegate;

                if (delegate0 == null)
                    throw new IgniteCheckedException("Cache store initialization failed.");
            }

            return delegate0;
        }

        /**
         * @return Partition metas.
         */
        private Metas getOrAllocatePartitionMetas() throws IgniteCheckedException {
            PageMemoryEx pageMem = (PageMemoryEx)grp.dataRegion().pageMemory();
            IgniteWriteAheadLogManager wal = ctx.wal();

            int grpId = grp.groupId();
            long partMetaId = pageMem.partitionMetaPageId(grpId, partId);

            long partMetaPage = pageMem.acquirePage(grpId, partMetaId);
            try {
                boolean allocated = false;
                boolean pendingTreeAllocated = false;
                boolean partMetastoreReuseListAllocated = false;

                long pageAddr = pageMem.writeLock(grpId, partMetaId, partMetaPage);
                try {
                    long treeRoot, reuseListRoot, pendingTreeRoot, partMetaStoreReuseListRoot;

                    // Initialize new page.
                    if (PageIO.getType(pageAddr) != PageIO.T_PART_META) {
                        PagePartitionMetaIOV2 io = (PagePartitionMetaIOV2)PagePartitionMetaIO.VERSIONS.latest();

                        io.initNewPage(pageAddr, partMetaId, pageMem.realPageSize(grpId));

                        treeRoot = pageMem.allocatePage(grpId, partId, PageMemory.FLAG_DATA);
                        reuseListRoot = pageMem.allocatePage(grpId, partId, PageMemory.FLAG_DATA);
                        pendingTreeRoot = pageMem.allocatePage(grpId, partId, PageMemory.FLAG_DATA);
                        partMetaStoreReuseListRoot = pageMem.allocatePage(grpId, partId, PageMemory.FLAG_DATA);

                        assert PageIdUtils.flag(treeRoot) == PageMemory.FLAG_DATA;
                        assert PageIdUtils.flag(reuseListRoot) == PageMemory.FLAG_DATA;
                        assert PageIdUtils.flag(pendingTreeRoot) == PageMemory.FLAG_DATA;
                        assert PageIdUtils.flag(partMetaStoreReuseListRoot) == PageMemory.FLAG_DATA;

                        io.setTreeRoot(pageAddr, treeRoot);
                        io.setReuseListRoot(pageAddr, reuseListRoot);
                        io.setPendingTreeRoot(pageAddr, pendingTreeRoot);
                        io.setPartitionMetaStoreReuseListRoot(pageAddr, partMetaStoreReuseListRoot);

                        if (PageHandler.isWalDeltaRecordNeeded(pageMem, grpId, partMetaId, partMetaPage, wal, null)) {
                            wal.log(new PageSnapshot(new FullPageId(partMetaId, grpId), pageAddr,
                                pageMem.pageSize(), pageMem.realPageSize(grpId)));
                        }

                        allocated = true;
                    }
                    else {
                        PagePartitionMetaIO io = PageIO.getPageIO(pageAddr);

                        treeRoot = io.getTreeRoot(pageAddr);
                        reuseListRoot = io.getReuseListRoot(pageAddr);

                        int pageVer = PagePartitionMetaIO.getVersion(pageAddr);

                        if (pageVer < 2) {
                            assert pageVer == 1;

                            if (log.isDebugEnabled())
                                log.info("Upgrade partition meta page version: [part=" + partId +
                                    ", grpId=" + grpId + ", oldVer=" + pageVer +
                                    ", newVer=" + io.getVersion()
                                );

                            io = PagePartitionMetaIO.VERSIONS.latest();

                            ((PagePartitionMetaIOV2)io).upgradePage(pageAddr);

                            pendingTreeRoot = pageMem.allocatePage(grpId, partId, PageMemory.FLAG_DATA);
                            partMetaStoreReuseListRoot = pageMem.allocatePage(grpId, partId, PageMemory.FLAG_DATA);

                            io.setPendingTreeRoot(pageAddr, pendingTreeRoot);
                            io.setPartitionMetaStoreReuseListRoot(pageAddr, partMetaStoreReuseListRoot);

                            if (PageHandler.isWalDeltaRecordNeeded(pageMem, grpId, partMetaId, partMetaPage, wal,
                                null)) {
                                wal.log(new PageSnapshot(new FullPageId(partMetaId, grpId), pageAddr,
                                    pageMem.pageSize(), pageMem.realPageSize(grpId)));
                            }

                            pendingTreeAllocated = partMetastoreReuseListAllocated = true;
                        }
                        else {
                            pendingTreeRoot = io.getPendingTreeRoot(pageAddr);
                            partMetaStoreReuseListRoot = io.getPartitionMetaStoreReuseListRoot(pageAddr);

                            if (partMetaStoreReuseListRoot == 0) {
                                partMetaStoreReuseListRoot = pageMem.allocatePage(grpId, partId, PageMemory.FLAG_DATA);

                                if (PageHandler.isWalDeltaRecordNeeded(pageMem, grpId, partMetaId, partMetaPage, wal,
                                    null)) {
                                    wal.log(new PageSnapshot(new FullPageId(partMetaId, grpId), pageAddr,
                                        pageMem.pageSize(), pageMem.realPageSize(grpId)));
                                }

                                partMetastoreReuseListAllocated = true;
                            }
                        }

                        if (PageIdUtils.flag(treeRoot) != PageMemory.FLAG_DATA)
                            throw new StorageException("Wrong tree root page id flag: treeRoot="
                                + U.hexLong(treeRoot) + ", part=" + partId + ", grpId=" + grpId);

                        if (PageIdUtils.flag(reuseListRoot) != PageMemory.FLAG_DATA)
                            throw new StorageException("Wrong reuse list root page id flag: reuseListRoot="
                                + U.hexLong(reuseListRoot) + ", part=" + partId + ", grpId=" + grpId);

                        if (PageIdUtils.flag(pendingTreeRoot) != PageMemory.FLAG_DATA)
                            throw new StorageException("Wrong pending tree root page id flag: reuseListRoot="
                                + U.hexLong(reuseListRoot) + ", part=" + partId + ", grpId=" + grpId);

                        if (PageIdUtils.flag(partMetaStoreReuseListRoot) != PageMemory.FLAG_DATA)
                            throw new StorageException("Wrong partition meta store list root page id flag: partMetaStoreReuseListRoot="
                                + U.hexLong(partMetaStoreReuseListRoot) + ", part=" + partId + ", grpId=" + grpId);
                    }

                    return new Metas(
                        new RootPage(new FullPageId(treeRoot, grpId), allocated),
                        new RootPage(new FullPageId(reuseListRoot, grpId), allocated),
                        new RootPage(new FullPageId(pendingTreeRoot, grpId), allocated || pendingTreeAllocated),
                        new RootPage(new FullPageId(partMetaStoreReuseListRoot, grpId), allocated || partMetastoreReuseListAllocated));
                }
                finally {
                    pageMem.writeUnlock(grpId, partMetaId, partMetaPage, null,
                        allocated || pendingTreeAllocated || partMetastoreReuseListAllocated);
                }
            }
            finally {
                pageMem.releasePage(grpId, partMetaId, partMetaPage);
            }
        }

        /** {@inheritDoc} */
        @Override public boolean init() {
            try {
                return init0(true) != null;
            }
            catch (IgniteCheckedException e) {
                throw new IgniteException(e);
            }
        }

        /** {@inheritDoc} */
        @Override public int partId() {
            return partId;
        }

        /** {@inheritDoc} */
        @Override public RowStore rowStore() {
            CacheDataStore delegate0 = delegate;

            return delegate0 == null ? null : delegate0.rowStore();
        }

        /** {@inheritDoc} */
        @Override public long fullSize() {
            try {
                CacheDataStore delegate0 = init0(true);

                return delegate0 == null ? 0 : delegate0.fullSize();
            }
            catch (IgniteCheckedException e) {
                throw new IgniteException(e);
            }
        }

        /** {@inheritDoc} */
        @Override public boolean isEmpty() {
            try {
                CacheDataStore delegate0 = init0(true);

                return delegate0 == null || delegate0.isEmpty();
            }
            catch (IgniteCheckedException e) {
                throw new IgniteException(e);
            }
        }

        /** {@inheritDoc} */
        @Override public long cacheSize(int cacheId) {
            try {
                CacheDataStore delegate0 = init0(true);

                return delegate0 == null ? 0 : delegate0.cacheSize(cacheId);
            }
            catch (IgniteCheckedException e) {
                throw new IgniteException(e);
            }
        }

        /** {@inheritDoc} */
        @Override public Map<Integer, Long> cacheSizes() {
            try {
                CacheDataStore delegate0 = init0(true);

                return delegate0 == null ? null : delegate0.cacheSizes();
            }
            catch (IgniteCheckedException e) {
                throw new IgniteException(e);
            }
        }

        /** {@inheritDoc} */
        @Override public void updateSize(int cacheId, long delta) {
            try {
                CacheDataStore delegate0 = init0(false);

                if (delegate0 != null)
                    delegate0.updateSize(cacheId, delta);
            }
            catch (IgniteCheckedException e) {
                throw new IgniteException(e);
            }
        }

        /** {@inheritDoc} */
        @Override public long updateCounter() {
            try {
                CacheDataStore delegate0 = init0(true);

                return delegate0 == null ? 0 : delegate0.updateCounter();
            }
            catch (IgniteCheckedException e) {
                throw new IgniteException(e);
            }
        }

        /** {@inheritDoc} */
        @Override public long reservedCounter() {
            try {
                CacheDataStore delegate0 = init0(true);

                return delegate0 == null ? 0 : delegate0.reservedCounter();
            }
            catch (IgniteCheckedException e) {
                throw new IgniteException(e);
            }
        }

        /** {@inheritDoc} */
        @Override public PartitionUpdateCounter partUpdateCounter() {
            try {
                CacheDataStore delegate0 = init0(true);

                return delegate0 == null ? null : delegate0.partUpdateCounter();
            }
            catch (IgniteCheckedException e) {
                throw new IgniteException(e);
            }
        }

        /** {@inheritDoc} */
        @Override public long getAndIncrementUpdateCounter(long delta) {
            try {
                CacheDataStore delegate0 = init0(false);

                return delegate0 == null ? 0 : delegate0.getAndIncrementUpdateCounter(delta);
            }
            catch (IgniteCheckedException e) {
                throw new IgniteException(e);
            }
        }

        /** {@inheritDoc} */
        @Override public long reserve(long delta) {
            try {
                CacheDataStore delegate0 = init0(false);

                if (delegate0 == null)
                    throw new IllegalStateException("Should be never called.");

                return delegate0.reserve(delta);
            }
            catch (IgniteCheckedException e) {
                throw new IgniteException(e);
            }
        }

        /** {@inheritDoc} */
        @Override public void updateCounter(long val) {
            try {
                CacheDataStore delegate0 = init0(false);

                if (delegate0 != null)
                    delegate0.updateCounter(val);
            }
            catch (IgniteCheckedException e) {
                throw new IgniteException(e);
            }
        }

        /** {@inheritDoc} */
        @Override public boolean updateCounter(long start, long delta) {
            try {
                CacheDataStore delegate0 = init0(false);

                return delegate0 != null && delegate0.updateCounter(start, delta);
            }
            catch (IgniteCheckedException e) {
                throw new IgniteException(e);
            }
        }

        /** {@inheritDoc} */
        @Override public GridLongList finalizeUpdateCounters() {
            try {
                CacheDataStore delegate0 = init0(true);

                return delegate0 != null ? delegate0.finalizeUpdateCounters() : null;
            }
            catch (IgniteCheckedException e) {
                throw new IgniteException(e);
            }
        }

        /** {@inheritDoc} */
        @Override public long nextUpdateCounter() {
            try {
                CacheDataStore delegate0 = init0(false);

                if (delegate0 == null)
                    throw new IllegalStateException("Should be never called.");

                return delegate0.nextUpdateCounter();
            }
            catch (IgniteCheckedException e) {
                throw new IgniteException(e);
            }
        }

        /** {@inheritDoc} */
        @Override public long initialUpdateCounter() {
            try {
                CacheDataStore delegate0 = init0(true);

                return delegate0 == null ? 0 : delegate0.initialUpdateCounter();
            }
            catch (IgniteCheckedException e) {
                throw new IgniteException(e);
            }
        }

        /** {@inheritDoc} */
        @Override public void updateInitialCounter(long start, long delta) {
            try {
                CacheDataStore delegate0 = init0(false);

                // Partition may not exists before recovery starts in case of recovering counters from RollbackRecord.
                delegate0.updateInitialCounter(start, delta);
            }
            catch (IgniteCheckedException e) {
                throw new IgniteException(e);
            }
        }

        /** {@inheritDoc} */
        @Override public void setRowCacheCleaner(GridQueryRowCacheCleaner rowCacheCleaner) {
            try {
                CacheDataStore delegate0 = init0(true);

                if (delegate0 != null)
                    delegate0.setRowCacheCleaner(rowCacheCleaner);
            }
            catch (IgniteCheckedException e) {
                throw new IgniteException(e);
            }
        }

        /** {@inheritDoc} */
        @Override public void update(
            GridCacheContext cctx,
            KeyCacheObject key,
            CacheObject val,
            GridCacheVersion ver,
            long expireTime,
            @Nullable CacheDataRow oldRow
        ) throws IgniteCheckedException {
            assert ctx.database().checkpointLockIsHeldByThread();

            CacheDataStore delegate = init0(false);

            delegate.update(cctx, key, val, ver, expireTime, oldRow);
        }

        /** {@inheritDoc} */
        @Override public boolean mvccInitialValue(
            GridCacheContext cctx,
            KeyCacheObject key,
            @Nullable CacheObject val,
            GridCacheVersion ver,
            long expireTime,
            MvccVersion mvccVer,
            MvccVersion newMvccVer)
            throws IgniteCheckedException
        {
            CacheDataStore delegate = init0(false);

            return delegate.mvccInitialValue(cctx, key, val, ver, expireTime, mvccVer, newMvccVer);
        }

        /** {@inheritDoc} */
        @Override public boolean mvccApplyHistoryIfAbsent(
            GridCacheContext cctx,
            KeyCacheObject key,
            List<GridCacheMvccEntryInfo> hist)
            throws IgniteCheckedException {
            CacheDataStore delegate = init0(false);

            return delegate.mvccApplyHistoryIfAbsent(cctx, key, hist);
        }

        /** {@inheritDoc} */
        @Override public boolean mvccUpdateRowWithPreloadInfo(
            GridCacheContext cctx,
            KeyCacheObject key,
            @Nullable CacheObject val,
            GridCacheVersion ver,
            long expireTime,
            MvccVersion mvccVer,
            MvccVersion newMvccVer,
            byte mvccTxState,
            byte newMvccTxState) throws IgniteCheckedException {

            CacheDataStore delegate = init0(false);

            return delegate.mvccUpdateRowWithPreloadInfo(cctx,
                key,
                val,
                ver,
                expireTime,
                mvccVer,
                newMvccVer,
                mvccTxState,
                newMvccTxState);
        }

        /** {@inheritDoc} */
        @Override public MvccUpdateResult mvccUpdate(
            GridCacheContext cctx,
            KeyCacheObject key,
            CacheObject val,
            GridCacheVersion ver,
            long expireTime,
            MvccSnapshot mvccVer,
            CacheEntryPredicate filter,
            EntryProcessor entryProc,
            Object[] invokeArgs,
            boolean primary,
            boolean needHistory,
            boolean noCreate,
            boolean needOldVal,
            boolean retVal,
            boolean keepBinary) throws IgniteCheckedException {
            CacheDataStore delegate = init0(false);

            return delegate.mvccUpdate(cctx, key, val, ver, expireTime, mvccVer, filter, entryProc, invokeArgs, primary,
                needHistory, noCreate, needOldVal, retVal, keepBinary);
        }

        /** {@inheritDoc} */
        @Override public MvccUpdateResult mvccRemove(
            GridCacheContext cctx,
            KeyCacheObject key,
            MvccSnapshot mvccVer,
            CacheEntryPredicate filter,
            boolean primary,
            boolean needHistory,
            boolean needOldVal,
            boolean retVal) throws IgniteCheckedException {
            CacheDataStore delegate = init0(false);

            return delegate.mvccRemove(cctx, key, mvccVer,filter,  primary, needHistory, needOldVal, retVal);
        }

        /** {@inheritDoc} */
        @Override public MvccUpdateResult mvccLock(
            GridCacheContext cctx,
            KeyCacheObject key,
            MvccSnapshot mvccSnapshot) throws IgniteCheckedException {
            CacheDataStore delegate = init0(false);

            return delegate.mvccLock(cctx, key, mvccSnapshot);
        }

        /** {@inheritDoc} */
        @Override public void mvccRemoveAll(GridCacheContext cctx, KeyCacheObject key) throws IgniteCheckedException {
            CacheDataStore delegate = init0(false);

            delegate.mvccRemoveAll(cctx, key);
        }

        /** {@inheritDoc} */
        @Override public void mvccApplyUpdate(GridCacheContext cctx, KeyCacheObject key, CacheObject val, GridCacheVersion ver,
            long expireTime, MvccVersion mvccVer) throws IgniteCheckedException {
            CacheDataStore delegate = init0(false);

            delegate.mvccApplyUpdate(cctx, key, val, ver, expireTime, mvccVer);
        }

        /** {@inheritDoc} */
        @Override public CacheDataRow createRow(
            GridCacheContext cctx,
            KeyCacheObject key,
            CacheObject val,
            GridCacheVersion ver,
            long expireTime,
            @Nullable CacheDataRow oldRow) throws IgniteCheckedException {
            assert ctx.database().checkpointLockIsHeldByThread();

            CacheDataStore delegate = init0(false);

            return delegate.createRow(cctx, key, val, ver, expireTime, oldRow);
        }

        /** {@inheritDoc} */
        @Override public void insertRows(Collection<DataRowCacheAware> rows,
            IgnitePredicateX<CacheDataRow> initPred) throws IgniteCheckedException {
            CacheDataStore delegate = init0(false);

            delegate.insertRows(rows, initPred);
        }

        /** {@inheritDoc} */
        @Override public int cleanup(GridCacheContext cctx,
            @Nullable List<MvccLinkAwareSearchRow> cleanupRows) throws IgniteCheckedException {
            CacheDataStore delegate = init0(false);

            return delegate.cleanup(cctx, cleanupRows);
        }

        /** {@inheritDoc} */
        @Override public void updateTxState(GridCacheContext cctx, CacheSearchRow row) throws IgniteCheckedException {
            CacheDataStore delegate = init0(false);

            delegate.updateTxState(cctx, row);
        }

        /** {@inheritDoc} */
        @Override public void invoke(GridCacheContext cctx, KeyCacheObject key, OffheapInvokeClosure c)
            throws IgniteCheckedException {
            assert ctx.database().checkpointLockIsHeldByThread();

            CacheDataStore delegate = init0(false);

            delegate.invoke(cctx, key, c);
        }

        /** {@inheritDoc} */
        @Override public void remove(GridCacheContext cctx, KeyCacheObject key, int partId)
            throws IgniteCheckedException {
            assert ctx.database().checkpointLockIsHeldByThread();

            CacheDataStore delegate = init0(false);

            delegate.remove(cctx, key, partId);
        }

        /** {@inheritDoc} */
        @Override public CacheDataRow find(GridCacheContext cctx, KeyCacheObject key) throws IgniteCheckedException {
            CacheDataStore delegate = init0(true);

            if (delegate != null)
                return delegate.find(cctx, key);

            return null;
        }

        /** {@inheritDoc} */
        @Override public CacheDataRow mvccFind(GridCacheContext cctx, KeyCacheObject key, MvccSnapshot snapshot)
            throws IgniteCheckedException {
            CacheDataStore delegate = init0(true);

            if (delegate != null)
                return delegate.mvccFind(cctx, key, snapshot);

            return null;
        }

        /** {@inheritDoc} */
        @Override public List<IgniteBiTuple<Object, MvccVersion>> mvccFindAllVersions(GridCacheContext cctx, KeyCacheObject key)
            throws IgniteCheckedException {
            CacheDataStore delegate = init0(true);

            if (delegate != null)
                return delegate.mvccFindAllVersions(cctx, key);

            return Collections.emptyList();
        }

        /** {@inheritDoc} */
        @Override public GridCursor<CacheDataRow> mvccAllVersionsCursor(GridCacheContext cctx,
            KeyCacheObject key, Object x) throws IgniteCheckedException {
            CacheDataStore delegate = init0(true);

            if (delegate != null)
                return delegate.mvccAllVersionsCursor(cctx, key, x);

            return EMPTY_CURSOR;
        }


        /** {@inheritDoc} */
        @Override public GridCursor<? extends CacheDataRow> cursor() throws IgniteCheckedException {
            CacheDataStore delegate = init0(true);

            if (delegate != null)
                return delegate.cursor();

            return EMPTY_CURSOR;
        }

        /** {@inheritDoc} */
        @Override public GridCursor<? extends CacheDataRow> cursor(Object x) throws IgniteCheckedException {
            CacheDataStore delegate = init0(true);

            if (delegate != null)
                return delegate.cursor(x);

            return EMPTY_CURSOR;
        }

        /** {@inheritDoc} */
        @Override public GridCursor<? extends CacheDataRow> cursor(MvccSnapshot mvccSnapshot)
            throws IgniteCheckedException {
            CacheDataStore delegate = init0(true);

            if (delegate != null)
                return delegate.cursor(mvccSnapshot);

            return EMPTY_CURSOR;
        }

        /** {@inheritDoc} */
        @Override public GridCursor<? extends CacheDataRow> cursor(
            int cacheId,
            KeyCacheObject lower,
            KeyCacheObject upper) throws IgniteCheckedException {
            CacheDataStore delegate = init0(true);

            if (delegate != null)
                return delegate.cursor(cacheId, lower, upper);

            return EMPTY_CURSOR;
        }

        /** {@inheritDoc} */
        @Override public GridCursor<? extends CacheDataRow> cursor(int cacheId,
            KeyCacheObject lower,
            KeyCacheObject upper,
            Object x)
            throws IgniteCheckedException {
            CacheDataStore delegate = init0(true);

            if (delegate != null)
                return delegate.cursor(cacheId, lower, upper, x);

            return EMPTY_CURSOR;
        }

        /** {@inheritDoc} */
        @Override public GridCursor<? extends CacheDataRow> cursor(int cacheId,
            KeyCacheObject lower,
            KeyCacheObject upper,
            Object x,
            MvccSnapshot mvccSnapshot)
            throws IgniteCheckedException {
            CacheDataStore delegate = init0(true);

            if (delegate != null)
                return delegate.cursor(cacheId, lower, upper, x, mvccSnapshot);

            return EMPTY_CURSOR;
        }

        /** {@inheritDoc} */
        @Override public void destroy() throws IgniteCheckedException {
            // No need to destroy delegate.
        }

        /** {@inheritDoc} */
        @Override public GridCursor<? extends CacheDataRow> cursor(int cacheId) throws IgniteCheckedException {
            CacheDataStore delegate = init0(true);

            if (delegate != null)
                return delegate.cursor(cacheId);

            return EMPTY_CURSOR;
        }

        /** {@inheritDoc} */
        @Override public GridCursor<? extends CacheDataRow> cursor(int cacheId,
            MvccSnapshot mvccSnapshot) throws IgniteCheckedException {
            CacheDataStore delegate = init0(true);

            if (delegate != null)
                return delegate.cursor(cacheId, mvccSnapshot);

            return EMPTY_CURSOR;
        }

        /** {@inheritDoc} */
        @Override public void clear(int cacheId) throws IgniteCheckedException {
            CacheDataStore delegate0 = init0(true);

            if (delegate0 == null)
                return;

            ctx.database().checkpointReadLock();
            try {
                // Clear persistent pendingTree
                if (pendingTree != null) {
                    PendingRow row = new PendingRow(cacheId);

                    GridCursor<PendingRow> cursor = pendingTree.find(row, row, PendingEntriesTree.WITHOUT_KEY);

                    while (cursor.next()) {
                        PendingRow row0 = cursor.get();

                        assert row0.link != 0 : row;

                        boolean res = pendingTree.removex(row0);

                        assert res;
                    }
                }

                delegate0.clear(cacheId);
            }
            finally {
                ctx.database().checkpointReadUnlock();
            }
        }

        /**
         * Gets the number of entries pending expire.
         *
         * @return Number of pending entries.
         * @throws IgniteCheckedException If failed to get number of pending entries.
         */
        public long expiredSize() throws IgniteCheckedException {
            CacheDataStore delegate0 = init0(true);

            return delegate0 == null ? 0 : pendingTree.size();
        }

        /**
         * Try to remove expired entries from data store.
         *
         * @param cctx Cache context.
         * @param c Expiry closure that should be applied to expired entry. See {@link GridCacheTtlManager} for details.
         * @param amount Limit of processed entries by single call, {@code -1} for no limit.
         * @return cleared entries count.
         * @throws IgniteCheckedException If failed.
         */
        public int purgeExpired(
            GridCacheContext cctx,
            IgniteInClosure2X<GridCacheEntryEx, GridCacheVersion> c,
            int amount
        ) throws IgniteCheckedException {
            CacheDataStore delegate0 = init0(true);

            long nowNanos = System.nanoTime();

            if (delegate0 == null || (cctx.cacheId() == lastThrottledCacheId && nextStoreCleanTimeNanos - nowNanos > 0))
                return 0;

            assert pendingTree != null : "Partition data store was not initialized.";

            int cleared = purgeExpiredInternal(cctx, c, amount);

            // Throttle if there is nothing to clean anymore.
            if (cleared < amount) {
                lastThrottledCacheId = cctx.cacheId();

                nextStoreCleanTimeNanos = nowNanos + U.millisToNanos(unwindThrottlingTimeout);
            }

            return cleared;
        }

        /**
         * Removes expired entries from data store.
         *
         * @param cctx Cache context.
         * @param c Expiry closure that should be applied to expired entry. See {@link GridCacheTtlManager} for details.
         * @param amount Limit of processed entries by single call, {@code -1} for no limit.
         * @return cleared entries count.
         * @throws IgniteCheckedException If failed.
         */
        private int purgeExpiredInternal(
            GridCacheContext cctx,
            IgniteInClosure2X<GridCacheEntryEx, GridCacheVersion> c,
            int amount
        ) throws IgniteCheckedException {
            GridDhtLocalPartition part = cctx.topology().localPartition(partId, AffinityTopologyVersion.NONE, false, false);

            // Skip non-owned partitions.
            if (part == null || part.state() != OWNING)
                return 0;

            cctx.shared().database().checkpointReadLock();
            try {
                if (!part.reserve())
                    return 0;

                try {
                    if (part.state() != OWNING)
                        return 0;

                    long now = U.currentTimeMillis();

                    GridCursor<PendingRow> cur;

                    if (grp.sharedGroup())
                        cur = pendingTree.find(new PendingRow(cctx.cacheId()), new PendingRow(cctx.cacheId(), now, 0));
                    else
                        cur = pendingTree.find(null, new PendingRow(CU.UNDEFINED_CACHE_ID, now, 0));

                    if (!cur.next())
                        return 0;

                    GridCacheVersion obsoleteVer = null;

                    int cleared = 0;

                    do {
                        PendingRow row = cur.get();

                        if (amount != -1 && cleared > amount)
                            return cleared;

                        assert row.key != null && row.link != 0 && row.expireTime != 0 : row;

                        row.key.partition(partId);

                        if (pendingTree.removex(row)) {
                            if (obsoleteVer == null)
                                obsoleteVer = ctx.versions().next();

                            GridCacheEntryEx e1 = cctx.cache().entryEx(row.key);

                            if (e1 != null)
                                c.apply(e1, obsoleteVer);
                        }

                        cleared++;
                    }
                    while (cur.next());

                    return cleared;
                }
                finally {
                    part.release();
                }
            }
            finally {
                cctx.shared().database().checkpointReadUnlock();
            }
        }

        /** {@inheritDoc} */
        @Override public PendingEntriesTree pendingTree() {
            try {
                CacheDataStore delegate0 = init0(true);

                return delegate0 == null ? null : pendingTree;
            }
            catch (IgniteCheckedException e) {
                throw new IgniteException(e);
            }
        }

        /** {@inheritDoc} */
        @Override public void preload() throws IgniteCheckedException {
            CacheDataStore delegate0 = init0(true);

            if (delegate0 != null)
                delegate0.preload();
        }

        /** {@inheritDoc} */
        @Override public void resetUpdateCounter() {
            try {
                CacheDataStore delegate0 = init0(true);

                if (delegate0 == null)
                    return;

                delegate0.resetUpdateCounter();
            }
            catch (IgniteCheckedException e) {
                throw new IgniteException(e);
            }
        }

        @Override public PartitionMetaStorage partStorage() {
            return partStorage;
        }
    }

    /**
     *
     */
    public static final GridCursor<CacheDataRow> EMPTY_CURSOR = new GridCursor<CacheDataRow>() {
        /** {@inheritDoc} */
        @Override public boolean next() {
            return false;
        }

        /** {@inheritDoc} */
        @Override public CacheDataRow get() {
            return null;
        }
    };
}<|MERGE_RESOLUTION|>--- conflicted
+++ resolved
@@ -353,49 +353,7 @@
                     try {
                         PagePartitionMetaIOV2 io = PageIO.getPageIO(partMetaPageAddr);
 
-<<<<<<< HEAD
-                        changed |= io.setPartitionState(partMetaPageAddr, state != null ? (byte)state.ordinal() : -1);
-                        changed |= io.setUpdateCounter(partMetaPageAddr, updCntr);
-                        changed |= io.setGlobalRemoveId(partMetaPageAddr, rmvId);
-                        changed |= io.setSize(partMetaPageAddr, size);
-                        changed |= io.setTombstonesCount(partMetaPageAddr, store.tombstonesCount());
-                        changed |= savePartitionUpdateCounterGaps(store, io, partMetaPageAddr);
-                        changed |= saveCacheSizes(store, io, partMetaPageAddr);
-
-                        if (savePagesCount)
-                            changed |= savePagesCount(ctx, part, store, io, partMetaPageAddr);
-
-                        if (changed && PageHandler.isWalDeltaRecordNeeded(pageMem, grpId, partMetaId, partMetaPage, wal, null))
-                            wal.log(new MetaPageUpdatePartitionDataRecordV3(
-                                grpId,
-                                partMetaId,
-                                updCntr,
-                                rmvId,
-                                (int)size, // TODO: Partition size may be long
-                                io.getCacheSizesPageId(partMetaPageAddr),
-                                io.getPartitionState(partMetaPageAddr),
-                                io.getCandidatePageCount(partMetaPageAddr),
-                                io.getGapsLink(partMetaPageAddr),
-                                io.getTombstonesCount(partMetaPageAddr)
-                            ));
-                    }
-                    finally {
-                        pageMem.writeUnlock(grpId, partMetaId, partMetaPage, null, changed);
-                    }
-                }
-                finally {
-                    pageMem.releasePage(grpId, partMetaId, partMetaPage);
-                }
-            }
-            else if (savePagesCount)
-                tryAddEmptyPartitionToSnapshot(store, ctx);
-        }
-        else if (savePagesCount)
-            tryAddEmptyPartitionToSnapshot(store, ctx);
-    }
-=======
                         long link = io.getGapsLink(partMetaPageAddr);
->>>>>>> 29b6ea23
 
                         if (updCntrsBytes == null && link != 0) {
                             partStore.removeDataRowByLink(link, grp.statisticsHolderData());
@@ -469,7 +427,7 @@
 
                         int pageCnt;
 
-                        if (needSnapshot) {
+                        if (savePagesCount) {
                             pageCnt = this.ctx.pageStore().pages(grpId, store.partId());
 
                             io.setCandidatePageCount(partMetaPageAddr, size == 0 ? 0 : pageCnt);
@@ -525,10 +483,10 @@
                     pageMem.releasePage(grpId, partMetaId, partMetaPage);
                 }
             }
-            else if (needSnapshot)
+            else if (savePagesCount)
                 tryAddEmptyPartitionToSnapshot(store, ctx);
         }
-        else if (needSnapshot)
+        else if (savePagesCount)
             tryAddEmptyPartitionToSnapshot(store, ctx);
     }
 
