/*
 * Licensed to the Apache Software Foundation (ASF) under one or more
 * contributor license agreements.  See the NOTICE file distributed with
 * this work for additional information regarding copyright ownership.
 * The ASF licenses this file to You under the Apache License, Version 2.0
 * (the "License"); you may not use this file except in compliance with
 * the License.  You may obtain a copy of the License at
 *
 *      http://www.apache.org/licenses/LICENSE-2.0
 *
 * Unless required by applicable law or agreed to in writing, software
 * distributed under the License is distributed on an "AS IS" BASIS,
 * WITHOUT WARRANTIES OR CONDITIONS OF ANY KIND, either express or implied.
 * See the License for the specific language governing permissions and
 * limitations under the License.
 */

package org.apache.ignite.internal.processors.cache.binary;

import java.io.File;
import java.io.Serializable;
import java.math.BigDecimal;
import java.nio.ByteBuffer;
import java.util.ArrayList;
import java.util.Arrays;
import java.util.Collection;
import java.util.HashMap;
import java.util.HashSet;
import java.util.List;
import java.util.Map;
import java.util.UUID;
import java.util.concurrent.ConcurrentHashMap;
import java.util.concurrent.ConcurrentMap;
import javax.cache.CacheException;
import org.apache.ignite.IgniteBinary;
import org.apache.ignite.IgniteCheckedException;
import org.apache.ignite.IgniteClientDisconnectedException;
import org.apache.ignite.IgniteException;
import org.apache.ignite.IgniteLogger;
import org.apache.ignite.IgniteSystemProperties;
import org.apache.ignite.binary.BinaryField;
import org.apache.ignite.binary.BinaryObject;
import org.apache.ignite.binary.BinaryObjectBuilder;
import org.apache.ignite.binary.BinaryObjectException;
import org.apache.ignite.binary.BinaryType;
import org.apache.ignite.binary.BinaryTypeConfiguration;
import org.apache.ignite.cache.affinity.AffinityKeyMapper;
import org.apache.ignite.cluster.ClusterNode;
import org.apache.ignite.configuration.BinaryConfiguration;
import org.apache.ignite.configuration.CacheConfiguration;
import org.apache.ignite.configuration.IgniteConfiguration;
import org.apache.ignite.internal.GridKernalContext;
import org.apache.ignite.internal.IgniteFutureTimeoutCheckedException;
import org.apache.ignite.internal.IgniteInternalFuture;
import org.apache.ignite.internal.IgniteNodeAttributes;
import org.apache.ignite.internal.NodeStoppingException;
import org.apache.ignite.internal.UnregisteredBinaryTypeException;
import org.apache.ignite.internal.binary.BinaryContext;
import org.apache.ignite.internal.binary.BinaryEnumObjectImpl;
import org.apache.ignite.internal.binary.BinaryFieldMetadata;
import org.apache.ignite.internal.binary.BinaryMarshaller;
import org.apache.ignite.internal.binary.BinaryMetadata;
import org.apache.ignite.internal.binary.BinaryMetadataHandler;
import org.apache.ignite.internal.binary.BinaryObjectEx;
import org.apache.ignite.internal.binary.BinaryObjectImpl;
import org.apache.ignite.internal.binary.BinaryObjectOffheapImpl;
import org.apache.ignite.internal.binary.BinaryTypeImpl;
import org.apache.ignite.internal.binary.BinaryUtils;
import org.apache.ignite.internal.binary.GridBinaryMarshaller;
import org.apache.ignite.internal.binary.builder.BinaryObjectBuilderImpl;
import org.apache.ignite.internal.binary.streams.BinaryInputStream;
import org.apache.ignite.internal.binary.streams.BinaryOffheapInputStream;
import org.apache.ignite.internal.processors.GridProcessorAdapter;
import org.apache.ignite.internal.processors.cache.CacheDefaultBinaryAffinityKeyMapper;
import org.apache.ignite.internal.processors.cache.CacheObject;
import org.apache.ignite.internal.processors.cache.CacheObjectByteArrayImpl;
import org.apache.ignite.internal.processors.cache.CacheObjectContext;
import org.apache.ignite.internal.processors.cache.CacheObjectImpl;
import org.apache.ignite.internal.processors.cache.CacheObjectValueContext;
import org.apache.ignite.internal.processors.cache.GridCacheContext;
import org.apache.ignite.internal.processors.cache.GridCacheDefaultAffinityKeyMapper;
import org.apache.ignite.internal.processors.cache.GridCacheUtils;
import org.apache.ignite.internal.processors.cache.IncompleteCacheObject;
import org.apache.ignite.internal.processors.cache.KeyCacheObject;
import org.apache.ignite.internal.processors.cache.KeyCacheObjectImpl;
import org.apache.ignite.internal.processors.cache.transactions.IgniteInternalTx;
import org.apache.ignite.internal.processors.cacheobject.BinaryTypeWriter;
import org.apache.ignite.internal.processors.cacheobject.IgniteCacheObjectProcessor;
import org.apache.ignite.internal.processors.cacheobject.UserCacheObjectByteArrayImpl;
import org.apache.ignite.internal.processors.cacheobject.UserCacheObjectImpl;
import org.apache.ignite.internal.processors.cacheobject.UserKeyCacheObjectImpl;
import org.apache.ignite.internal.processors.query.QueryUtils;
import org.apache.ignite.internal.util.GridUnsafe;
import org.apache.ignite.internal.util.IgniteUtils;
import org.apache.ignite.internal.util.MutableSingletonList;
import org.apache.ignite.internal.util.future.GridFutureAdapter;
import org.apache.ignite.internal.util.lang.GridMapEntry;
import org.apache.ignite.internal.util.tostring.GridToStringExclude;
import org.apache.ignite.internal.util.typedef.F;
import org.apache.ignite.internal.util.typedef.T1;
import org.apache.ignite.internal.util.typedef.T2;
import org.apache.ignite.internal.util.typedef.internal.A;
import org.apache.ignite.internal.util.typedef.internal.CU;
import org.apache.ignite.internal.util.typedef.internal.U;
import org.apache.ignite.lang.IgniteBiTuple;
import org.apache.ignite.lang.IgniteClosure;
import org.apache.ignite.lang.IgniteFuture;
import org.apache.ignite.lang.IgniteUuid;
import org.apache.ignite.marshaller.Marshaller;
import org.apache.ignite.spi.IgniteNodeValidationResult;
import org.apache.ignite.spi.discovery.DiscoveryDataBag;
import org.apache.ignite.spi.discovery.DiscoveryDataBag.GridDiscoveryData;
import org.apache.ignite.spi.discovery.IgniteDiscoveryThread;
import org.apache.ignite.thread.IgniteThread;
import org.jetbrains.annotations.Nullable;

import static java.util.concurrent.TimeUnit.MILLISECONDS;
import static java.util.concurrent.TimeUnit.NANOSECONDS;
import static org.apache.ignite.IgniteSystemProperties.IGNITE_SKIP_CONFIGURATION_CONSISTENCY_CHECK;
import static org.apache.ignite.IgniteSystemProperties.IGNITE_WAIT_SCHEMA_UPDATE;
import static org.apache.ignite.IgniteSystemProperties.getBoolean;
import static org.apache.ignite.internal.GridComponent.DiscoveryDataExchangeType.BINARY_PROC;
import static org.apache.ignite.internal.binary.BinaryUtils.mergeMetadata;

/**
 * Binary processor implementation.
 */
public class CacheObjectBinaryProcessorImpl extends GridProcessorAdapter implements IgniteCacheObjectProcessor {
    /** Immutable classes. */
    private static final Collection<Class<?>> IMMUTABLE_CLS = new HashSet<>();

    /** */
    private volatile boolean discoveryStarted;

    /** */
    private volatile IgniteFuture<?> reconnectFut;

    /** */
    private BinaryContext binaryCtx;

    /** */
    private Marshaller marsh;

    /** */
    private GridBinaryMarshaller binaryMarsh;

    /** */
    private BinaryMetadataFileStore metadataFileStore;

    /**
     * Custom folder specifying local folder for {@link #metadataFileStore}.<br>
     * {@code null} means no specific folder is configured. <br>
     * In this case folder for metadata is composed from work directory and consistentId <br>
     */
    @Nullable private File binaryMetadataFileStoreDir;

    /** How long to wait for schema if no updates in progress. */
    private long waitSchemaTimeout = IgniteSystemProperties.getLong(IGNITE_WAIT_SCHEMA_UPDATE, 30_000);

    /** For tests. */
    @SuppressWarnings("PublicField")
    public static boolean useTestBinaryCtx;

    /** */
    @GridToStringExclude
    private IgniteBinary binaries;

    /** Locally cached metadata. This local cache is managed by exchanging discovery custom events. */
    private final ConcurrentMap<Integer, BinaryMetadataHolder> metadataLocCache = new ConcurrentHashMap<>();

    /** */
    private BinaryMetadataTransport transport;

    /** Cached affinity key field names. */
    private final ConcurrentHashMap<Integer, T1<BinaryField>> affKeyFields = new ConcurrentHashMap<>();

    /*
     * Static initializer
     */
    static {
        IMMUTABLE_CLS.add(String.class);
        IMMUTABLE_CLS.add(Boolean.class);
        IMMUTABLE_CLS.add(Byte.class);
        IMMUTABLE_CLS.add(Short.class);
        IMMUTABLE_CLS.add(Character.class);
        IMMUTABLE_CLS.add(Integer.class);
        IMMUTABLE_CLS.add(Long.class);
        IMMUTABLE_CLS.add(Float.class);
        IMMUTABLE_CLS.add(Double.class);
        IMMUTABLE_CLS.add(UUID.class);
        IMMUTABLE_CLS.add(IgniteUuid.class);
        IMMUTABLE_CLS.add(BigDecimal.class);
    }

    /**
     * @param ctx Kernal context.
     */
    @SuppressWarnings("deprecation")
    public CacheObjectBinaryProcessorImpl(GridKernalContext ctx) {
        super(ctx);

        marsh = ctx.grid().configuration().getMarshaller();
    }

    /** {@inheritDoc} */
    @Override public void start() throws IgniteCheckedException {
        if (marsh instanceof BinaryMarshaller) {
<<<<<<< HEAD
            if (!ctx.clientNode())
                metadataFileStore = (BinaryMetadataFileStore)createBinaryWriter(ctx.config().getWorkDirectory());

            metadataFileStore.start();
=======
            if (!ctx.clientNode()) {
                metadataFileStore = (BinaryMetadataFileStore)createBinaryWriter(ctx.config().getWorkDirectory());

                metadataFileStore.start();
            }
>>>>>>> 23b21b73

            transport = new BinaryMetadataTransport(metadataLocCache, metadataFileStore, ctx, log);

            BinaryMetadataHandler metaHnd = new BinaryMetadataHandler() {
                @Override public void addMeta(
                    int typeId,
                    BinaryType newMeta,
                    boolean failIfUnregistered) throws BinaryObjectException {
                    assert newMeta != null;
                    assert newMeta instanceof BinaryTypeImpl;

                    if (!discoveryStarted) {
                        BinaryMetadataHolder holder = metadataLocCache.get(typeId);

                        BinaryMetadata oldMeta = holder != null ? holder.metadata() : null;

                        BinaryMetadata mergedMeta = mergeMetadata(oldMeta, ((BinaryTypeImpl)newMeta).metadata());

                        if (oldMeta != mergedMeta)
                            metadataLocCache.put(typeId, new BinaryMetadataHolder(mergedMeta, 0, 0));

                        return;
                    }

                    BinaryMetadata newMeta0 = ((BinaryTypeImpl)newMeta).metadata();

                    CacheObjectBinaryProcessorImpl.this.addMeta(
                        typeId,
                        newMeta0.wrap(binaryCtx),
                        failIfUnregistered
                    );
                }

                @Override public void addMetaLocally(int typeId, BinaryType meta, boolean failIfUnregistered)
                    throws BinaryObjectException {
                    CacheObjectBinaryProcessorImpl.this.addMetaLocally(typeId, meta);
                }

                @Override public BinaryType metadata(int typeId) throws BinaryObjectException {
                    return CacheObjectBinaryProcessorImpl.this.metadata(typeId);
                }

                @Override public BinaryMetadata metadata0(int typeId) throws BinaryObjectException {
                    return CacheObjectBinaryProcessorImpl.this.metadata0(typeId);
                }

                @Override public BinaryType metadata(int typeId, int schemaId) throws BinaryObjectException {
                    return CacheObjectBinaryProcessorImpl.this.metadata(typeId, schemaId);
                }

                @Override public Collection<BinaryType> metadata() throws BinaryObjectException {
                    return CacheObjectBinaryProcessorImpl.this.metadata();
                }
            };

            BinaryMarshaller bMarsh0 = (BinaryMarshaller)marsh;

            binaryCtx = useTestBinaryCtx ?
                new TestBinaryContext(metaHnd, ctx.config(), ctx.log(BinaryContext.class)) :
                new BinaryContext(metaHnd, ctx.config(), ctx.log(BinaryContext.class));

            IgniteUtils.invoke(BinaryMarshaller.class, bMarsh0, "setBinaryContext", binaryCtx, ctx.config());

            binaryMarsh = new GridBinaryMarshaller(binaryCtx);

            binaries = new IgniteBinaryImpl(ctx, this);

            if (!getBoolean(IGNITE_SKIP_CONFIGURATION_CONSISTENCY_CHECK)) {
                BinaryConfiguration bCfg = ctx.config().getBinaryConfiguration();

                if (bCfg != null) {
                    Map<String, Object> map = new HashMap<>();

                    map.put("globIdMapper", bCfg.getIdMapper() != null ? bCfg.getIdMapper().getClass().getName() : null);
                    map.put("globSerializer", bCfg.getSerializer() != null ? bCfg.getSerializer().getClass() : null);
                    map.put("compactFooter", bCfg.isCompactFooter());

                    if (bCfg.getTypeConfigurations() != null) {
                        Map<Object, Object> typeCfgsMap = new HashMap<>();

                        for (BinaryTypeConfiguration c : bCfg.getTypeConfigurations()) {
                            typeCfgsMap.put(
                                c.getTypeName() != null,
                                Arrays.asList(
                                    c.getIdMapper() != null ? c.getIdMapper().getClass() : null,
                                    c.getSerializer() != null ? c.getSerializer().getClass() : null,
                                    c.isEnum()
                                )
                            );

                            if (c.isEnum())
                                BinaryUtils.validateEnumValues(c.getTypeName(), c.getEnumValues());
                        }

                        map.put("typeCfgs", typeCfgsMap);
                    }

                    ctx.addNodeAttribute(IgniteNodeAttributes.ATTR_BINARY_CONFIGURATION, map);
                }
            }

            if (!ctx.clientNode())
                metadataFileStore.restoreMetadata();
        }
    }

    /**
     * @param lsnr Listener.
     */
    public void addBinaryMetadataUpdateListener(BinaryMetadataUpdatedListener lsnr) {
        if (transport != null)
            transport.addBinaryMetadataUpdateListener(lsnr);
    }

    /** {@inheritDoc} */
    @Override public void stop(boolean cancel) {
        if (transport != null)
            transport.stop();

        if (metadataFileStore != null)
            metadataFileStore.stop();
    }

    /** {@inheritDoc} */
    @Override public void onDisconnected(IgniteFuture<?> reconnectFut) {
        this.reconnectFut = reconnectFut;

        if (transport != null)
            transport.onDisconnected();

        binaryContext().unregisterUserTypeDescriptors();
        binaryContext().unregisterBinarySchemas();

        metadataLocCache.clear();
    }

    /** {@inheritDoc} */
    @Override public IgniteInternalFuture<?> onReconnected(boolean clusterRestarted) throws IgniteCheckedException {
        reconnectFut = null;

        return super.onReconnected(clusterRestarted);
    }

    /** {@inheritDoc} */
    @Override public void onKernalStart(boolean active) throws IgniteCheckedException {
        super.onKernalStart(active);

        discoveryStarted = true;
    }

    /** {@inheritDoc} */
    @Nullable @Override public CacheObject prepareForCache(@Nullable CacheObject obj, GridCacheContext cctx) {
        if (obj == null)
            return null;

        return obj.prepareForCache(cctx.cacheObjectContext());
    }

    /** {@inheritDoc} */
    @Override public int typeId(String typeName) {
        if (binaryCtx == null)
            return 0;

        return binaryCtx.typeId(typeName);
    }

    /** {@inheritDoc} */
    @Override public boolean immutable(Object obj) {
        assert obj != null;

        return IMMUTABLE_CLS.contains(obj.getClass());
    }

    /** {@inheritDoc} */
    @Override public void onContinuousProcessorStarted(GridKernalContext ctx) {
        // No-op.
    }

    /**
     * @param obj Object.
     * @return Bytes.
     * @throws BinaryObjectException If failed.
     */
    public byte[] marshal(@Nullable Object obj) throws BinaryObjectException {
        byte[] arr = binaryMarsh.marshal(obj, false);

        assert arr.length > 0;

        return arr;
    }

    /**
     * @param ptr Off-heap pointer.
     * @param forceHeap If {@code true} creates heap-based object.
     * @return Object.
     * @throws BinaryObjectException If failed.
     */
    public Object unmarshal(long ptr, boolean forceHeap) throws BinaryObjectException {
        assert ptr > 0 : ptr;

        int size = GridUnsafe.getInt(ptr);

        ptr += 4;

        byte type = GridUnsafe.getByte(ptr++);

        if (type != CacheObject.TYPE_BYTE_ARR) {
            assert size > 0 : size;

            BinaryInputStream in = new BinaryOffheapInputStream(ptr, size, forceHeap);

            return binaryMarsh.unmarshal(in);
        }
        else
            return U.copyMemory(ptr, size);
    }

    /** {@inheritDoc} */
    @Override public Object marshalToBinary(
        @Nullable Object obj,
        boolean failIfUnregistered
    ) throws BinaryObjectException {
        if (obj == null)
            return null;

        if (BinaryUtils.isBinaryType(obj.getClass()))
            return obj;

        if (obj instanceof Object[]) {
            Object[] arr = (Object[])obj;

            Object[] pArr = new Object[arr.length];

            for (int i = 0; i < arr.length; i++)
                pArr[i] = marshalToBinary(arr[i], failIfUnregistered);

            return pArr;
        }

        if (obj instanceof IgniteBiTuple) {
            IgniteBiTuple tup = (IgniteBiTuple)obj;

            if (obj instanceof T2)
                return new T2<>(marshalToBinary(tup.get1(), failIfUnregistered),
                    marshalToBinary(tup.get2(), failIfUnregistered));

            return new IgniteBiTuple<>(marshalToBinary(tup.get1(), failIfUnregistered),
                marshalToBinary(tup.get2(), failIfUnregistered));
        }

        {
            Collection<Object> pCol = BinaryUtils.newKnownCollection(obj);

            if (pCol != null) {
                Collection<?> col = (Collection<?>)obj;

                for (Object item : col)
                    pCol.add(marshalToBinary(item, failIfUnregistered));

                return (pCol instanceof MutableSingletonList) ? U.convertToSingletonList(pCol) : pCol;
            }
        }

        {
            Map<Object, Object> pMap = BinaryUtils.newKnownMap(obj);

            if (pMap != null) {
                Map<?, ?> map = (Map<?, ?>)obj;

                for (Map.Entry<?, ?> e : map.entrySet())
                    pMap.put(marshalToBinary(e.getKey(), failIfUnregistered),
                        marshalToBinary(e.getValue(), failIfUnregistered));

                return pMap;
            }
        }

        if (obj instanceof Map.Entry) {
            Map.Entry<?, ?> e = (Map.Entry<?, ?>)obj;

            return new GridMapEntry<>(marshalToBinary(e.getKey(), failIfUnregistered),
                marshalToBinary(e.getValue(), failIfUnregistered));
        }

        if (binaryMarsh.mustDeserialize(obj))
            return obj; // No need to go through marshal-unmarshal because result will be the same as initial object.

        byte[] arr = binaryMarsh.marshal(obj, failIfUnregistered);

        assert arr.length > 0;

        Object obj0 = binaryMarsh.unmarshal(arr, null);

        // Possible if a class has writeObject method.
        if (obj0 instanceof BinaryObjectImpl)
            ((BinaryObjectImpl)obj0).detachAllowed(true);

        return obj0;
    }

    /**
     * @return Marshaller.
     */
    public GridBinaryMarshaller marshaller() {
        return binaryMarsh;
    }

    /** {@inheritDoc} */
    @Override public BinaryObjectBuilder builder(String clsName) {
        return new BinaryObjectBuilderImpl(binaryCtx, clsName);
    }

    /** {@inheritDoc} */
    @Override public BinaryObjectBuilder builder(BinaryObject binaryObj) {
        return BinaryObjectBuilderImpl.wrap(binaryObj);
    }

    /** {@inheritDoc} */
    @Override public void updateMetadata(int typeId, String typeName, @Nullable String affKeyFieldName,
        Map<String, BinaryFieldMetadata> fieldTypeIds, boolean isEnum, @Nullable Map<String, Integer> enumMap)
        throws BinaryObjectException {
        BinaryMetadata meta = new BinaryMetadata(typeId, typeName, fieldTypeIds, affKeyFieldName, null, isEnum,
            enumMap);

        binaryCtx.updateMetadata(typeId, meta, false);
    }

    /** {@inheritDoc} */
    @Override public BinaryTypeWriter createBinaryWriter(String igniteWorkDir) {
        return new BinaryMetadataFileStore(metadataLocCache, ctx, log, igniteWorkDir, binaryMetadataFileStoreDir);
    }

    /** {@inheritDoc} */
    @Override public void addMeta(final int typeId, final BinaryType newMeta, boolean failIfUnregistered)
        throws BinaryObjectException {
        assert newMeta != null;
        assert newMeta instanceof BinaryTypeImpl;

        BinaryMetadata newMeta0 = ((BinaryTypeImpl)newMeta).metadata();

        if (failIfUnregistered) {
            failIfUnregistered(typeId, newMeta0);

            return;
        }

        try {
            GridFutureAdapter<MetadataUpdateResult> fut = transport.requestMetadataUpdate(newMeta0);

            if (fut == null) {
                if (log.isDebugEnabled()) {
                    log.debug("Metadata update was skipped [typeId=" + typeId
                        + ", typeName=" + newMeta.typeName() + ']');
                }

                return;
            }

            long t0 = System.nanoTime();

            MetadataUpdateResult res = fut.get();

            if (log.isDebugEnabled()) {
                IgniteInternalTx tx = ctx.cache().context().tm().tx();

                log.debug("Completed metadata update [typeId=" + typeId +
                    ", typeName=" + newMeta.typeName() +
                    ", waitTime=" + MILLISECONDS.convert(System.nanoTime() - t0, NANOSECONDS) + "ms" +
                    ", fut=" + fut +
                    ", tx=" + CU.txString(tx) +
                    ']');
            }

            assert res != null;

            if (res.rejected())
                throw res.error();
            else if (!ctx.clientNode())
                metadataFileStore.waitForWriteCompletion(typeId, res.typeVersion());
        }
        catch (IgniteCheckedException e) {
            IgniteCheckedException ex = e;

            if (ctx.isStopping()) {
                ex = new NodeStoppingException("Node is stopping.");

                ex.addSuppressed(e);
            }

            throw new BinaryObjectException("Failed to update metadata for type: " + newMeta.typeName(), ex);
        }
    }

    /**
     * Throw specific exception if given binary metadata is unregistered.
     *
     * @param typeId Type id.
     * @param newMeta0 Expected binary metadata.
     */
    private void failIfUnregistered(int typeId, BinaryMetadata newMeta0) {
        BinaryMetadataHolder metaHolder = metadataLocCache.get(typeId);

        BinaryMetadata oldMeta = metaHolder != null ? metaHolder.metadata() : null;

        BinaryMetadata mergedMeta = mergeMetadata(oldMeta, newMeta0);

        if (mergedMeta != oldMeta)
            throw new UnregisteredBinaryTypeException(typeId, mergedMeta);

        if (metaHolder.pendingVersion() == metaHolder.acceptedVersion())
            return;

        // Metadata locally is up-to-date. Waiting for updating metadata in an entire cluster, if necessary.
        GridFutureAdapter<MetadataUpdateResult> fut = transport.awaitMetadataUpdate(typeId, metaHolder.pendingVersion());

        if (!fut.isDone())
            throw new UnregisteredBinaryTypeException(typeId, fut);
    }

    /** {@inheritDoc} */
    @Override public void addMetaLocally(int typeId, BinaryType newMeta) throws BinaryObjectException {
        assert newMeta != null;
        assert newMeta instanceof BinaryTypeImpl;

        BinaryMetadata newMeta0 = ((BinaryTypeImpl)newMeta).metadata();

        BinaryMetadataHolder metaHolder = metadataLocCache.get(typeId);

        BinaryMetadata oldMeta = metaHolder != null ? metaHolder.metadata() : null;

        try {
            BinaryMetadata mergedMeta = mergeMetadata(oldMeta, newMeta0);

            if (!ctx.clientNode())
                metadataFileStore.mergeAndWriteMetadata(mergedMeta);

            metadataLocCache.put(typeId, new BinaryMetadataHolder(mergedMeta, 0, 0));
        }
        catch (BinaryObjectException e) {
            throw new BinaryObjectException("New binary metadata is incompatible with binary metadata" +
                " persisted locally." +
                " Consider cleaning up persisted metadata from <workDir>/binary_meta directory.", e);
        }
    }

    /** {@inheritDoc} */
    @Nullable @Override public BinaryType metadata(final int typeId) {
        BinaryMetadata meta = metadata0(typeId);

        return meta != null ? meta.wrap(binaryCtx) : null;
    }

    /**
     * Forces caller thread to wait for binary metadata write operation for given type ID.
     *
     * In case of in-memory mode this method becomes a No-op as no binary metadata is written to disk in this mode.
     *
     * @param typeId ID of binary type to wait for metadata write operation.
     */
    public void waitMetadataWriteIfNeeded(final int typeId) {
        if (metadataFileStore == null)
            return;

        BinaryMetadataHolder hldr = metadataLocCache.get(typeId);

        if (hldr != null) {
            try {
                metadataFileStore.waitForWriteCompletion(typeId, hldr.pendingVersion());
            }
            catch (IgniteCheckedException e) {
                log.warning("Failed to wait for metadata write operation for [typeId=" + typeId +
                    ", typeVer=" + hldr.acceptedVersion() + ']', e);
            }
        }
    }

    /**
     * @param typeId Type ID.
     * @return Metadata.
     * @throws IgniteException In case of error.
     */
    @Nullable public BinaryMetadata metadata0(final int typeId) {
        BinaryMetadataHolder holder = metadataLocCache.get(typeId);

        IgniteThread curThread = IgniteThread.current();

        if (holder == null && (curThread == null || !curThread.isForbiddenToRequestBinaryMetadata())) {
            if (ctx.clientNode()) {
                try {
                    transport.requestUpToDateMetadata(typeId).get();

                    holder = metadataLocCache.get(typeId);
                }
                catch (IgniteCheckedException ignored) {
                    // No-op.
                }
            }
        }

        if (holder != null) {
            if (curThread instanceof IgniteDiscoveryThread || (curThread != null && curThread.isForbiddenToRequestBinaryMetadata()))
                return holder.metadata();

            if (holder.pendingVersion() - holder.acceptedVersion() > 0) {
                GridFutureAdapter<MetadataUpdateResult> fut = transport.awaitMetadataUpdate(typeId, holder.pendingVersion());

                if (log.isDebugEnabled() && !fut.isDone())
                    log.debug("Waiting for update for" +
                        " [typeId=" + typeId +
                        ", pendingVer=" + holder.pendingVersion() +
                        ", acceptedVer=" + holder.acceptedVersion() + "]");

                try {
                    fut.get();
                }
                catch (IgniteCheckedException ignored) {
                    // No-op.
                }
            }
            else if (metadataFileStore != null) {
                try {
                    metadataFileStore.waitForWriteCompletion(typeId, holder.pendingVersion());
                }
                catch (IgniteCheckedException e) {
                    log.warning("Failed to wait for metadata write operation for [typeId=" + typeId +
                        ", typeVer=" + holder.acceptedVersion() + ']', e);

                    return null;
                }
            }

            return holder.metadata();
        }
        else
            return null;
    }

    /** {@inheritDoc} */
    @Nullable @Override public BinaryType metadata(final int typeId, final int schemaId) {
        BinaryMetadataHolder holder = metadataLocCache.get(typeId);

        if (ctx.clientNode()) {
            if (holder == null || !holder.metadata().hasSchema(schemaId)) {
                if (log.isDebugEnabled())
                    log.debug("Waiting for client metadata update" +
                        " [typeId=" + typeId
                        + ", schemaId=" + schemaId
                        + ", pendingVer=" + (holder == null ? "NA" : holder.pendingVersion())
                        + ", acceptedVer=" + (holder == null ? "NA" :holder.acceptedVersion()) + ']');

                try {
                    transport.requestUpToDateMetadata(typeId).get();
                }
                catch (IgniteCheckedException ignored) {
                    // No-op.
                }

                holder = metadataLocCache.get(typeId);

                IgniteFuture<?> reconnectFut0 = reconnectFut;

                if (holder == null && reconnectFut0 != null)
                    throw new IgniteClientDisconnectedException(reconnectFut0, "Client node disconnected.");

                if (log.isDebugEnabled())
                    log.debug("Finished waiting for client metadata update" +
                        " [typeId=" + typeId
                        + ", schemaId=" + schemaId
                        + ", pendingVer=" + (holder == null ? "NA" : holder.pendingVersion())
                        + ", acceptedVer=" + (holder == null ? "NA" :holder.acceptedVersion()) + ']');
            }
        }
        else {
            if (holder != null && IgniteThread.current() instanceof IgniteDiscoveryThread)
                return holder.metadata().wrap(binaryCtx);
            else if (holder != null && (holder.pendingVersion() - holder.acceptedVersion() > 0)) {
                if (log.isDebugEnabled())
                    log.debug("Waiting for metadata update" +
                        " [typeId=" + typeId
                        + ", schemaId=" + schemaId
                        + ", pendingVer=" + holder.pendingVersion()
                        + ", acceptedVer=" + holder.acceptedVersion() + ']');

                long t0 = System.nanoTime();

                GridFutureAdapter<MetadataUpdateResult> fut = transport.awaitMetadataUpdate(
                    typeId,
                    holder.pendingVersion());

                try {
                    fut.get();
                }
                catch (IgniteCheckedException e) {
                    log.error("Failed to wait for metadata update [typeId=" + typeId + ", schemaId=" + schemaId + ']', e);
                }

                if (log.isDebugEnabled())
                    log.debug("Finished waiting for metadata update" +
                        " [typeId=" + typeId
                        + ", waitTime=" + NANOSECONDS.convert(System.nanoTime() - t0, MILLISECONDS) + "ms"
                        + ", schemaId=" + schemaId
                        + ", pendingVer=" + holder.pendingVersion()
                        + ", acceptedVer=" + holder.acceptedVersion() + ']');

                holder = metadataLocCache.get(typeId);
            }
            else if (holder == null || !holder.metadata().hasSchema(schemaId)) {
                // Last resort waiting.
                U.warn(log,
                    "Schema is missing while no metadata updates are in progress " +
                        "(will wait for schema update within timeout defined by " + IGNITE_WAIT_SCHEMA_UPDATE + " system property)" +
                        " [typeId=" + typeId
                        + ", missingSchemaId=" + schemaId
                        + ", pendingVer=" + (holder == null ? "NA" : holder.pendingVersion())
                        + ", acceptedVer=" + (holder == null ? "NA" : holder.acceptedVersion())
                        + ", binMetaUpdateTimeout=" + waitSchemaTimeout +']');

                long t0 = System.nanoTime();

                GridFutureAdapter<?> fut = transport.awaitSchemaUpdate(typeId, schemaId);

                try {
                    fut.get(waitSchemaTimeout);
                }
                catch (IgniteFutureTimeoutCheckedException e) {
                    log.error("Timed out while waiting for schema update [typeId=" + typeId + ", schemaId=" +
                        schemaId + ']');
                }
                catch (IgniteCheckedException ignored) {
                    // No-op.
                }

                holder = metadataLocCache.get(typeId);

                if (log.isDebugEnabled() && holder != null && holder.metadata().hasSchema(schemaId))
                    log.debug("Found the schema after wait" +
                        " [typeId=" + typeId
                        + ", waitTime=" + NANOSECONDS.convert(System.nanoTime() - t0, MILLISECONDS) + "ms"
                        + ", schemaId=" + schemaId
                        + ", pendingVer=" + holder.pendingVersion()
                        + ", acceptedVer=" + holder.acceptedVersion() + ']');
            }
        }

        if (holder != null && metadataFileStore != null) {
            try {
                metadataFileStore.waitForWriteCompletion(typeId, holder.pendingVersion());
            }
            catch (IgniteCheckedException e) {
                log.warning("Failed to wait for metadata write operation for [typeId=" + typeId +
                    ", typeVer=" + holder.acceptedVersion() + ']', e);

                return null;
            }
        }

        return holder != null ? holder.metadata().wrap(binaryCtx) : null;
    }

    /** {@inheritDoc} */
    @Override public Map<Integer, BinaryType> metadata(Collection<Integer> typeIds)
        throws BinaryObjectException {
        try {
            Map<Integer, BinaryType> res = U.newHashMap(metadataLocCache.size());

            for (Map.Entry<Integer, BinaryMetadataHolder> e : metadataLocCache.entrySet())
                res.put(e.getKey(), e.getValue().metadata().wrap(binaryCtx));

            return res;
        }
        catch (CacheException e) {
            throw new BinaryObjectException(e);
        }
    }

    /** {@inheritDoc} */
    @Override public Collection<BinaryType> metadata() throws BinaryObjectException {
        return F.viewReadOnly(metadataLocCache.values(), new IgniteClosure<BinaryMetadataHolder, BinaryType>() {
            @Override public BinaryType apply(BinaryMetadataHolder metaHolder) {
                return metaHolder.metadata().wrap(binaryCtx);
            }
        });
    }

    /** {@inheritDoc} */
    @Override public BinaryObject buildEnum(String typeName, int ord) throws BinaryObjectException {
        A.notNullOrEmpty(typeName, "enum type name");

        int typeId = binaryCtx.typeId(typeName);

        typeName = binaryCtx.userTypeName(typeName);

        updateMetadata(typeId, typeName, null, null, true, null);

        return new BinaryEnumObjectImpl(binaryCtx, typeId, null, ord);
    }

    /** {@inheritDoc} */
    @Override public BinaryObject buildEnum(String typeName, String name) throws BinaryObjectException {
        A.notNullOrEmpty(typeName, "enum type name");
        A.notNullOrEmpty(name, "enum name");

        int typeId = binaryCtx.typeId(typeName);

        BinaryMetadata metadata = metadata0(typeId);

        if (metadata == null)
            throw new BinaryObjectException("Failed to get metadata for type [typeId=" +
                    typeId + ", typeName='" + typeName + "']");

        Integer ordinal = metadata.getEnumOrdinalByName(name);

        typeName = binaryCtx.userTypeName(typeName);

        if (ordinal == null)
            throw new BinaryObjectException("Failed to resolve enum ordinal by name [typeId=" +
                    typeId + ", typeName='" + typeName + "', name='" + name + "']");

        return new BinaryEnumObjectImpl(binaryCtx, typeId, null, ordinal);
    }

    /** {@inheritDoc} */
    @Override public BinaryType registerEnum(String typeName, Map<String, Integer> vals) throws BinaryObjectException {
        A.notNullOrEmpty(typeName, "enum type name");

        int typeId = binaryCtx.typeId(typeName);

        typeName = binaryCtx.userTypeName(typeName);

        BinaryUtils.validateEnumValues(typeName, vals);

        updateMetadata(typeId, typeName, null, null, true, vals);

        return binaryCtx.metadata(typeId);
    }

    /** {@inheritDoc} */
    @Override public IgniteBinary binary() throws IgniteException {
        return binaries;
    }

    /** {@inheritDoc} */
    @Override public boolean isBinaryObject(Object obj) {
        return obj instanceof BinaryObject;
    }

    /** {@inheritDoc} */
    @Override public boolean isBinaryEnabled(CacheConfiguration<?, ?> ccfg) {
        return marsh instanceof BinaryMarshaller;
    }

    /**
     * Get affinity key field.
     *
     * @param typeId Binary object type ID.
     * @return Affinity key.
     */
    public BinaryField affinityKeyField(int typeId) {
        // Fast path for already cached field.
        T1<BinaryField> fieldHolder = affKeyFields.get(typeId);

        if (fieldHolder != null)
            return fieldHolder.get();

        // Slow path if affinity field is not cached yet.
        String name = binaryCtx.affinityKeyFieldName(typeId);

        if (name != null) {
            BinaryField field = binaryCtx.createField(typeId, name);

            affKeyFields.putIfAbsent(typeId, new T1<>(field));

            return field;
        }
        else {
            affKeyFields.putIfAbsent(typeId, new T1<>(null));

            return null;
        }
    }

    /** {@inheritDoc} */
    @Override public int typeId(Object obj) {
        if (obj == null)
            return 0;

        return isBinaryObject(obj) ? ((BinaryObjectEx)obj).typeId() : typeId(obj.getClass().getSimpleName());
    }

    /** {@inheritDoc} */
    @Override public Object field(Object obj, String fieldName) {
        if (obj == null)
            return null;

        return isBinaryObject(obj) ? ((BinaryObject)obj).field(fieldName) : null;
    }

    /** {@inheritDoc} */
    @Override public boolean hasField(Object obj, String fieldName) {
        return obj != null && ((BinaryObject)obj).hasField(fieldName);
    }

    /**
     * @return Binary context.
     */
    public BinaryContext binaryContext() {
        return binaryCtx;
    }

    /** {@inheritDoc} */
    @SuppressWarnings("deprecation")
    @Override public CacheObjectContext contextForCache(CacheConfiguration ccfg) throws IgniteCheckedException {
        assert ccfg != null;

        boolean storeVal = !ccfg.isCopyOnRead() || (!isBinaryEnabled(ccfg) &&
            (QueryUtils.isEnabled(ccfg) || ctx.config().isPeerClassLoadingEnabled()));

        boolean binaryEnabled = marsh instanceof BinaryMarshaller && !GridCacheUtils.isSystemCache(ccfg.getName()) &&
            !GridCacheUtils.isIgfsCache(ctx.config(), ccfg.getName());

        AffinityKeyMapper cacheAffMapper = ccfg.getAffinityMapper();

        AffinityKeyMapper dfltAffMapper = binaryEnabled ?
            new CacheDefaultBinaryAffinityKeyMapper(ccfg.getKeyConfiguration()) :
            new GridCacheDefaultAffinityKeyMapper();

        ctx.resource().injectGeneric(dfltAffMapper);

        return new CacheObjectContext(ctx,
            ccfg.getName(),
            dfltAffMapper,
            QueryUtils.isCustomAffinityMapper(ccfg.getAffinityMapper()),
            ccfg.isCopyOnRead(),
            storeVal,
            ctx.config().isPeerClassLoadingEnabled() && !isBinaryEnabled(ccfg),
            binaryEnabled
        );
    }

    /** {@inheritDoc} */
    @Override public byte[] marshal(CacheObjectValueContext ctx, Object val) throws IgniteCheckedException {
        if (!ctx.binaryEnabled() || binaryMarsh == null)
            return CU.marshal(ctx.kernalContext().cache().context(), ctx.addDeploymentInfo(), val);

        byte[] arr = binaryMarsh.marshal(val, false);

        assert arr.length > 0;

        return arr;
    }

    /** {@inheritDoc} */
    @Override public Object unmarshal(CacheObjectValueContext ctx, byte[] bytes, ClassLoader clsLdr)
        throws IgniteCheckedException {
        if (!ctx.binaryEnabled() || binaryMarsh == null)
            return U.unmarshal(ctx.kernalContext(), bytes, U.resolveClassLoader(clsLdr, ctx.kernalContext().config()));

        return binaryMarsh.unmarshal(bytes, clsLdr);
    }

    /** {@inheritDoc} */
    @Override public KeyCacheObject toCacheKeyObject(CacheObjectContext ctx, @Nullable GridCacheContext cctx,
        Object obj, boolean userObj) {
        if (!ctx.binaryEnabled()) {
            if (obj instanceof KeyCacheObject) {
                KeyCacheObject key = (KeyCacheObject)obj;

                if (key.partition() == -1)
                    // Assume all KeyCacheObjects except BinaryObject can not be reused for another cache.
                    key.partition(partition(ctx, cctx, key));

                return (KeyCacheObject)obj;
            }

            return toCacheKeyObject0(ctx, cctx, obj, userObj);
        }

        if (obj instanceof KeyCacheObject) {
            KeyCacheObject key = (KeyCacheObject)obj;

            if (key instanceof BinaryObjectImpl) {
                // Need to create a copy because the key can be reused at the application layer after that (IGNITE-3505).
                key = key.copy(partition(ctx, cctx, key));
            }
            else if (key.partition() == -1)
                // Assume others KeyCacheObjects can not be reused for another cache.
                key.partition(partition(ctx, cctx, key));

            return key;
        }

        obj = toBinary(obj, false);

        if (obj instanceof BinaryObjectImpl) {
            ((KeyCacheObject) obj).partition(partition(ctx, cctx, obj));

            return (KeyCacheObject)obj;
        }

        return toCacheKeyObject0(ctx, cctx, obj, userObj);
    }

    /**
     * @param obj Object.
     * @param userObj If {@code true} then given object is object provided by user and should be copied
     *        before stored in cache.
     * @return Key cache object.
     */
    protected KeyCacheObject toCacheKeyObject0(CacheObjectContext ctx,
        @Nullable GridCacheContext cctx,
        Object obj,
        boolean userObj) {
        int part = partition(ctx, cctx, obj);

        if (!userObj)
            return new KeyCacheObjectImpl(obj, null, part);

        return new UserKeyCacheObjectImpl(obj, part);
    }

    /** {@inheritDoc} */
    @Nullable @Override public CacheObject toCacheObject(CacheObjectContext ctx, @Nullable Object obj,
        boolean userObj, boolean failIfUnregistered) {
        if (!ctx.binaryEnabled()) {
            if (obj == null || obj instanceof CacheObject)
                return (CacheObject)obj;

            return toCacheObject0(obj, userObj);
        }

        if (obj == null || obj instanceof CacheObject)
            return (CacheObject)obj;

        obj = toBinary(obj, failIfUnregistered);

        if (obj instanceof CacheObject)
            return (CacheObject)obj;

        return toCacheObject0(obj, userObj);
    }

    /**
     * @param obj Object.
     * @param userObj If {@code true} then given object is object provided by user and should be copied
     *        before stored in cache.
     * @return Cache object.
     */
    private CacheObject toCacheObject0(@Nullable Object obj, boolean userObj) {
        assert obj != null;

        if (obj instanceof byte[]) {
            if (!userObj)
                return new CacheObjectByteArrayImpl((byte[])obj);

            return new UserCacheObjectByteArrayImpl((byte[])obj);
        }

        if (!userObj)
            return new CacheObjectImpl(obj, null);

        return new UserCacheObjectImpl(obj, null);
    }

    /**
     * @param ctx Cache objects context.
     * @param cctx Cache context.
     * @param obj Object.
     * @return Object partition.
     */
    private int partition(CacheObjectContext ctx, @Nullable GridCacheContext cctx, Object obj) {
        try {
            return cctx != null ?
                cctx.affinity().partition(obj, false) :
                ctx.kernalContext().affinity().partition0(ctx.cacheName(), obj, null);
        }
        catch (IgniteCheckedException e) {
            U.error(log, "Failed to get partition", e);

            return  -1;
        }
    }

    /** {@inheritDoc} */
    @Override public CacheObject toCacheObject(CacheObjectContext ctx, byte type, byte[] bytes) {
        switch (type) {
            case BinaryObjectImpl.TYPE_BINARY:
                return new BinaryObjectImpl(binaryContext(), bytes, 0);

            case BinaryObjectImpl.TYPE_BINARY_ENUM:
                return new BinaryEnumObjectImpl(binaryContext(), bytes);

            case CacheObject.TYPE_BYTE_ARR:
                return new CacheObjectByteArrayImpl(bytes);

            case CacheObject.TYPE_REGULAR:
                return new CacheObjectImpl(null, bytes);
        }

        throw new IllegalArgumentException("Invalid object type: " + type);
    }

    /** {@inheritDoc} */
    @Override public KeyCacheObject toKeyCacheObject(CacheObjectContext ctx, byte type, byte[] bytes)
        throws IgniteCheckedException {
        switch (type) {
            case BinaryObjectImpl.TYPE_BINARY:
                return new BinaryObjectImpl(binaryContext(), bytes, 0);

            case CacheObject.TYPE_BYTE_ARR:
                throw new IllegalArgumentException("Byte arrays cannot be used as cache keys.");

            case CacheObject.TYPE_REGULAR:
                return new KeyCacheObjectImpl(ctx.kernalContext().cacheObjects().unmarshal(ctx, bytes, null), bytes, -1);
        }

        throw new IllegalArgumentException("Invalid object type: " + type);
    }

    /** {@inheritDoc} */
    @Override public CacheObject toCacheObject(CacheObjectContext ctx, ByteBuffer buf) {
        int len = buf.getInt();

        assert len >= 0 : len;

        byte type = buf.get();

        byte[] data = new byte[len];

        buf.get(data);

        return toCacheObject(ctx, type, data);
    }

    /** {@inheritDoc} */
    @Override public IncompleteCacheObject toCacheObject(CacheObjectContext ctx, ByteBuffer buf,
        @Nullable IncompleteCacheObject incompleteObj) {
        if (incompleteObj == null)
            incompleteObj = new IncompleteCacheObject(buf);

        if (incompleteObj.isReady())
            return incompleteObj;

        incompleteObj.readData(buf);

        if (incompleteObj.isReady())
            incompleteObj.object(toCacheObject(ctx, incompleteObj.type(), incompleteObj.data()));

        return incompleteObj;
    }

    /** {@inheritDoc} */
    @Override public IncompleteCacheObject toKeyCacheObject(CacheObjectContext ctx, ByteBuffer buf,
        @Nullable IncompleteCacheObject incompleteObj) throws IgniteCheckedException {
        if (incompleteObj == null)
            incompleteObj = new IncompleteCacheObject(buf);

        if (incompleteObj.isReady())
            return incompleteObj;

        incompleteObj.readData(buf);

        if (incompleteObj.isReady())
            incompleteObj.object(toKeyCacheObject(ctx, incompleteObj.type(), incompleteObj.data()));

        return incompleteObj;
    }

    /** {@inheritDoc} */
    @Nullable @Override public CacheObject toCacheObject(CacheObjectContext ctx, @Nullable Object obj,
        boolean userObj) {
        return toCacheObject(ctx, obj, userObj, false);
    }

    /** {@inheritDoc} */
    @Override public Object unwrapTemporary(GridCacheContext ctx, Object obj) throws BinaryObjectException {
        if (!ctx.cacheObjectContext().binaryEnabled())
            return obj;

        if (obj instanceof BinaryObjectOffheapImpl)
            return ((BinaryObjectOffheapImpl)obj).heapCopy();

        return obj;
    }

    /**
     * @param obj Object.
     * @return Binary object.
     * @throws IgniteException In case of error.
     */
    @Nullable public Object toBinary(@Nullable Object obj, boolean failIfUnregistered) throws IgniteException {
        if (obj == null)
            return null;

        if (isBinaryObject(obj))
            return obj;

        return marshalToBinary(obj, failIfUnregistered);
    }

    /** {@inheritDoc} */
    @Nullable @Override public IgniteNodeValidationResult validateNode(ClusterNode rmtNode,
        DiscoveryDataBag.JoiningNodeDiscoveryData discoData
    ) {
        IgniteNodeValidationResult res;

        if (getBoolean(IGNITE_SKIP_CONFIGURATION_CONSISTENCY_CHECK) || !(marsh instanceof BinaryMarshaller))
            return null;

        if ((res = validateBinaryConfiguration(rmtNode)) != null)
            return res;

        return validateBinaryMetadata(rmtNode.id(), (Map<Integer, BinaryMetadataHolder>)discoData.joiningNodeData());
    }

    /** */
    private IgniteNodeValidationResult validateBinaryConfiguration(ClusterNode rmtNode) {
        Object rmtBinaryCfg = rmtNode.attribute(IgniteNodeAttributes.ATTR_BINARY_CONFIGURATION);

        ClusterNode locNode = ctx.discovery().localNode();

        Object locBinaryCfg = locNode.attribute(IgniteNodeAttributes.ATTR_BINARY_CONFIGURATION);

        if (!F.eq(locBinaryCfg, rmtBinaryCfg)) {
            String msg = "Local node's binary configuration is not equal to remote node's binary configuration " +
                "[locNodeId=%s, rmtNodeId=%s, locBinaryCfg=%s, rmtBinaryCfg=%s]";

            return new IgniteNodeValidationResult(rmtNode.id(),
                String.format(msg, locNode.id(), rmtNode.id(), locBinaryCfg, rmtBinaryCfg),
                String.format(msg, rmtNode.id(), locNode.id(), rmtBinaryCfg, locBinaryCfg));
        }

        return null;
    }

    /** */
    private IgniteNodeValidationResult validateBinaryMetadata(UUID rmtNodeId, Map<Integer, BinaryMetadataHolder> newNodeMeta) {
        if (newNodeMeta == null)
            return null;

        for (Map.Entry<Integer, BinaryMetadataHolder> metaEntry : newNodeMeta.entrySet()) {
            if (!metadataLocCache.containsKey(metaEntry.getKey()))
                continue;

            BinaryMetadata locMeta = metadataLocCache.get(metaEntry.getKey()).metadata();
            BinaryMetadata rmtMeta = metaEntry.getValue().metadata();

            if (locMeta == null || rmtMeta == null)
                continue;

            try {
                mergeMetadata(locMeta, rmtMeta);
            }
            catch (Exception e) {
                String locMsg = "Exception was thrown when merging binary metadata from node %s: %s";

                String rmtMsg = "Exception was thrown on coordinator when merging binary metadata from this node: %s";

                return new IgniteNodeValidationResult(rmtNodeId,
                    String.format(locMsg, rmtNodeId.toString(), e.getMessage()),
                    String.format(rmtMsg, e.getMessage()));
            }
        }

        return null;
    }

    /** {@inheritDoc} */
    @Nullable @Override public DiscoveryDataExchangeType discoveryDataType() {
        return BINARY_PROC;
    }

    /** {@inheritDoc} */
    @Override public void collectGridNodeData(DiscoveryDataBag dataBag) {
        if (!dataBag.commonDataCollectedFor(BINARY_PROC.ordinal())) {
            Map<Integer, BinaryMetadataHolder> res = U.newHashMap(metadataLocCache.size());

            for (Map.Entry<Integer,BinaryMetadataHolder> e : metadataLocCache.entrySet())
                res.put(e.getKey(), e.getValue());

            dataBag.addGridCommonData(BINARY_PROC.ordinal(), (Serializable) res);
        }
    }

    /** {@inheritDoc} */
    @Override public void collectJoiningNodeData(DiscoveryDataBag dataBag) {
        Map<Integer, BinaryMetadataHolder> res = U.newHashMap(metadataLocCache.size());

        for (Map.Entry<Integer,BinaryMetadataHolder> e : metadataLocCache.entrySet())
            res.put(e.getKey(), e.getValue());

        dataBag.addJoiningNodeData(BINARY_PROC.ordinal(), (Serializable) res);
    }

    /** {@inheritDoc} */
    @Override public void onJoiningNodeDataReceived(DiscoveryDataBag.JoiningNodeDiscoveryData data) {
        Map<Integer,BinaryMetadataHolder> newNodeMeta = (Map<Integer, BinaryMetadataHolder>) data.joiningNodeData();

        if (newNodeMeta == null)
            return;

        UUID joiningNode = data.joiningNodeId();

        for (Map.Entry<Integer, BinaryMetadataHolder> metaEntry : newNodeMeta.entrySet()) {
            if (metadataLocCache.containsKey(metaEntry.getKey())) {
                BinaryMetadataHolder localMetaHolder = metadataLocCache.get(metaEntry.getKey());

                BinaryMetadata newMeta = metaEntry.getValue().metadata();
                BinaryMetadata localMeta = localMetaHolder.metadata();

                BinaryMetadata mergedMeta = mergeMetadata(localMeta, newMeta);

                if (mergedMeta != localMeta) {
                    //put mergedMeta to local cache and store to disk
                    U.log(log,
                        String.format("Newer version of existing BinaryMetadata[typeId=%d, typeName=%s] " +
                                "is received from node %s; updating it locally",
                            mergedMeta.typeId(),
                            mergedMeta.typeName(),
                            joiningNode));

                    metadataLocCache.put(metaEntry.getKey(),
                        new BinaryMetadataHolder(mergedMeta,
                            localMetaHolder.pendingVersion(),
                            localMetaHolder.acceptedVersion()));

                    if (!ctx.clientNode())
                        metadataFileStore.writeMetadata(mergedMeta);
                }
            }
            else {
                BinaryMetadataHolder newMetaHolder = metaEntry.getValue();
                BinaryMetadata newMeta = newMetaHolder.metadata();

                U.log(log,
                    String.format("New BinaryMetadata[typeId=%d, typeName=%s] " +
                            "is received from node %s; adding it locally",
                        newMeta.typeId(),
                        newMeta.typeName(),
                        joiningNode));

                metadataLocCache.put(metaEntry.getKey(), newMetaHolder);

                if (!ctx.clientNode())
                    metadataFileStore.writeMetadata(newMeta);
            }
        }
    }

    /** {@inheritDoc} */
    @Override public void onGridDataReceived(GridDiscoveryData data) {
        Map<Integer, BinaryMetadataHolder> receivedData = (Map<Integer, BinaryMetadataHolder>) data.commonData();

        if (receivedData != null) {
            for (Map.Entry<Integer, BinaryMetadataHolder> e : receivedData.entrySet()) {
                BinaryMetadataHolder holder = e.getValue();

                BinaryMetadataHolder localHolder = new BinaryMetadataHolder(holder.metadata(),
                        holder.pendingVersion(),
                        holder.pendingVersion());

                if (log.isDebugEnabled())
                    log.debug("Received metadata on join: " + localHolder);

                metadataLocCache.put(e.getKey(), localHolder);

                if (!ctx.clientNode())
                    metadataFileStore.writeMetadata(holder.metadata());
            }
        }
    }

    /**
     * Sets path to binary metadata store configured by user, should include binary_meta and consistentId
     * @param binaryMetadataFileStoreDir path to binary_meta
     */
    public void setBinaryMetadataFileStoreDir(@Nullable File binaryMetadataFileStoreDir) {
        this.binaryMetadataFileStoreDir = binaryMetadataFileStoreDir;
    }

    /** */
    @SuppressWarnings("PublicInnerClass")
    public static class TestBinaryContext extends BinaryContext {
        /** */
        private List<TestBinaryContextListener> listeners;

        /**
         * @param metaHnd Meta handler.
         * @param igniteCfg Ignite config.
         * @param log Logger.
         */
        public TestBinaryContext(BinaryMetadataHandler metaHnd, IgniteConfiguration igniteCfg,
            IgniteLogger log) {
            super(metaHnd, igniteCfg, log);
        }

        /** {@inheritDoc} */
        @Nullable @Override public BinaryType metadata(int typeId) throws BinaryObjectException {
            BinaryType metadata = super.metadata(typeId);

            if (listeners != null) {
                for (TestBinaryContextListener listener : listeners)
                    listener.onAfterMetadataRequest(typeId, metadata);
            }

            return metadata;
        }

        /** {@inheritDoc} */
        @Override public void updateMetadata(int typeId, BinaryMetadata meta,
            boolean failIfUnregistered) throws BinaryObjectException {
            if (listeners != null) {
                for (TestBinaryContextListener listener : listeners)
                    listener.onBeforeMetadataUpdate(typeId, meta);
            }

            super.updateMetadata(typeId, meta, failIfUnregistered);
        }

        /** */
        public interface TestBinaryContextListener {
            /**
             * @param typeId Type id.
             * @param type Type.
             */
            void onAfterMetadataRequest(int typeId, BinaryType type);

            /**
             * @param typeId Type id.
             * @param metadata Metadata.
             */
            void onBeforeMetadataUpdate(int typeId, BinaryMetadata metadata);
        }

        /**
         * @param lsnr Listener.
         */
        public void addListener(TestBinaryContextListener lsnr) {
            if (listeners == null)
                listeners = new ArrayList<>();

            if (!listeners.contains(lsnr))
                listeners.add(lsnr);
        }

        /** */
        public void clearAllListener() {
            if (listeners != null)
                listeners.clear();
        }
    }
}<|MERGE_RESOLUTION|>--- conflicted
+++ resolved
@@ -205,18 +205,11 @@
     /** {@inheritDoc} */
     @Override public void start() throws IgniteCheckedException {
         if (marsh instanceof BinaryMarshaller) {
-<<<<<<< HEAD
-            if (!ctx.clientNode())
-                metadataFileStore = (BinaryMetadataFileStore)createBinaryWriter(ctx.config().getWorkDirectory());
-
-            metadataFileStore.start();
-=======
             if (!ctx.clientNode()) {
                 metadataFileStore = (BinaryMetadataFileStore)createBinaryWriter(ctx.config().getWorkDirectory());
 
                 metadataFileStore.start();
             }
->>>>>>> 23b21b73
 
             transport = new BinaryMetadataTransport(metadataLocCache, metadataFileStore, ctx, log);
 
