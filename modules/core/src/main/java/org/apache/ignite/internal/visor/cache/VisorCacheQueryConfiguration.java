/*
 * Licensed to the Apache Software Foundation (ASF) under one or more
 * contributor license agreements.  See the NOTICE file distributed with
 * this work for additional information regarding copyright ownership.
 * The ASF licenses this file to You under the Apache License, Version 2.0
 * (the "License"); you may not use this file except in compliance with
 * the License.  You may obtain a copy of the License at
 *
 *      http://www.apache.org/licenses/LICENSE-2.0
 *
 * Unless required by applicable law or agreed to in writing, software
 * distributed under the License is distributed on an "AS IS" BASIS,
 * WITHOUT WARRANTIES OR CONDITIONS OF ANY KIND, either express or implied.
 * See the License for the specific language governing permissions and
 * limitations under the License.
 */

/* @java.file.header */

/*  _________        _____ __________________        _____
 *  __  ____/___________(_)______  /__  ____/______ ____(_)_______
 *  _  / __  __  ___/__  / _  __  / _  / __  _  __ `/__  / __  __ \
 *  / /_/ /  _  /    _  /  / /_/ /  / /_/ /  / /_/ / _  /  _  / / /
 *  \____/   /_/     /_/   \_,__/   \____/   \__,_/  /_/   /_/ /_/
 */

package org.apache.ignite.internal.visor.cache;

import org.apache.ignite.configuration.*;
import org.apache.ignite.internal.util.typedef.internal.*;

import java.io.*;

/**
 * Data transfer object for cache query configuration data.
 */
public class VisorCacheQueryConfiguration implements Serializable {
    /** */
    private static final long serialVersionUID = 0L;

    /** */
    private static final String[] EMPTY_STR_ARR = new String[0];

    /** */
    private String[] sqlFuncClss;

    /** */
    private long longQryWarnTimeout;

    /** */
    private boolean sqlEscapeAll;

    /** */
    private String[] indexedTypes;

    /** */
    private int sqlOnheapRowCacheSize;

    /**
     * @param clss Classes to compact.
     */
    private static String[] compactClasses(Class<?>[] clss) {
        if (clss == null)
<<<<<<< HEAD
            return EMPTY_STR_ARR;
=======
            return null;
>>>>>>> 3eca5e70

        int len = clss.length;

        String[] res = new String[len];

        for (int i = 0; i < len; i++)
            res[i] = U.compact(clss[i].getName());

        return res;
    }

    /**
     * @param ccfg Cache configuration.
     * @return Fill data transfer object with cache query configuration data.
     */
    public static VisorCacheQueryConfiguration from(CacheConfiguration ccfg) {
        VisorCacheQueryConfiguration cfg = new VisorCacheQueryConfiguration();

        cfg.sqlFuncClss = compactClasses(ccfg.getSqlFunctionClasses());
        cfg.longQryWarnTimeout = ccfg.getLongQueryWarningTimeout();
        cfg.sqlEscapeAll = ccfg.isSqlEscapeAll();
        cfg.indexedTypes = compactClasses(ccfg.getIndexedTypes());
        cfg.sqlOnheapRowCacheSize = ccfg.getSqlOnheapRowCacheSize();

        return cfg;
    }

    /**
     * @return Classes names with SQL functions.
     */
    public String[] sqlFunctionClasses() {
        return sqlFuncClss;
    }

    /**
     * @return Timeout in milliseconds after which long query warning will be printed.
     */
    public long longQueryWarningTimeout() {
        return longQryWarnTimeout;
    }

    /**
     * @return {@code true} if SQL engine generate SQL statements with escaped names.
     */
    public boolean sqlEscapeAll() {
        return sqlEscapeAll;
    }

    /**
     * @return Array of key and value classes names to be indexed.
     */
    public String[] indexedTypes() {
        return indexedTypes;
    }

    /**
     * @return Number of SQL rows which will be cached onheap to avoid deserialization on each SQL index access.
     */
    public int sqlOnheapRowCacheSize() {
        return sqlOnheapRowCacheSize;
    }
}<|MERGE_RESOLUTION|>--- conflicted
+++ resolved
@@ -39,9 +39,6 @@
     private static final long serialVersionUID = 0L;
 
     /** */
-    private static final String[] EMPTY_STR_ARR = new String[0];
-
-    /** */
     private String[] sqlFuncClss;
 
     /** */
@@ -61,11 +58,7 @@
      */
     private static String[] compactClasses(Class<?>[] clss) {
         if (clss == null)
-<<<<<<< HEAD
-            return EMPTY_STR_ARR;
-=======
             return null;
->>>>>>> 3eca5e70
 
         int len = clss.length;
 
