/*
 * Licensed to the Apache Software Foundation (ASF) under one or more
 * contributor license agreements.  See the NOTICE file distributed with
 * this work for additional information regarding copyright ownership.
 * The ASF licenses this file to You under the Apache License, Version 2.0
 * (the "License"); you may not use this file except in compliance with
 * the License.  You may obtain a copy of the License at
 *
 *      http://www.apache.org/licenses/LICENSE-2.0
 *
 * Unless required by applicable law or agreed to in writing, software
 * distributed under the License is distributed on an "AS IS" BASIS,
 * WITHOUT WARRANTIES OR CONDITIONS OF ANY KIND, either express or implied.
 * See the License for the specific language governing permissions and
 * limitations under the License.
 */

package org.apache.ignite.internal.processors.query.schema;

import java.util.concurrent.atomic.AtomicReference;
import org.apache.ignite.IgniteCheckedException;
import org.apache.ignite.internal.util.future.GridFutureAdapter;

/**
 * Extending {@link GridFutureAdapter} to rebuild indices.
 */
public class SchemaIndexCacheFuture extends GridFutureAdapter<Void> {
<<<<<<< HEAD
    /** Token for canceling index rebuilding.*/
    private final AtomicReference<Throwable> cancelTok;
=======
    /** Token for canceling index rebuilding. */
    private final IndexRebuildCancelToken cancelTok;
>>>>>>> 1e646adc

    /**
     * Constructor.
     *
     * @param cancelTok Token for canceling index rebuilding.
     */
<<<<<<< HEAD
    public SchemaIndexCacheFuture(AtomicReference<Throwable> cancelTok) {
=======
    public SchemaIndexCacheFuture(IndexRebuildCancelToken cancelTok) {
>>>>>>> 1e646adc
        this.cancelTok = cancelTok;
    }

    /**
     * @return {@code true} if cancellation is in progress.
     */
    public boolean hasTokenException() {
        return cancelTok.get() != null;
    }

    /**
     * @return {@code true} if token status set by this call.
     */
<<<<<<< HEAD
    public boolean setTokenException(IgniteCheckedException e) {
        return cancelTok.compareAndSet(null, e);
=======
    public IndexRebuildCancelToken cancelToken() {
        return cancelTok;
>>>>>>> 1e646adc
    }
}<|MERGE_RESOLUTION|>--- conflicted
+++ resolved
@@ -17,51 +17,28 @@
 
 package org.apache.ignite.internal.processors.query.schema;
 
-import java.util.concurrent.atomic.AtomicReference;
-import org.apache.ignite.IgniteCheckedException;
 import org.apache.ignite.internal.util.future.GridFutureAdapter;
 
 /**
  * Extending {@link GridFutureAdapter} to rebuild indices.
  */
 public class SchemaIndexCacheFuture extends GridFutureAdapter<Void> {
-<<<<<<< HEAD
-    /** Token for canceling index rebuilding.*/
-    private final AtomicReference<Throwable> cancelTok;
-=======
     /** Token for canceling index rebuilding. */
     private final IndexRebuildCancelToken cancelTok;
->>>>>>> 1e646adc
 
     /**
      * Constructor.
      *
      * @param cancelTok Token for canceling index rebuilding.
      */
-<<<<<<< HEAD
-    public SchemaIndexCacheFuture(AtomicReference<Throwable> cancelTok) {
-=======
     public SchemaIndexCacheFuture(IndexRebuildCancelToken cancelTok) {
->>>>>>> 1e646adc
         this.cancelTok = cancelTok;
     }
 
     /**
      * @return {@code true} if cancellation is in progress.
      */
-    public boolean hasTokenException() {
-        return cancelTok.get() != null;
-    }
-
-    /**
-     * @return {@code true} if token status set by this call.
-     */
-<<<<<<< HEAD
-    public boolean setTokenException(IgniteCheckedException e) {
-        return cancelTok.compareAndSet(null, e);
-=======
     public IndexRebuildCancelToken cancelToken() {
         return cancelTok;
->>>>>>> 1e646adc
     }
 }