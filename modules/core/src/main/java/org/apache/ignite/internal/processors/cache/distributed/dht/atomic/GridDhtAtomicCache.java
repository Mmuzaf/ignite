--- conflicted
+++ resolved
@@ -76,7 +76,6 @@
 import org.apache.ignite.internal.processors.cache.distributed.near.GridNearSingleGetResponse;
 import org.apache.ignite.internal.processors.cache.dr.GridCacheDrExpirationInfo;
 import org.apache.ignite.internal.processors.cache.dr.GridCacheDrInfo;
-import org.apache.ignite.internal.processors.cache.query.continuous.CacheContinuousQueryListener;
 import org.apache.ignite.internal.processors.cache.transactions.IgniteTxLocalEx;
 import org.apache.ignite.internal.processors.cache.version.GridCacheVersion;
 import org.apache.ignite.internal.processors.cache.version.GridCacheVersionConflictContext;
@@ -1348,11 +1347,6 @@
                                 T2<CacheObject, GridCacheVersion> res = entry.innerGetVersioned(
                                     null,
                                     null,
-<<<<<<< HEAD
-                                    /*swap*/true,
-                                    /*unmarshal*/true,
-=======
->>>>>>> 4a8fb8f3
                                     /**update-metrics*/false,
                                     /*event*/!skipVals,
                                     subjId,
@@ -1367,15 +1361,9 @@
                                 }
                             }
                             else {
-<<<<<<< HEAD
-                                v = entry.innerGet(null,
-                                    null,
-                                    /*swap*/true,
-=======
                                 v = entry.innerGet(
                                     null,
                                     null,
->>>>>>> 4a8fb8f3
                                     /*read-through*/false,
                                     /**update-metrics*/false,
                                     /*event*/!skipVals,
@@ -1954,11 +1942,6 @@
                         CacheObject old = entry.innerGet(
                             null,
                              null,
-<<<<<<< HEAD
-                             null,
-                            /*read swap*/true,
-=======
->>>>>>> 4a8fb8f3
                             /*read through*/ctx.loadPreviousValue(),
                             /*metrics*/true,
                             /*event*/true,
@@ -2001,10 +1984,6 @@
                         CacheObject old = entry.innerGet(
                             null,
                             null,
-<<<<<<< HEAD
-                            /*read swap*/true,
-=======
->>>>>>> 4a8fb8f3
                             /*read through*/ctx.loadPreviousValue(),
                             /*metrics*/true,
                             /*event*/true,
@@ -2162,10 +2141,6 @@
 
         boolean intercept = ctx.config().getInterceptor() != null;
 
-        boolean initLsnrs = false;
-        Map<UUID, CacheContinuousQueryListener> lsnrs = null;
-        boolean internal = false;
-
         // Avoid iterator creation.
         for (int i = 0; i < keys.size(); i++) {
             KeyCacheObject k = keys.get(i);
@@ -2179,14 +2154,6 @@
 
                 if (entry == null)
                     continue;
-
-                if (!initLsnrs) {
-                    internal = entry.isInternal() || !context().userCache();
-
-                    lsnrs = ctx.continuousQueries().updateListeners(internal, false);
-
-                    initLsnrs = true;
-                }
 
                 GridCacheVersion newConflictVer = req.conflictVersion(i);
                 long newConflictTtl = req.conflictTtl(i);
@@ -2216,7 +2183,7 @@
                     req.invokeArguments(),
                     primary && writeThrough() && !req.skipStore(),
                     !req.skipStore(),
-                    lsnrs != null || sndPrevVal || req.returnValue(),
+                    sndPrevVal || req.returnValue(),
                     req.keepBinary(),
                     expiry,
                     true,
@@ -2244,8 +2211,6 @@
                 }
 
                 if (dhtFut != null) {
-                    dhtFut.listeners(lsnrs);
-
                     if (updRes.sendToDht()) { // Send to backups even in case of remove-remove scenarios.
                         GridCacheVersionConflictContext<?, ?> conflictCtx = updRes.conflictResolveResult();
 
@@ -2282,22 +2247,6 @@
                                 "[entry=" + entry + ", filter=" + Arrays.toString(req.filter()) + ']');
                     }
                 }
-<<<<<<< HEAD
-                else if (lsnrs != null && updRes.updateCounter() != 0) {
-                    ctx.continuousQueries().onEntryUpdated(
-                        lsnrs,
-                        entry.key(),
-                        updRes.newValue(),
-                        updRes.oldValue(),
-                        internal,
-                        entry.partition(),
-                        primary,
-                        false,
-                        updRes.updateCounter(),
-                        topVer);
-                }
-=======
->>>>>>> 4a8fb8f3
 
                 if (hasNear) {
                     if (primary && updRes.sendToDht()) {
@@ -2474,9 +2423,6 @@
 
             boolean intercept = ctx.config().getInterceptor() != null;
 
-            boolean initLsnrs = false;
-            Map<UUID, CacheContinuousQueryListener> lsnrs = null;
-
             // Avoid iterator creation.
             for (int i = 0; i < entries.size(); i++) {
                 GridDhtCacheEntry entry = entries.get(i);
@@ -2508,14 +2454,6 @@
                     if (checkReaders) {
                         readers = entry.readers();
                         filteredReaders = F.view(entry.readers(), F.notEqualTo(node.id()));
-                    }
-
-                    if (!initLsnrs) {
-                        lsnrs = ctx.continuousQueries().updateListeners(
-                            entry.isInternal() || !context().userCache(),
-                            false);
-
-                        initLsnrs = true;
                     }
 
                     GridCacheUpdateAtomicResult updRes = entry.innerUpdate(
@@ -2527,7 +2465,7 @@
                         null,
                         /*write-through*/false,
                         /*read-through*/false,
-                        /*retval*/sndPrevVal || lsnrs != null,
+                        /*retval*/sndPrevVal,
                         req.keepBinary(),
                         expiry,
                         /*event*/true,
@@ -2577,8 +2515,6 @@
                     }
 
                     if (dhtFut != null) {
-                        dhtFut.listeners(lsnrs);
-
                         EntryProcessor<Object, Object, Object> entryProcessor =
                             entryProcessorMap == null ? null : entryProcessorMap.get(entry.key());
 
@@ -2601,19 +2537,6 @@
                                 entryProcessor,
                                 updRes.newTtl(),
                                 CU.EXPIRE_TIME_CALCULATE);
-                    }
-                    else if (lsnrs != null && updRes.updateCounter() != 0) {
-                        ctx.continuousQueries().onEntryUpdated(
-                            lsnrs,
-                            entry.key(),
-                            updRes.newValue(),
-                            updRes.oldValue(),
-                            entry.isInternal() || !context().userCache(),
-                            entry.partition(),
-                            primary,
-                            false,
-                            updRes.updateCounter(),
-                            topVer);
                     }
 
                     if (hasNear) {
@@ -2995,10 +2918,6 @@
 
         String taskName = ctx.kernalContext().task().resolveTaskName(req.taskNameHash());
 
-        boolean initLsnrs = false;
-        Map<UUID, CacheContinuousQueryListener> lsnrs = null;
-        boolean internal = false;
-
         for (int i = 0; i < req.size(); i++) {
             KeyCacheObject key = req.key(i);
 
@@ -3020,14 +2939,6 @@
 
                         long ttl = req.ttl(i);
                         long expireTime = req.conflictExpireTime(i);
-
-                        if (!initLsnrs) {
-                            internal = entry.isInternal() || !context().userCache();
-
-                            lsnrs = ctx.continuousQueries().updateListeners(internal, false);
-
-                            initLsnrs = true;
-                        }
 
                         GridCacheUpdateAtomicResult updRes = entry.innerUpdate(
                             ver,
@@ -3038,7 +2949,7 @@
                             op == TRANSFORM ? req.invokeArguments() : null,
                             /*write-through*/false,
                             /*read-through*/false,
-                            /*retval*/lsnrs != null,
+                            /*retval*/false,
                             req.keepBinary(),
                             /*expiry policy*/null,
                             /*event*/true,
@@ -3062,23 +2973,6 @@
                         if (updRes.removeVersion() != null)
                             ctx.onDeferredDelete(entry, updRes.removeVersion());
 
-<<<<<<< HEAD
-                        if (lsnrs != null && updRes.updateCounter() != 0) {
-                            ctx.continuousQueries().onEntryUpdated(
-                                lsnrs,
-                                entry.key(),
-                                updRes.newValue(),
-                                updRes.oldValue(),
-                                internal,
-                                entry.partition(),
-                                false,
-                                false,
-                                updRes.updateCounter(),
-                                req.topologyVersion());
-                        }
-
-=======
->>>>>>> 4a8fb8f3
                         entry.onUnlock();
 
                         break; // While.
