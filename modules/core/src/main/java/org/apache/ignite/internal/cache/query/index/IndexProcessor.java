--- conflicted
+++ resolved
@@ -24,7 +24,6 @@
 import java.util.Map;
 import java.util.UUID;
 import java.util.concurrent.ConcurrentHashMap;
-import java.util.concurrent.atomic.AtomicReference;
 import java.util.concurrent.locks.ReentrantReadWriteLock;
 import org.apache.ignite.IgniteCheckedException;
 import org.apache.ignite.IgniteLogger;
@@ -351,11 +350,7 @@
     @Nullable public IgniteInternalFuture<?> rebuildIndexesForCache(
         GridCacheContext<?, ?> cctx,
         boolean force,
-<<<<<<< HEAD
-        @Nullable AtomicReference<Throwable> cancelTok
-=======
         IndexRebuildCancelToken cancelTok
->>>>>>> 1e646adc
     ) {
         return idxRebuild.rebuild(cctx, force, cancelTok);
     }
