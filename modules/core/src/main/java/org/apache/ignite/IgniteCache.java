/*
 * Licensed to the Apache Software Foundation (ASF) under one or more
 * contributor license agreements.  See the NOTICE file distributed with
 * this work for additional information regarding copyright ownership.
 * The ASF licenses this file to You under the Apache License, Version 2.0
 * (the "License"); you may not use this file except in compliance with
 * the License.  You may obtain a copy of the License at
 *
 *      http://www.apache.org/licenses/LICENSE-2.0
 *
 * Unless required by applicable law or agreed to in writing, software
 * distributed under the License is distributed on an "AS IS" BASIS,
 * WITHOUT WARRANTIES OR CONDITIONS OF ANY KIND, either express or implied.
 * See the License for the specific language governing permissions and
 * limitations under the License.
 */

package org.apache.ignite;

import org.apache.ignite.cache.*;
import org.apache.ignite.cache.query.*;
import org.apache.ignite.cache.store.*;
import org.apache.ignite.lang.*;
import org.apache.ignite.mbean.*;
import org.jetbrains.annotations.*;

import javax.cache.*;
import javax.cache.configuration.*;
import javax.cache.expiry.*;
import javax.cache.processor.*;
import java.util.*;
import java.util.concurrent.*;

/**
 * Main entry point for all <b>Data Grid APIs.</b> You can get a named cache by calling {@link Ignite#cache(String)}
 * method.
 * <h1 class="header">Functionality</h1>
 * This API extends {@link org.apache.ignite.cache.CacheProjection} API which contains vast majority of cache functionality
 * and documentation. In addition to {@link org.apache.ignite.cache.CacheProjection} functionality this API provides:
 * <ul>
 * <li>
 *  Various {@code 'loadCache(..)'} methods to load cache either synchronously or asynchronously.
 *  These methods don't specify any keys to load, and leave it to the underlying storage to load cache
 *  data based on the optionally passed in arguments.
 * </li>
 * <li>
 *     Method {@link #affinity()} provides {@link org.apache.ignite.cache.affinity.CacheAffinityFunction} service for information on
 *     data partitioning and mapping keys to grid nodes responsible for caching those keys.
 * </li>
 * <li>
 *     Method {@link #dataStructures()} provides {@link org.apache.ignite.cache.datastructures.CacheDataStructures} service for
 *     creating and working with distributed concurrent data structures, such as
 *     {@link IgniteAtomicLong}, {@link IgniteAtomicReference}, {@link org.apache.ignite.cache.datastructures.CacheQueue}, etc.
 * </li>
 * <li>
 *  Methods like {@code 'tx{Un}Synchronize(..)'} witch allow to get notifications for transaction state changes.
 *  This feature is very useful when integrating cache transactions with some other in-house transactions.
 * </li>
 * <li>Method {@link #metrics()} to provide metrics for the whole cache.</li>
 * <li>Method {@link #getConfiguration()} to provide cache configuration bean.</li>
 * </ul>
 *
 * @param <K> Cache key type.
 * @param <V> Cache value type.
 */
public interface IgniteCache<K, V> extends javax.cache.Cache<K, V>, IgniteAsyncSupport {
    /** {@inheritDoc} */
    public @Override IgniteCache<K, V> enableAsync();

    /** {@inheritDoc} */
    public @Override <C extends Configuration<K, V>> C getConfiguration(Class<C> clazz);

    /**
     * Gets a random entry out of cache. In the worst cache scenario this method
     * has complexity of <pre>O(S * N/64)</pre> where {@code N} is the size of internal hash
     * table and {@code S} is the number of hash table buckets to sample, which is {@code 5}
     * by default. However, if the table is pretty dense, with density factor of {@code N/64},
     * which is true for near fully populated caches, this method will generally perform significantly
     * faster with complexity of O(S) where {@code S = 5}.
     * <p>
     * Note that this method is not available on {@link org.apache.ignite.cache.CacheProjection} API since it is
     * impossible (or very hard) to deterministically return a number value when pre-filtering
     * and post-filtering is involved (e.g. projection level predicate filters).
     *
     * @return Random entry, or {@code null} if cache is empty.
     */
    @Nullable public Entry<K, V> randomEntry();

    public IgniteCache<K, V> withExpiryPolicy(ExpiryPolicy plc);

    /**
     * @return Cache with read-through write-through behavior disabled.
     */
    public IgniteCache<K, V> withSkipStore();

    /**
     * Executes {@link #localLoadCache(IgniteBiPredicate, Object...)} on all cache nodes.
     *
     * @param p Optional predicate (may be {@code null}). If provided, will be used to
     *      filter values to be put into cache.
     * @param args Optional user arguments to be passed into
     *      {@link CacheStore#loadCache(IgniteBiInClosure, Object...)} method.
     * @throws CacheException If loading failed.
     */
    @IgniteAsyncSupported
    public void loadCache(@Nullable IgniteBiPredicate<K, V> p, @Nullable Object... args) throws CacheException;

    /**
     * Delegates to {@link CacheStore#loadCache(IgniteBiInClosure,Object...)} method
     * to load state from the underlying persistent storage. The loaded values
     * will then be given to the optionally passed in predicate, and, if the predicate returns
     * {@code true}, will be stored in cache. If predicate is {@code null}, then
     * all loaded values will be stored in cache.
     * <p>
     * Note that this method does not receive keys as a parameter, so it is up to
     * {@link CacheStore} implementation to provide all the data to be loaded.
     * <p>
     * This method is not transactional and may end up loading a stale value into
     * cache if another thread has updated the value immediately after it has been
     * loaded. It is mostly useful when pre-loading the cache from underlying
     * data store before start, or for read-only caches.
     *
     * @param p Optional predicate (may be {@code null}). If provided, will be used to
     *      filter values to be put into cache.
     * @param args Optional user arguments to be passed into
     *      {@link CacheStore#loadCache(IgniteBiInClosure, Object...)} method.
     * @throws CacheException If loading failed.
     */
    @IgniteAsyncSupported
    public void localLoadCache(@Nullable IgniteBiPredicate<K, V> p, @Nullable Object... args) throws CacheException;

    /**
     * Stores given key-value pair in cache only if cache had no previous mapping for it. If cache
     * previously contained value for the given key, then this value is returned.
     * In case of {@link org.apache.ignite.cache.CacheMode#PARTITIONED} or {@link org.apache.ignite.cache.CacheMode#REPLICATED} caches,
     * the value will be loaded from the primary node, which in its turn may load the value
     * from the swap storage, and consecutively, if it's not in swap,
     * from the underlying persistent storage. If value has to be loaded from persistent
     * storage, {@link CacheStore#load(Object)} method will be used.
     * <p>
     * If the returned value is not needed, method {@link #putIfAbsent(Object, Object)} should
     * always be used instead of this one to avoid the overhead associated with returning of the
     * previous value.
     * <p>
     * If write-through is enabled, the stored value will be persisted to {@link CacheStore}
     * via {@link CacheStore#write(Cache.Entry)} method.
     * <h2 class="header">Transactions</h2>
     * This method is transactional and will enlist the entry into ongoing transaction
     * if there is one.
     * <h2 class="header">Cache Flags</h2>
     * This method is not available if any of the following flags are set on projection:
     * {@link org.apache.ignite.internal.processors.cache.CacheFlag#LOCAL}, {@link org.apache.ignite.internal.processors.cache.CacheFlag#READ}.
     *
     * @param key Key to store in cache.
     * @param val Value to be associated with the given key.
     * @return Previously contained value regardless of whether put happened or not.
     * @throws NullPointerException If either key or value are {@code null}.
     * @throws CacheException If put operation failed.
     * @throws org.apache.ignite.internal.processors.cache.CacheFlagException If projection flags validation failed.
     */
    @IgniteAsyncSupported
    @Nullable public V getAndPutIfAbsent(K key, V val) throws CacheException;

    /**
     * Return a {@link CacheLock} instance associated with passed key.
     * This method does not acquire lock immediately, you have to call appropriate method on returned instance.
     *
     * @param key Key for lock.
     * @return New lock instance associated with passed key.
     * @see CacheLock#lock()
     * @see CacheLock#tryLock(long, TimeUnit)
     */
    public CacheLock lock(K key);

    /**
     * Return a {@link CacheLock} instance associated with passed keys.
     * This method does not acquire lock immediately, you have to call appropriate method on returned instance.
     *
     * @param keys Keys for lock.
     * @return New lock instance associated with passed key.
     * @see CacheLock#lock()
     * @see CacheLock#tryLock(long, TimeUnit)
     */
    public CacheLock lockAll(Collection<? extends K> keys);

    /**
     * Checks if any node owns a lock for this key.
     * <p>
     * This is a local in-VM operation and does not involve any network trips
     * or access to persistent storage in any way.
     *
     * @param key Key to check.
     * @return {@code True} if lock is owned by some node.
     */
    public boolean isLocked(K key);

    /**
     * Checks if current thread owns a lock on this key.
     * <p>
     * This is a local in-VM operation and does not involve any network trips
     * or access to persistent storage in any way.
     *
     * @param key Key to check.
     * @return {@code True} if key is locked by current thread.
     */
    public boolean isLockedByThread(K key);

    public QueryCursor<Entry<K, V>> query(QueryPredicate<K, V> filter);

    public <R> QueryCursor<R> query(QueryReducer<Entry<K, V>, R> rmtRdc, QueryPredicate<K, V> filter);

    public QueryCursor<List<?>> queryFields(QuerySqlPredicate<K, V> filter);

    public <R> QueryCursor<R> queryFields(QueryReducer<List<?>, R> rmtRdc, QuerySqlPredicate<K, V> filter);

    public QueryCursor<Entry<K, V>> localQuery(QueryPredicate<K, V> filter);

    public QueryCursor<List<?>> localQueryFields(QuerySqlPredicate<K, V> filter);

    public Iterable<Entry<K, V>> localEntries(CachePeekMode... peekModes) throws CacheException;

    public Map<K, V> localPartition(int part) throws CacheException;

    /**
     * Attempts to evict all entries associated with keys. Note,
     * that entry will be evicted only if it's not used (not
     * participating in any locks or transactions).
     * <p>
     * If {@link CacheConfiguration#isSwapEnabled()} is set to {@code true} and
     * {@link org.apache.ignite.internal.processors.cache.CacheFlag#SKIP_SWAP} is not enabled, the evicted entry will
     * be swapped to offheap, and then to disk.
     * <h2 class="header">Cache Flags</h2>
     * This method is not available if any of the following flags are set on projection:
     * {@link org.apache.ignite.internal.processors.cache.CacheFlag#READ}.
     *
     * @param keys Keys to evict.
     */
    public void localEvict(Collection<? extends K> keys);

    /**
     * Peeks at in-memory cached value using default {@link org.apache.ignite.cache.GridCachePeekMode#SMART}
     * peek mode.
     * <p>
     * This method will not load value from any persistent store or from a remote node.
     * <h2 class="header">Transactions</h2>
     * This method does not participate in any transactions, however, it will
     * peek at transactional value according to the {@link org.apache.ignite.cache.GridCachePeekMode#SMART} mode
     * semantics. If you need to look at global cached value even from within transaction,
     * you can use {@link org.apache.ignite.cache.GridCache#peek(Object, Collection)} method.
     *
     * @param key Entry key.
     * @return Peeked value.
     * @throws NullPointerException If key is {@code null}.
     */
    @Nullable public V localPeek(K key, CachePeekMode... peekModes);

    /**
     * This method unswaps cache entries by given keys, if any, from swap storage
     * into memory.
     * <h2 class="header">Transactions</h2>
     * This method is not transactional.
     * <h2 class="header">Cache Flags</h2>
     * This method is not available if any of the following flags are set on projection:
     * {@link org.apache.ignite.internal.processors.cache.CacheFlag#SKIP_SWAP}, {@link org.apache.ignite.internal.processors.cache.CacheFlag#READ}.
     *
     * @param keys Keys to promote entries for.
     * @throws CacheException If promote failed.
     * @throws org.apache.ignite.internal.processors.cache.CacheFlagException If flags validation failed.
     */
    public void localPromote(Set<? extends K> keys) throws CacheException;

    /**
     * Clears an entry from this cache and swap storage only if the entry
     * is not currently locked, and is not participating in a transaction.
     * <p>
     * If {@link CacheConfiguration#isSwapEnabled()} is set to {@code true} and
     * {@link org.apache.ignite.internal.processors.cache.CacheFlag#SKIP_SWAP} is not enabled, the evicted entries will
     * also be cleared from swap.
     * <p>
     * Note that this operation is local as it merely clears
     * an entry from local cache. It does not remove entries from
     * remote caches or from underlying persistent storage.
     * <h2 class="header">Cache Flags</h2>
     * This method is not available if any of the following flags are set on projection:
     * {@link org.apache.ignite.internal.processors.cache.CacheFlag#READ}.
     *
     * @param keys Keys to clear.
     * @return {@code True} if entry was successfully cleared from cache, {@code false}
     *      if entry was in use at the time of this method invocation and could not be
     *      cleared.
     */
    public boolean clear(Collection<? extends K> keys);

    /**
     * Gets the number of all entries cached across all nodes.
     * <p>
     * NOTE: this operation is distributed and will query all participating nodes for their cache sizes.
     *
     * @param peekModes Optional peek modes. If not provided, then total cache size is returned.
     * @return Cache size across all nodes.
     */
    @IgniteAsyncSupported
    public int size(CachePeekMode... peekModes) throws CacheException;

    /**
     * Gets the number of all entries cached on this nodes.
     *
     * @param peekModes Optional peek modes. If not provided, then total cache size is returned.
     * @return Cache size on this node.
     */
    public int localSize(CachePeekMode... peekModes);

    /**
     * @param map Map containing keys and entry processors to be applied to values.
     * @param args Additional arguments to pass to the {@link EntryProcessor}.
     * @return The map of {@link EntryProcessorResult}s of the processing per key,
     * if any, defined by the {@link EntryProcessor} implementation.  No mappings
     * will be returned for {@link EntryProcessor}s that return a
     * <code>null</code> value for a key.
     */
    @IgniteAsyncSupported
    <T> Map<K, EntryProcessorResult<T>> invokeAll(Map<? extends K, ? extends EntryProcessor<K, V, T>> map, Object... args);

    /**
     * Creates projection that will operate with portable objects.
     * <p>
     * Projection returned by this method will force cache not to deserialize portable objects,
     * so keys and values will be returned from cache API methods without changes. Therefore,
     * signature of the projection can contain only following types:
     * <ul>
     *     <li>{@link org.apache.ignite.portables.PortableObject} for portable classes</li>
     *     <li>All primitives (byte, int, ...) and there boxed versions (Byte, Integer, ...)</li>
     *     <li>Arrays of primitives (byte[], int[], ...)</li>
     *     <li>{@link String} and array of {@link String}s</li>
     *     <li>{@link UUID} and array of {@link UUID}s</li>
     *     <li>{@link Date} and array of {@link Date}s</li>
     *     <li>{@link java.sql.Timestamp} and array of {@link java.sql.Timestamp}s</li>
     *     <li>Enums and array of enums</li>
     *     <li>
     *         Maps, collections and array of objects (but objects inside
     *         them will still be converted if they are portable)
     *     </li>
     * </ul>
     * <p>
     * For example, if you use {@link Integer} as a key and {@code Value} class as a value
     * (which will be stored in portable format), you should acquire following projection
     * to avoid deserialization:
     * <pre>
     * CacheProjection<Integer, GridPortableObject> prj = cache.keepPortable();
     *
     * // Value is not deserialized and returned in portable format.
     * GridPortableObject po = prj.get(1);
     * </pre>
     * <p>
     * Note that this method makes sense only if cache is working in portable mode
     * ({@link CacheConfiguration#isPortableEnabled()} returns {@code true}. If not,
     * this method is no-op and will return current projection.
     *
     * @return Projection for portable objects.
     */
    public <K1, V1> IgniteCache<K1, V1> keepPortable();

<<<<<<< HEAD
    /**
     * Gets metrics (statistics) for this cache.
     *
     * @return Cache metrics.
     */
    public CacheMetrics metrics();

    /**
     * Gets MxBean for this cache.
     *
     * @return MxBean.
     */
    public CacheMetricsMXBean mxBean();
=======
    /** {@inheritDoc} */
    @IgniteAsyncSupported
    @Override public V get(K key);

    /** {@inheritDoc} */
    @IgniteAsyncSupported
    @Override public Map<K, V> getAll(Set<? extends K> keys);

    /** {@inheritDoc} */
    @IgniteAsyncSupported
    @Override public boolean containsKey(K key);

    /** {@inheritDoc} */
    @IgniteAsyncSupported
    @Override public void put(K key, V val);

    /** {@inheritDoc} */
    @IgniteAsyncSupported
    @Override public V getAndPut(K key, V val);

    /** {@inheritDoc} */
    @IgniteAsyncSupported
    @Override public void putAll(Map<? extends K, ? extends V> map);

    /** {@inheritDoc} */
    @IgniteAsyncSupported
    @Override public boolean putIfAbsent(K key, V val);

    /** {@inheritDoc} */
    @IgniteAsyncSupported
    @Override public boolean remove(K key);

    /** {@inheritDoc} */
    @IgniteAsyncSupported
    @Override public boolean remove(K key, V oldVal);

    /** {@inheritDoc} */
    @IgniteAsyncSupported
    @Override public V getAndRemove(K key);

    /** {@inheritDoc} */
    @IgniteAsyncSupported
    @Override public boolean replace(K key, V oldVal, V newVal);

    /** {@inheritDoc} */
    @IgniteAsyncSupported
    @Override public boolean replace(K key, V val);

    /** {@inheritDoc} */
    @IgniteAsyncSupported
    @Override public V getAndReplace(K key, V val);

    /** {@inheritDoc} */
    @IgniteAsyncSupported
    @Override public void removeAll(Set<? extends K> keys);

    /** {@inheritDoc} */
    @IgniteAsyncSupported
    @Override public void removeAll();

    /** {@inheritDoc} */
    @IgniteAsyncSupported
    @Override public void clear();

    /** {@inheritDoc} */
    @IgniteAsyncSupported
    @Override public <T> T invoke(K key, EntryProcessor<K, V, T> entryProcessor, Object... arguments);

    /** {@inheritDoc} */
    @IgniteAsyncSupported
    @Override public <T> Map<K, EntryProcessorResult<T>> invokeAll(Set<? extends K> keys,
        EntryProcessor<K, V, T> entryProcessor,
        Object... args);
>>>>>>> 15d6ebb2
}<|MERGE_RESOLUTION|>--- conflicted
+++ resolved
@@ -21,7 +21,7 @@
 import org.apache.ignite.cache.query.*;
 import org.apache.ignite.cache.store.*;
 import org.apache.ignite.lang.*;
-import org.apache.ignite.mbean.*;
+import org.apache.ignite.mxbean.*;
 import org.jetbrains.annotations.*;
 
 import javax.cache.*;
@@ -360,21 +360,6 @@
      */
     public <K1, V1> IgniteCache<K1, V1> keepPortable();
 
-<<<<<<< HEAD
-    /**
-     * Gets metrics (statistics) for this cache.
-     *
-     * @return Cache metrics.
-     */
-    public CacheMetrics metrics();
-
-    /**
-     * Gets MxBean for this cache.
-     *
-     * @return MxBean.
-     */
-    public CacheMetricsMXBean mxBean();
-=======
     /** {@inheritDoc} */
     @IgniteAsyncSupported
     @Override public V get(K key);
@@ -448,5 +433,18 @@
     @Override public <T> Map<K, EntryProcessorResult<T>> invokeAll(Set<? extends K> keys,
         EntryProcessor<K, V, T> entryProcessor,
         Object... args);
->>>>>>> 15d6ebb2
+
+    /**
+     * Gets metrics (statistics) for this cache.
+     *
+     * @return Cache metrics.
+     */
+    public CacheMetrics metrics();
+
+    /**
+     * Gets MxBean for this cache.
+     *
+     * @return MxBean.
+     */
+    public CacheMetricsMXBean mxBean();
 }