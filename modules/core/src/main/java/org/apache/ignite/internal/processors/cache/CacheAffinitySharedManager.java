--- conflicted
+++ resolved
@@ -528,13 +528,6 @@
         }
 
         for (DynamicCacheDescriptor desc : startDescs) {
-<<<<<<< HEAD
-            CacheGroupContext grp = cctx.cache().cacheGroup(desc.groupId());
-
-            assert grp != null;
-
-            grp.topology().onExchangeDone(grp.affinity().cachedAffinity(topVer), true);
-=======
             if (desc.cacheConfiguration().getCacheMode() != LOCAL) {
                 CacheGroupContext grp = cctx.cache().cacheGroup(desc.groupId());
 
@@ -542,7 +535,6 @@
 
                 grp.topology().onExchangeDone(grp.affinity().cachedAffinity(topVer), true);
             }
->>>>>>> ba46cbd5
         }
 
         cctx.cache().initCacheProxies(topVer, null);
@@ -1254,7 +1246,6 @@
         return grpHolder.affinity();
     }
 
-<<<<<<< HEAD
     public void mergeExchangesOnServerLeft(final GridDhtPartitionsExchangeFuture fut, final GridDhtPartitionsFullMessage msg) {
         final Map<Long, ClusterNode> nodesByOrder = new HashMap<>();
 
@@ -1302,18 +1293,6 @@
         throws IgniteCheckedException {
         final Set<Integer> affReq = fut.context().groupsAffinityRequestOnJoin();
 
-=======
-    /**
-     * @param fut Exchange future.
-     * @param msg Message.
-     */
-    public void onLocalJoin(final GridDhtPartitionsExchangeFuture fut, GridDhtPartitionsFullMessage msg) {
-        final Set<Integer> affReq = fut.context().groupsAffinityRequestOnJoin();
-
-        if (F.isEmpty(affReq))
-            return;
-
->>>>>>> ba46cbd5
         final Map<Long, ClusterNode> nodesByOrder = new HashMap<>();
 
         final Map<Integer, CacheGroupAffinityMessage> joinedNodeAff = msg.joinedNodeAffinity();
@@ -1330,7 +1309,6 @@
 
                     assert affMsg != null;
 
-<<<<<<< HEAD
                     ExchangeDiscoveryEvents evts = fut.context().events();
 
                     List<List<ClusterNode>> assignments = affMsg.createAssignments(nodesByOrder, evts.discoveryCache());
@@ -1340,15 +1318,6 @@
                         aff.calculate(evts.topologyVersion(), evts.lastEvent(), evts.discoveryCache());
 
                     aff.initialize(evts.topologyVersion(), assignments);
-=======
-                    List<List<ClusterNode>> assignments = affMsg.createAssignments(nodesByOrder, fut.discoCache());
-
-                    // Calculate ideal assignments.
-                    if (!aff.centralizedAffinityFunction())
-                        aff.calculate(fut.topologyVersion(), fut.discoveryEvent(), fut.discoCache());
-
-                    aff.initialize(fut.topologyVersion(), assignments);
->>>>>>> ba46cbd5
 
                     CacheGroupContext grp = cctx.cache().cacheGroup(aff.groupId());
 
@@ -1360,7 +1329,6 @@
         });
     }
 
-<<<<<<< HEAD
     public void mergeExchangesOnServerJoin(GridDhtPartitionsExchangeFuture fut, boolean crd)
         throws IgniteCheckedException {
         final ExchangeDiscoveryEvents evts = fut.context().events();
@@ -1401,8 +1369,50 @@
         return CacheGroupAffinityMessage.createAffinityDiffMessages(diff);
     }
 
-=======
->>>>>>> ba46cbd5
+    /**
+     * @param fut Exchange future.
+     * @param msg Message.
+     */
+    public void onLocalJoin(final GridDhtPartitionsExchangeFuture fut, GridDhtPartitionsFullMessage msg) {
+        final Set<Integer> affReq = fut.context().groupsAffinityRequestOnJoin();
+
+        if (F.isEmpty(affReq))
+            return;
+
+        final Map<Long, ClusterNode> nodesByOrder = new HashMap<>();
+
+        final Map<Integer, CacheGroupAffinityMessage> joinedNodeAff = msg.joinedNodeAffinity();
+
+        assert !F.isEmpty(joinedNodeAff) : msg;
+        assert joinedNodeAff.size() >= affReq.size();
+
+        forAllCacheGroups(false, new IgniteInClosureX<GridAffinityAssignmentCache>() {
+            @Override public void applyx(GridAffinityAssignmentCache aff) throws IgniteCheckedException {
+                if (affReq.contains(aff.groupId())) {
+                    assert AffinityTopologyVersion.NONE.equals(aff.lastVersion());
+
+                    CacheGroupAffinityMessage affMsg = joinedNodeAff.get(aff.groupId());
+
+                    assert affMsg != null;
+
+                    List<List<ClusterNode>> assignments = affMsg.createAssignments(nodesByOrder, fut.discoCache());
+
+                    // Calculate ideal assignments.
+                    if (!aff.centralizedAffinityFunction())
+                        aff.calculate(fut.topologyVersion(), fut.discoveryEvent(), fut.discoCache());
+
+                    aff.initialize(fut.topologyVersion(), assignments);
+
+                    CacheGroupContext grp = cctx.cache().cacheGroup(aff.groupId());
+
+                    assert grp != null;
+
+                    grp.topology().initPartitions(fut);
+                }
+            }
+        });
+    }
+
     /**
      * Called on exchange initiated by server node join.
      *
@@ -1663,7 +1673,6 @@
                         if (!aff.lastVersionEquals(fut.topologyVersion())) {
                             List<List<ClusterNode>> assign =
                                 aff.calculate(fut.topologyVersion(), fut.discoveryEvent(), fut.discoCache());
-<<<<<<< HEAD
 
                             aff.initialize(fut.topologyVersion(), assign);
                         }
@@ -1706,50 +1715,6 @@
 
                                 aff.calculate(fut.topologyVersion(), fut.discoveryEvent(), fut.discoCache());
 
-=======
-
-                            aff.initialize(fut.topologyVersion(), assign);
-                        }
-                    }
-                    else {
-                        List<GridDhtPartitionsExchangeFuture> exchFuts = cctx.exchange().exchangeFutures();
-
-                        int idx = exchFuts.indexOf(fut);
-
-                        assert idx >= 0 && idx < exchFuts.size() - 1 : "Invalid exchange futures state [cur=" + idx +
-                            ", total=" + exchFuts.size() + ']';
-
-                        final GridDhtPartitionsExchangeFuture prev = exchFuts.get(idx + 1);
-
-                        if (log.isDebugEnabled()) {
-                            log.debug("Need initialize affinity on coordinator [" +
-                                "cacheGrp=" + desc.cacheOrGroupName() +
-                                "prevAff=" + prev.topologyVersion() + ']');
-                        }
-
-                        assert prev.topologyVersion().compareTo(fut.topologyVersion()) < 0 : prev;
-
-                        GridDhtAssignmentFetchFuture fetchFut = new GridDhtAssignmentFetchFuture(cctx,
-                            desc.groupId(),
-                            prev.topologyVersion(),
-                            prev.discoCache());
-
-                        fetchFut.init(false);
-
-                        final GridFutureAdapter<AffinityTopologyVersion> affFut = new GridFutureAdapter<>();
-
-                        fetchFut.listen(new IgniteInClosureX<IgniteInternalFuture<GridDhtAffinityAssignmentResponse>>() {
-                            @Override public void applyx(IgniteInternalFuture<GridDhtAffinityAssignmentResponse> fetchFut)
-                                throws IgniteCheckedException {
-                                fetchAffinity(prev.topologyVersion(),
-                                    prev.discoveryEvent(),
-                                    prev.discoCache(),
-                                    aff,
-                                    (GridDhtAssignmentFetchFuture)fetchFut);
-
-                                aff.calculate(fut.topologyVersion(), fut.discoveryEvent(), fut.discoCache());
-
->>>>>>> ba46cbd5
                                 affFut.onDone(fut.topologyVersion());
                             }
                         });
