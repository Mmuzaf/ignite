--- conflicted
+++ resolved
@@ -25,12 +25,8 @@
 import org.apache.ignite.IgniteCheckedException;
 import org.apache.ignite.configuration.DataStorageConfiguration;
 import org.apache.ignite.internal.pagemem.store.PageStore;
-<<<<<<< HEAD
+import org.apache.ignite.internal.processors.metric.impl.LongAdderMetric;
 import org.apache.ignite.internal.pagemem.store.PageStoreListener;
-import org.apache.ignite.internal.processors.cache.persistence.AllocatedPageTracker;
-=======
-import org.apache.ignite.internal.processors.metric.impl.LongAdderMetric;
->>>>>>> ac3714ef
 import org.apache.ignite.lang.IgniteOutClosure;
 
 /**
@@ -74,13 +70,9 @@
     @Override public PageStore createPageStore(
         byte type,
         IgniteOutClosure<Path> pathProvider,
-<<<<<<< HEAD
-        AllocatedPageTracker allocatedTracker,
+        LongAdderMetric allocatedTracker,
         PageStoreListener storeHandler
     ) throws IgniteCheckedException {
-=======
-        LongAdderMetric allocatedTracker) throws IgniteCheckedException {
->>>>>>> ac3714ef
         Path filePath = pathProvider.apply();
 
         if (!Files.exists(filePath))
@@ -135,13 +127,9 @@
         byte type,
         IgniteOutClosure<Path> pathProvider,
         int ver,
-<<<<<<< HEAD
-        AllocatedPageTracker allocatedTracker,
+        LongAdderMetric allocatedTracker,
         PageStoreListener storeHandler
     ) {
-=======
-        LongAdderMetric allocatedTracker) {
->>>>>>> ac3714ef
 
         switch (ver) {
             case FilePageStore.VERSION:
