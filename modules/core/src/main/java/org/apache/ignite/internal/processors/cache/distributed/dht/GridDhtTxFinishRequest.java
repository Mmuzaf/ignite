/*
 * Licensed to the Apache Software Foundation (ASF) under one or more
 * contributor license agreements.  See the NOTICE file distributed with
 * this work for additional information regarding copyright ownership.
 * The ASF licenses this file to You under the Apache License, Version 2.0
 * (the "License"); you may not use this file except in compliance with
 * the License.  You may obtain a copy of the License at
 *
 *      http://www.apache.org/licenses/LICENSE-2.0
 *
 * Unless required by applicable law or agreed to in writing, software
 * distributed under the License is distributed on an "AS IS" BASIS,
 * WITHOUT WARRANTIES OR CONDITIONS OF ANY KIND, either express or implied.
 * See the License for the specific language governing permissions and
 * limitations under the License.
 */

package org.apache.ignite.internal.processors.cache.distributed.dht;

import java.io.Externalizable;
import java.nio.ByteBuffer;
import java.util.Collection;
import java.util.UUID;
import org.apache.ignite.cache.CacheWriteSynchronizationMode;
import org.apache.ignite.internal.GridDirectCollection;
import org.apache.ignite.internal.processors.affinity.AffinityTopologyVersion;
import org.apache.ignite.internal.processors.cache.distributed.GridDistributedTxFinishRequest;
import org.apache.ignite.internal.processors.cache.version.GridCacheVersion;
import org.apache.ignite.internal.util.GridLongList;
import org.apache.ignite.internal.util.tostring.GridToStringInclude;
import org.apache.ignite.internal.util.typedef.internal.S;
import org.apache.ignite.lang.IgniteUuid;
import org.apache.ignite.plugin.extensions.communication.MessageCollectionItemType;
import org.apache.ignite.plugin.extensions.communication.MessageReader;
import org.apache.ignite.plugin.extensions.communication.MessageWriter;
import org.apache.ignite.transactions.TransactionIsolation;
import org.jetbrains.annotations.NotNull;
import org.jetbrains.annotations.Nullable;

/**
 * Near transaction finish request.
 */
public class GridDhtTxFinishRequest extends GridDistributedTxFinishRequest {
    /** */
    private static final long serialVersionUID = 0L;

    /** Near node ID. */
    private UUID nearNodeId;

    /** Transaction isolation. */
    private TransactionIsolation isolation;

    /** Mini future ID. */
<<<<<<< HEAD
    private IgniteUuid miniId;
=======
    private int miniId;
>>>>>>> bc5dbb08

    /** Pending versions with order less than one for this message (needed for commit ordering). */
    @GridToStringInclude
    @GridDirectCollection(GridCacheVersion.class)
    private Collection<GridCacheVersion> pendingVers;

    /** Partition update counter. */
    @GridToStringInclude
    @GridDirectCollection(Long.class)
    private GridLongList partUpdateCnt;

    /** One phase commit write version. */
    private GridCacheVersion writeVer;

    /**
     * Empty constructor required for {@link Externalizable}.
     */
    public GridDhtTxFinishRequest() {
        // No-op.
    }

    /**
     * @param nearNodeId Near node ID.
     * @param futId Future ID.
     * @param miniId Mini future ID.
     * @param topVer Topology version.
     * @param xidVer Transaction ID.
     * @param threadId Thread ID.
     * @param commitVer Commit version.
     * @param isolation Transaction isolation.
     * @param commit Commit flag.
     * @param invalidate Invalidate flag.
     * @param sys System flag.
     * @param plc IO policy.
     * @param sysInvalidate System invalidation flag.
     * @param syncMode Write synchronization mode.
     * @param baseVer Base version.
     * @param committedVers Committed versions.
     * @param rolledbackVers Rolled back versions.
     * @param pendingVers Pending versions.
     * @param txSize Expected transaction size.
     * @param subjId Subject ID.
     * @param taskNameHash Task name hash.
     * @param addDepInfo Deployment info flag.
     */
    public GridDhtTxFinishRequest(
        UUID nearNodeId,
        IgniteUuid futId,
        int miniId,
        @NotNull AffinityTopologyVersion topVer,
        GridCacheVersion xidVer,
        GridCacheVersion commitVer,
        long threadId,
        TransactionIsolation isolation,
        boolean commit,
        boolean invalidate,
        boolean sys,
        byte plc,
        boolean sysInvalidate,
        CacheWriteSynchronizationMode syncMode,
        GridCacheVersion baseVer,
        Collection<GridCacheVersion> committedVers,
        Collection<GridCacheVersion> rolledbackVers,
        Collection<GridCacheVersion> pendingVers,
        int txSize,
        @Nullable UUID subjId,
        int taskNameHash,
        boolean addDepInfo,
        boolean retVal,
        boolean waitRemoteTxs
    ) {
        super(
            xidVer,
            futId,
            topVer,
            commitVer,
            threadId,
            commit,
            invalidate,
            sys,
            plc,
            syncMode,
            baseVer,
            committedVers,
            rolledbackVers,
            subjId,
            taskNameHash,
            txSize,
            addDepInfo);

        assert miniId != 0;
        assert nearNodeId != null;
        assert isolation != null;

        this.pendingVers = pendingVers;
        this.nearNodeId = nearNodeId;
        this.isolation = isolation;
        this.miniId = miniId;

        needReturnValue(retVal);
        waitRemoteTransactions(waitRemoteTxs);
        systemInvalidate(sysInvalidate);
    }

    /**
     * @param nearNodeId Near node ID.
     * @param futId Future ID.
     * @param miniId Mini future ID.
     * @param topVer Topology version.
     * @param xidVer Transaction ID.
     * @param threadId Thread ID.
     * @param commitVer Commit version.
     * @param isolation Transaction isolation.
     * @param commit Commit flag.
     * @param invalidate Invalidate flag.
     * @param sys System flag.
     * @param plc IO policy.
     * @param sysInvalidate System invalidation flag.
     * @param syncMode Write synchronization mode.
     * @param baseVer Base version.
     * @param committedVers Committed versions.
     * @param rolledbackVers Rolled back versions.
     * @param pendingVers Pending versions.
     * @param txSize Expected transaction size.
     * @param subjId Subject ID.
     * @param taskNameHash Task name hash.
     * @param updateIdxs Partition update idxs.
     * @param addDepInfo Deployment info flag.
     */
    public GridDhtTxFinishRequest(
        UUID nearNodeId,
        IgniteUuid futId,
        int miniId,
        @NotNull AffinityTopologyVersion topVer,
        GridCacheVersion xidVer,
        GridCacheVersion commitVer,
        long threadId,
        TransactionIsolation isolation,
        boolean commit,
        boolean invalidate,
        boolean sys,
        byte plc,
        boolean sysInvalidate,
        CacheWriteSynchronizationMode syncMode,
        GridCacheVersion baseVer,
        Collection<GridCacheVersion> committedVers,
        Collection<GridCacheVersion> rolledbackVers,
        Collection<GridCacheVersion> pendingVers,
        int txSize,
        @Nullable UUID subjId,
        int taskNameHash,
        boolean addDepInfo,
        Collection<Long> updateIdxs,
        boolean retVal,
        boolean waitRemoteTxs
    ) {
        this(nearNodeId,
            futId,
            miniId,
            topVer,
            xidVer,
            commitVer,
            threadId,
            isolation,
            commit,
            invalidate,
            sys,
            plc,
            sysInvalidate,
            syncMode,
            baseVer,
            committedVers,
            rolledbackVers,
            pendingVers,
            txSize,
            subjId,
            taskNameHash,
            addDepInfo,
            retVal,
            waitRemoteTxs);

        if (updateIdxs != null && !updateIdxs.isEmpty()) {
            partUpdateCnt = new GridLongList(updateIdxs.size());

            for (Long idx : updateIdxs)
                partUpdateCnt.add(idx);
        }
    }

    /**
     * @return Partition update counters.
     */
    public GridLongList partUpdateCounters(){
        return partUpdateCnt;
    }

    /**
     * @return Mini ID.
     */
    public int miniId() {
        return miniId;
    }

    /**
     * @return Transaction isolation.
     */
    public TransactionIsolation isolation() {
        return isolation;
    }

    /**
     * @return Near node ID.
     */
    public UUID nearNodeId() {
        return nearNodeId;
    }

    /**
     * @return System invalidate flag.
     */
    public boolean isSystemInvalidate() {
        return isFlag(SYS_INVALIDATE_FLAG_MASK);
    }

    /**
     * @param sysInvalidate System invalidation flag.
     */
    private void systemInvalidate(boolean sysInvalidate) {
        setFlag(sysInvalidate, SYS_INVALIDATE_FLAG_MASK);
    }

    /**
     * @return Write version for one-phase commit transactions.
     */
    public GridCacheVersion writeVersion() {
        return writeVer;
    }

    /**
     * @param writeVer Write version for one-phase commit transactions.
     */
    public void writeVersion(GridCacheVersion writeVer) {
        this.writeVer = writeVer;
    }

    /**
     * @return Check committed flag.
     */
    public boolean checkCommitted() {
        return isFlag(CHECK_COMMITTED_FLAG_MASK);
    }

    /**
     * @param checkCommitted Check committed flag.
     */
    public void checkCommitted(boolean checkCommitted) {
        setFlag(checkCommitted, CHECK_COMMITTED_FLAG_MASK);
    }

    /**
     * @return {@code True}
     */
    public boolean waitRemoteTransactions() {
        return isFlag(WAIT_REMOTE_TX_FLAG_MASK);
    }

    /**
     * @param waitRemoteTxs Wait remote transactions flag.
     */
    private void waitRemoteTransactions(boolean waitRemoteTxs) {
        setFlag(waitRemoteTxs, WAIT_REMOTE_TX_FLAG_MASK);
    }

    /**
     * @return Flag indicating whether transaction needs return value.
     */
    public boolean needReturnValue() {
        return isFlag(NEED_RETURN_VALUE_FLAG_MASK);
    }

    /**
     * @param retVal Need return value.
     */
    public void needReturnValue(boolean retVal) {
        setFlag(retVal, NEED_RETURN_VALUE_FLAG_MASK);
    }

    /** {@inheritDoc} */
    @Override public boolean writeTo(ByteBuffer buf, MessageWriter writer) {
        writer.setBuffer(buf);

        if (!super.writeTo(buf, writer))
            return false;

        if (!writer.isHeaderWritten()) {
            if (!writer.writeHeader(directType(), fieldsCount()))
                return false;

            writer.onHeaderWritten();
        }

        switch (writer.state()) {
            case 21:
                if (!writer.writeByte("isolation", isolation != null ? (byte)isolation.ordinal() : -1))
                    return false;

                writer.incrementState();

            case 22:
<<<<<<< HEAD
                if (!writer.writeIgniteUuid("miniId", miniId))
=======
                if (!writer.writeInt("miniId", miniId))
>>>>>>> bc5dbb08
                    return false;

                writer.incrementState();

            case 23:
                if (!writer.writeUuid("nearNodeId", nearNodeId))
                    return false;

                writer.incrementState();

            case 24:
                if (!writer.writeMessage("partUpdateCnt", partUpdateCnt))
                    return false;

                writer.incrementState();

            case 25:
                if (!writer.writeCollection("pendingVers", pendingVers, MessageCollectionItemType.MSG))
                    return false;

                writer.incrementState();

            case 26:
                if (!writer.writeMessage("writeVer", writeVer))
                    return false;

                writer.incrementState();

        }

        return true;
    }

    /** {@inheritDoc} */
    @Override public boolean readFrom(ByteBuffer buf, MessageReader reader) {
        reader.setBuffer(buf);

        if (!reader.beforeMessageRead())
            return false;

        if (!super.readFrom(buf, reader))
            return false;

        switch (reader.state()) {
            case 21:
                byte isolationOrd;

                isolationOrd = reader.readByte("isolation");

                if (!reader.isLastRead())
                    return false;

                isolation = TransactionIsolation.fromOrdinal(isolationOrd);

                reader.incrementState();

            case 22:
<<<<<<< HEAD
                miniId = reader.readIgniteUuid("miniId");
=======
                miniId = reader.readInt("miniId");
>>>>>>> bc5dbb08

                if (!reader.isLastRead())
                    return false;

                reader.incrementState();

            case 23:
                nearNodeId = reader.readUuid("nearNodeId");

                if (!reader.isLastRead())
                    return false;

                reader.incrementState();

            case 24:
                partUpdateCnt = reader.readMessage("partUpdateCnt");

                if (!reader.isLastRead())
                    return false;

                reader.incrementState();

            case 25:
                pendingVers = reader.readCollection("pendingVers", MessageCollectionItemType.MSG);

                if (!reader.isLastRead())
                    return false;

                reader.incrementState();

            case 26:
                writeVer = reader.readMessage("writeVer");

                if (!reader.isLastRead())
                    return false;

                reader.incrementState();

        }

        return reader.afterMessageRead(GridDhtTxFinishRequest.class);
    }

    /** {@inheritDoc} */
    @Override public byte directType() {
        return 32;
    }

    /** {@inheritDoc} */
    @Override public byte fieldsCount() {
        return 27;
    }

    /** {@inheritDoc} */
    @Override public String toString() {
        return S.toString(GridDhtTxFinishRequest.class, this, super.toString());
    }
}<|MERGE_RESOLUTION|>--- conflicted
+++ resolved
@@ -51,11 +51,7 @@
     private TransactionIsolation isolation;
 
     /** Mini future ID. */
-<<<<<<< HEAD
-    private IgniteUuid miniId;
-=======
     private int miniId;
->>>>>>> bc5dbb08
 
     /** Pending versions with order less than one for this message (needed for commit ordering). */
     @GridToStringInclude
@@ -365,11 +361,7 @@
                 writer.incrementState();
 
             case 22:
-<<<<<<< HEAD
-                if (!writer.writeIgniteUuid("miniId", miniId))
-=======
                 if (!writer.writeInt("miniId", miniId))
->>>>>>> bc5dbb08
                     return false;
 
                 writer.incrementState();
@@ -427,11 +419,7 @@
                 reader.incrementState();
 
             case 22:
-<<<<<<< HEAD
-                miniId = reader.readIgniteUuid("miniId");
-=======
                 miniId = reader.readInt("miniId");
->>>>>>> bc5dbb08
 
                 if (!reader.isLastRead())
                     return false;
