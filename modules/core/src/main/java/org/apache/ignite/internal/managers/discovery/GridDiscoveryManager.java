/*
 * Licensed to the Apache Software Foundation (ASF) under one or more
 * contributor license agreements.  See the NOTICE file distributed with
 * this work for additional information regarding copyright ownership.
 * The ASF licenses this file to You under the Apache License, Version 2.0
 * (the "License"); you may not use this file except in compliance with
 * the License.  You may obtain a copy of the License at
 *
 *      http://www.apache.org/licenses/LICENSE-2.0
 *
 * Unless required by applicable law or agreed to in writing, software
 * distributed under the License is distributed on an "AS IS" BASIS,
 * WITHOUT WARRANTIES OR CONDITIONS OF ANY KIND, either express or implied.
 * See the License for the specific language governing permissions and
 * limitations under the License.
 */

package org.apache.ignite.internal.managers.discovery;

import java.io.Externalizable;
import java.io.Serializable;
import java.lang.management.GarbageCollectorMXBean;
import java.lang.management.ManagementFactory;
import java.lang.management.MemoryMXBean;
import java.lang.management.MemoryUsage;
import java.lang.management.OperatingSystemMXBean;
import java.lang.management.RuntimeMXBean;
import java.lang.management.ThreadMXBean;
import java.util.ArrayDeque;
import java.util.ArrayList;
import java.util.Collection;
import java.util.Collections;
import java.util.HashMap;
import java.util.HashSet;
import java.util.Iterator;
import java.util.List;
import java.util.Map;
import java.util.Set;
import java.util.TreeSet;
import java.util.UUID;
import java.util.concurrent.BlockingQueue;
import java.util.concurrent.ConcurrentHashMap;
import java.util.concurrent.ConcurrentMap;
import java.util.concurrent.CopyOnWriteArrayList;
import java.util.concurrent.CountDownLatch;
import java.util.concurrent.LinkedBlockingQueue;
import java.util.concurrent.atomic.AtomicBoolean;
import java.util.concurrent.atomic.AtomicLong;
import java.util.concurrent.atomic.AtomicReference;
import java.util.zip.CRC32;
import org.apache.ignite.IgniteCheckedException;
import org.apache.ignite.IgniteClientDisconnectedException;
import org.apache.ignite.IgniteException;
import org.apache.ignite.IgniteInterruptedException;
import org.apache.ignite.cache.CacheMetrics;
import org.apache.ignite.cache.CacheMode;
import org.apache.ignite.cluster.ClusterMetrics;
import org.apache.ignite.cluster.ClusterNode;
import org.apache.ignite.events.DiscoveryEvent;
import org.apache.ignite.events.Event;
import org.apache.ignite.internal.ClusterMetricsSnapshot;
import org.apache.ignite.internal.GridComponent;
import org.apache.ignite.internal.GridKernalContext;
import org.apache.ignite.internal.GridNodeOrderComparator;
import org.apache.ignite.internal.IgniteClientDisconnectedCheckedException;
import org.apache.ignite.internal.IgniteInternalFuture;
import org.apache.ignite.internal.IgniteKernal;
import org.apache.ignite.internal.IgniteNodeAttributes;
import org.apache.ignite.internal.events.DiscoveryCustomEvent;
import org.apache.ignite.internal.managers.GridManagerAdapter;
import org.apache.ignite.internal.managers.communication.GridIoManager;
import org.apache.ignite.internal.managers.eventstorage.GridLocalEventListener;
import org.apache.ignite.internal.processors.affinity.AffinityTopologyVersion;
import org.apache.ignite.internal.processors.cache.CacheAffinitySharedManager;
import org.apache.ignite.internal.processors.cache.DynamicCacheDescriptor;
import org.apache.ignite.internal.processors.cache.GridCacheAdapter;
import org.apache.ignite.internal.processors.jobmetrics.GridJobMetrics;
import org.apache.ignite.internal.processors.security.SecurityContext;
import org.apache.ignite.internal.processors.service.GridServiceProcessor;
import org.apache.ignite.internal.processors.timeout.GridTimeoutProcessor;
import org.apache.ignite.internal.util.GridBoundedConcurrentLinkedHashMap;
import org.apache.ignite.internal.util.GridSpinBusyLock;
import org.apache.ignite.internal.util.future.GridFinishedFuture;
import org.apache.ignite.internal.util.future.GridFutureAdapter;
import org.apache.ignite.internal.util.lang.GridTuple6;
import org.apache.ignite.internal.util.tostring.GridToStringExclude;
import org.apache.ignite.internal.util.typedef.CI1;
import org.apache.ignite.internal.util.typedef.F;
import org.apache.ignite.internal.util.typedef.G;
import org.apache.ignite.internal.util.typedef.P1;
import org.apache.ignite.internal.util.typedef.T2;
import org.apache.ignite.internal.util.typedef.internal.CU;
import org.apache.ignite.internal.util.typedef.internal.LT;
import org.apache.ignite.internal.util.typedef.internal.S;
import org.apache.ignite.internal.util.typedef.internal.U;
import org.apache.ignite.internal.util.worker.GridWorker;
import org.apache.ignite.lang.IgniteFuture;
import org.apache.ignite.lang.IgnitePredicate;
import org.apache.ignite.lang.IgniteUuid;
import org.apache.ignite.plugin.security.SecurityCredentials;
import org.apache.ignite.plugin.segmentation.SegmentationPolicy;
import org.apache.ignite.spi.IgniteSpiException;
import org.apache.ignite.spi.discovery.DiscoveryMetricsProvider;
import org.apache.ignite.spi.discovery.DiscoverySpi;
import org.apache.ignite.spi.discovery.DiscoverySpiCustomMessage;
import org.apache.ignite.spi.discovery.DiscoverySpiDataExchange;
import org.apache.ignite.spi.discovery.DiscoverySpiHistorySupport;
import org.apache.ignite.spi.discovery.DiscoverySpiListener;
import org.apache.ignite.spi.discovery.DiscoverySpiNodeAuthenticator;
import org.apache.ignite.spi.discovery.DiscoverySpiOrderSupport;
import org.apache.ignite.spi.discovery.tcp.TcpDiscoverySpi;
import org.apache.ignite.thread.IgniteThread;
import org.jetbrains.annotations.NotNull;
import org.jetbrains.annotations.Nullable;
import org.jsr166.ConcurrentHashMap8;

import static java.util.concurrent.TimeUnit.MILLISECONDS;
import static org.apache.ignite.IgniteSystemProperties.IGNITE_BINARY_MARSHALLER_USE_STRING_SERIALIZATION_VER_2;
import static org.apache.ignite.IgniteSystemProperties.IGNITE_DISCOVERY_HISTORY_SIZE;
import static org.apache.ignite.IgniteSystemProperties.IGNITE_OPTIMIZED_MARSHALLER_USE_DEFAULT_SUID;
import static org.apache.ignite.IgniteSystemProperties.IGNITE_SERVICES_COMPATIBILITY_MODE;
import static org.apache.ignite.IgniteSystemProperties.getInteger;
import static org.apache.ignite.events.EventType.EVT_CLIENT_NODE_DISCONNECTED;
import static org.apache.ignite.events.EventType.EVT_CLIENT_NODE_RECONNECTED;
import static org.apache.ignite.events.EventType.EVT_NODE_FAILED;
import static org.apache.ignite.events.EventType.EVT_NODE_JOINED;
import static org.apache.ignite.events.EventType.EVT_NODE_LEFT;
import static org.apache.ignite.events.EventType.EVT_NODE_METRICS_UPDATED;
import static org.apache.ignite.events.EventType.EVT_NODE_SEGMENTED;
import static org.apache.ignite.internal.IgniteNodeAttributes.ATTR_DEPLOYMENT_MODE;
import static org.apache.ignite.internal.IgniteNodeAttributes.ATTR_LATE_AFFINITY_ASSIGNMENT;
import static org.apache.ignite.internal.IgniteNodeAttributes.ATTR_MACS;
import static org.apache.ignite.internal.IgniteNodeAttributes.ATTR_MARSHALLER_USE_BINARY_STRING_SER_VER_2;
import static org.apache.ignite.internal.IgniteNodeAttributes.ATTR_MARSHALLER_USE_DFLT_SUID;
import static org.apache.ignite.internal.IgniteNodeAttributes.ATTR_PEER_CLASSLOADING;
import static org.apache.ignite.internal.IgniteNodeAttributes.ATTR_SERVICES_COMPATIBILITY_MODE;
import static org.apache.ignite.internal.IgniteNodeAttributes.ATTR_USER_NAME;
import static org.apache.ignite.internal.IgniteVersionUtils.VER;
import static org.apache.ignite.plugin.segmentation.SegmentationPolicy.NOOP;

/**
 * Discovery SPI manager.
 */
public class GridDiscoveryManager extends GridManagerAdapter<DiscoverySpi> {
    /** Fake key for {@code null}-named caches. Used inside {@link DiscoCache}. */
    private static final String NULL_CACHE_NAME = UUID.randomUUID().toString();

    /** Metrics update frequency. */
    private static final long METRICS_UPDATE_FREQ = 3000;

    /** */
    private static final MemoryMXBean mem = ManagementFactory.getMemoryMXBean();

    /** */
    private static final OperatingSystemMXBean os = ManagementFactory.getOperatingSystemMXBean();

    /** */
    private static final RuntimeMXBean rt = ManagementFactory.getRuntimeMXBean();

    /** */
    private static final ThreadMXBean threads = ManagementFactory.getThreadMXBean();

    /** */
    private static final Collection<GarbageCollectorMXBean> gc = ManagementFactory.getGarbageCollectorMXBeans();

    /** */
    private static final String PREFIX = "Topology snapshot";

    /** Discovery cached history size. */
    static final int DISCOVERY_HISTORY_SIZE = getInteger(IGNITE_DISCOVERY_HISTORY_SIZE, 500);

    /** Predicate filtering out daemon nodes. */
    private static final IgnitePredicate<ClusterNode> FILTER_DAEMON = new P1<ClusterNode>() {
        @Override public boolean apply(ClusterNode n) {
            return !n.isDaemon();
        }
    };

    /** Predicate filtering client nodes. */
    private static final IgnitePredicate<ClusterNode> FILTER_CLI = new P1<ClusterNode>() {
        @Override public boolean apply(ClusterNode n) {
            return CU.clientNode(n);
        }
    };

    /** Discovery event worker. */
    private final DiscoveryWorker discoWrk = new DiscoveryWorker();

    /** Network segment check worker. */
    private SegmentCheckWorker segChkWrk;

    /** Network segment check thread. */
    private IgniteThread segChkThread;

    /** Last logged topology. */
    private final AtomicLong lastLoggedTop = new AtomicLong();

    /** Local node. */
    private ClusterNode locNode;

    /** Local node daemon flag. */
    private boolean isLocDaemon;

    /** {@code True} if resolvers were configured and network segment check is enabled. */
    private boolean hasRslvrs;

    /** Last segment check result. */
    private final AtomicBoolean lastSegChkRes = new AtomicBoolean(true);

    /** Topology cache history. */
    private final GridBoundedConcurrentLinkedHashMap<AffinityTopologyVersion, DiscoCache> discoCacheHist =
        new GridBoundedConcurrentLinkedHashMap<>(DISCOVERY_HISTORY_SIZE);

    /** Topology snapshots history. */
    private volatile Map<Long, Collection<ClusterNode>> topHist = new HashMap<>();

    /** Topology version. */
    private final AtomicReference<Snapshot> topSnap =
        new AtomicReference<>(new Snapshot(AffinityTopologyVersion.ZERO, null));

    /** Minor topology version. */
    private int minorTopVer;

    /** Order supported flag. */
    private boolean discoOrdered;

    /** Topology snapshots history supported flag. */
    private boolean histSupported;

    /** Configured network segment check frequency. */
    private long segChkFreq;

    /** Local node join to topology event. */
    private GridFutureAdapter<T2<DiscoveryEvent, DiscoCache>> locJoin = new GridFutureAdapter<>();

    /** GC CPU load. */
    private volatile double gcCpuLoad;

    /** CPU load. */
    private volatile double cpuLoad;

    /** Metrics. */
    private final GridLocalMetrics metrics = createMetrics();

    /** Metrics update worker. */
    private GridTimeoutProcessor.CancelableTask metricsUpdateTask;

    /** Custom event listener. */
    private ConcurrentMap<Class<?>, List<CustomEventListener<DiscoveryCustomMessage>>> customEvtLsnrs =
        new ConcurrentHashMap8<>();

    /** Map of dynamic cache filters. */
    private Map<String, CachePredicate> registeredCaches = new HashMap<>();

    /** */
    private final GridSpinBusyLock busyLock = new GridSpinBusyLock();

    /** Received custom messages history. */
    private final ArrayDeque<IgniteUuid> rcvdCustomMsgs = new ArrayDeque<>();

    /** */
    private final CountDownLatch startLatch = new CountDownLatch(1);

    /** @param ctx Context. */
    public GridDiscoveryManager(GridKernalContext ctx) {
        super(ctx, ctx.config().getDiscoverySpi());
    }

    /**
     * @return Memory usage of non-heap memory.
     */
    private MemoryUsage nonHeapMemoryUsage() {
        // Workaround of exception in WebSphere.
        // We received the following exception:
        // java.lang.IllegalArgumentException: used value cannot be larger than the committed value
        // at java.lang.management.MemoryUsage.<init>(MemoryUsage.java:105)
        // at com.ibm.lang.management.MemoryMXBeanImpl.getNonHeapMemoryUsageImpl(Native Method)
        // at com.ibm.lang.management.MemoryMXBeanImpl.getNonHeapMemoryUsage(MemoryMXBeanImpl.java:143)
        // at org.apache.ignite.spi.metrics.jdk.GridJdkLocalMetricsSpi.getMetrics(GridJdkLocalMetricsSpi.java:242)
        //
        // We so had to workaround this with exception handling, because we can not control classes from WebSphere.
        try {
            return mem.getNonHeapMemoryUsage();
        }
        catch (IllegalArgumentException ignored) {
            return new MemoryUsage(0, 0, 0, 0);
        }
    }

    /** {@inheritDoc} */
    @Override public void onBeforeSpiStart() {
        DiscoverySpi spi = getSpi();

        spi.setNodeAttributes(ctx.nodeAttributes(), VER);
    }

    /**
     * Adds dynamic cache filter.
     *
     * @param cacheName Cache name.
     * @param filter Cache filter.
     * @param nearEnabled Near enabled flag.
     * @param cacheMode Cache mode.
     */
    public void setCacheFilter(
        String cacheName,
        IgnitePredicate<ClusterNode> filter,
        boolean nearEnabled,
        CacheMode cacheMode
    ) {
        if (!registeredCaches.containsKey(cacheName))
            registeredCaches.put(cacheName, new CachePredicate(filter, nearEnabled, cacheMode));
    }

    /**
     * Removes dynamic cache filter.
     *
     * @param cacheName Cache name.
     */
    public void removeCacheFilter(String cacheName) {
        CachePredicate p = registeredCaches.remove(cacheName);

        assert p != null : cacheName;
    }

    /**
     * Adds near node ID to cache filter.
     *
     * @param cacheName Cache name.
     * @param clientNodeId Near node ID.
     * @param nearEnabled Near enabled flag.
     * @return {@code True} if new node ID was added.
     */
    public boolean addClientNode(String cacheName, UUID clientNodeId, boolean nearEnabled) {
        CachePredicate p = registeredCaches.get(cacheName);

        assert p != null : cacheName;

        return p.addClientNode(clientNodeId, nearEnabled);
    }

    /**
     * Removes near node ID from cache filter.
     *
     * @param cacheName Cache name.
     * @param clientNodeId Near node ID.
     * @return {@code True} if existing node ID was removed.
     */
    public boolean onClientCacheClose(String cacheName, UUID clientNodeId) {
        CachePredicate p = registeredCaches.get(cacheName);

        assert p != null : cacheName;

        return p.onNodeLeft(clientNodeId);
    }

    /**
     * @return Client nodes map.
     */
    public Map<String, Map<UUID, Boolean>> clientNodesMap() {
        Map<String, Map<UUID, Boolean>> res = null;

        for (Map.Entry<String, CachePredicate> entry : registeredCaches.entrySet()) {
            CachePredicate pred = entry.getValue();

            if (!F.isEmpty(pred.clientNodes)) {
                if (res == null)
                    res = U.newHashMap(registeredCaches.size());

                res.put(entry.getKey(), new HashMap<>(pred.clientNodes));
            }
        }

        return res;
    }

    /**
     * @param leftNodeId Left node ID.
     */
    private void updateClientNodes(UUID leftNodeId) {
        for (Map.Entry<String, CachePredicate> entry : registeredCaches.entrySet()) {
            CachePredicate pred = entry.getValue();

            pred.onNodeLeft(leftNodeId);
        }
    }

    /** {@inheritDoc} */
    @Override protected void onKernalStart0() throws IgniteCheckedException {
        if (Boolean.TRUE.equals(ctx.config().isClientMode()) && !getSpi().isClientMode())
            ctx.performance().add("Enable client mode for TcpDiscoverySpi " +
                    "(set TcpDiscoverySpi.forceServerMode to false)");
    }

    /** {@inheritDoc} */
    @Override public void start() throws IgniteCheckedException {
        long totSysMemory = -1;

        try {
            totSysMemory = U.<Long>property(os, "totalPhysicalMemorySize");
        }
        catch (RuntimeException ignored) {
            // No-op.
        }

        ctx.addNodeAttribute(IgniteNodeAttributes.ATTR_PHY_RAM, totSysMemory);

        DiscoverySpi spi = getSpi();

        discoOrdered = discoOrdered();

        histSupported = historySupported();

        isLocDaemon = ctx.isDaemon();

        hasRslvrs = !ctx.config().isClientMode() && !F.isEmpty(ctx.config().getSegmentationResolvers());

        segChkFreq = ctx.config().getSegmentCheckFrequency();

        if (hasRslvrs) {
            if (segChkFreq < 0)
                throw new IgniteCheckedException("Segment check frequency cannot be negative: " + segChkFreq);

            if (segChkFreq > 0 && segChkFreq < 2000)
                U.warn(log, "Configuration parameter 'segmentCheckFrequency' is too low " +
                    "(at least 2000 ms recommended): " + segChkFreq);

            int segResAttemp = ctx.config().getSegmentationResolveAttempts();

            if (segResAttemp < 1)
                throw new IgniteCheckedException(
                    "Segment resolve attempts cannot be negative or zero: " + segResAttemp);

            checkSegmentOnStart();
        }

        metricsUpdateTask = ctx.timeout().schedule(new MetricsUpdater(), METRICS_UPDATE_FREQ, METRICS_UPDATE_FREQ);

        spi.setMetricsProvider(createMetricsProvider());

        if (ctx.security().enabled()) {
            spi.setAuthenticator(new DiscoverySpiNodeAuthenticator() {
                @Override public SecurityContext authenticateNode(ClusterNode node, SecurityCredentials cred) {
                    try {
                        return ctx.security().authenticateNode(node, cred);
                    }
                    catch (IgniteCheckedException e) {
                        throw U.convertException(e);
                    }
                }

                @Override public boolean isGlobalNodeAuthentication() {
                    return ctx.security().isGlobalNodeAuthentication();
                }
            });
        }

        spi.setListener(new DiscoverySpiListener() {
            private long gridStartTime;

            @Override public void onDiscovery(
                final int type,
                final long topVer,
                final ClusterNode node,
                final Collection<ClusterNode> topSnapshot,
                final Map<Long, Collection<ClusterNode>> snapshots,
                @Nullable DiscoverySpiCustomMessage spiCustomMsg
            ) {
                DiscoveryCustomMessage customMsg = spiCustomMsg == null ? null
                    : ((CustomMessageWrapper)spiCustomMsg).delegate();

                if (skipMessage(type, customMsg))
                    return;

                final ClusterNode locNode = localNode();

                if (snapshots != null)
                    topHist = snapshots;

                boolean verChanged;

                if (type == EVT_NODE_METRICS_UPDATED)
                    verChanged = false;
                else {
                    if (type != EVT_NODE_SEGMENTED &&
                        type != EVT_CLIENT_NODE_DISCONNECTED &&
                        type != EVT_CLIENT_NODE_RECONNECTED &&
                        type != DiscoveryCustomEvent.EVT_DISCOVERY_CUSTOM_EVT) {
                        minorTopVer = 0;

                        verChanged = true;
                    }
                    else
                        verChanged = false;
                }

                if (type == EVT_NODE_FAILED || type == EVT_NODE_LEFT) {
                    for (DiscoCache c : discoCacheHist.values())
                        c.updateAlives(node);

                    updateClientNodes(node.id());
                }

                final AffinityTopologyVersion nextTopVer;

                if (type == DiscoveryCustomEvent.EVT_DISCOVERY_CUSTOM_EVT) {
                    assert customMsg != null;

                    boolean incMinorTopVer = ctx.cache().onCustomEvent(customMsg,
                        new AffinityTopologyVersion(topVer, minorTopVer));

                    if (incMinorTopVer) {
                        minorTopVer++;

                        verChanged = true;
                    }

                    nextTopVer = new AffinityTopologyVersion(topVer, minorTopVer);
                }
                else {
                    nextTopVer = new AffinityTopologyVersion(topVer, minorTopVer);

                    ctx.cache().onDiscoveryEvent(type, node, nextTopVer);
                }

                if (type == DiscoveryCustomEvent.EVT_DISCOVERY_CUSTOM_EVT) {
                    for (Class cls = customMsg.getClass(); cls != null; cls = cls.getSuperclass()) {
                        List<CustomEventListener<DiscoveryCustomMessage>> list = customEvtLsnrs.get(cls);

                        if (list != null) {
                            for (CustomEventListener<DiscoveryCustomMessage> lsnr : list) {
                                try {
                                    lsnr.onCustomEvent(nextTopVer, node, customMsg);
                                }
                                catch (Exception e) {
                                    U.error(log, "Failed to notify direct custom event listener: " + customMsg, e);
                                }
                            }
                        }
                    }
                }

                final DiscoCache discoCache;

                // Put topology snapshot into discovery history.
                // There is no race possible between history maintenance and concurrent discovery
                // event notifications, since SPI notifies manager about all events from this listener.
                if (verChanged) {
                    discoCache = createDiscoCache(locNode, topSnapshot);

                    discoCacheHist.put(nextTopVer, discoCache);

                    boolean set = updateTopologyVersionIfGreater(nextTopVer, discoCache);

                    assert set || topVer == 0 : "Topology version has not been updated [this.topVer=" +
                        topSnap + ", topVer=" + topVer + ", node=" + node +
                        ", evt=" + U.gridEventName(type) + ']';
                }
                else
                    // Current version.
                    discoCache = discoCache();

                // If this is a local join event, just save it and do not notify listeners.
                if (type == EVT_NODE_JOINED && node.id().equals(locNode.id())) {
                    if (gridStartTime == 0)
                        gridStartTime = getSpi().getGridStartTime();

                    updateTopologyVersionIfGreater(new AffinityTopologyVersion(locNode.order()),
                        discoCache);

                    startLatch.countDown();

                    DiscoveryEvent discoEvt = new DiscoveryEvent();

                    discoEvt.node(ctx.discovery().localNode());
                    discoEvt.eventNode(node);
                    discoEvt.type(EVT_NODE_JOINED);

                    discoEvt.topologySnapshot(topVer, new ArrayList<>(F.view(topSnapshot, FILTER_DAEMON)));

                    locJoin.onDone(new T2<>(discoEvt, discoCache));

                    return;
                }
                else if (type == EVT_CLIENT_NODE_DISCONNECTED) {
                    /*
                     * Notify all components from discovery thread to avoid concurrent
                     * reconnect while disconnect handling is in progress.
                     */

                    assert locNode.isClient() : locNode;
                    assert node.isClient() : node;

                    ((IgniteKernal)ctx.grid()).onDisconnected();

                    locJoin = new GridFutureAdapter<>();

                    registeredCaches.clear();

                    for (AffinityTopologyVersion histVer : discoCacheHist.keySet()) {
                        Object rmvd = discoCacheHist.remove(histVer);

                        assert rmvd != null : histVer;
                    }

                    topHist.clear();

                    topSnap.set(new Snapshot(AffinityTopologyVersion.ZERO,
                        createDiscoCache(locNode, Collections.<ClusterNode>emptySet())));
                }
                else if (type == EVT_CLIENT_NODE_RECONNECTED) {
                    assert locNode.isClient() : locNode;
                    assert node.isClient() : node;

                    boolean clusterRestarted = gridStartTime != getSpi().getGridStartTime();

                    gridStartTime = getSpi().getGridStartTime();

                    ((IgniteKernal)ctx.grid()).onReconnected(clusterRestarted);

                    ctx.cluster().clientReconnectFuture().listen(new CI1<IgniteFuture<?>>() {
                        @Override public void apply(IgniteFuture<?> fut) {
                            try {
                                fut.get();

                                discoWrk.addEvent(type, nextTopVer, node, discoCache, topSnapshot, null);
                            }
                            catch (IgniteException ignore) {
                                // No-op.
                            }
                        }
                    });

                    return;
                }

                if (type == EVT_CLIENT_NODE_DISCONNECTED || type == EVT_NODE_SEGMENTED || !ctx.clientDisconnected())
                    discoWrk.addEvent(type, nextTopVer, node, discoCache, topSnapshot, customMsg);
            }
        });

        spi.setDataExchange(new DiscoverySpiDataExchange() {
            @Override public Map<Integer, Serializable> collect(UUID nodeId) {
                assert nodeId != null;

                Map<Integer, Serializable> data = new HashMap<>();

                for (GridComponent comp : ctx.components()) {
                    Serializable compData = comp.collectDiscoveryData(nodeId);

                    if (compData != null) {
                        assert comp.discoveryDataType() != null;

                        data.put(comp.discoveryDataType().ordinal(), compData);
                    }
                }

                return data;
            }

            @Override public void onExchange(UUID joiningNodeId, UUID nodeId, Map<Integer, Serializable> data) {
                for (Map.Entry<Integer, Serializable> e : data.entrySet()) {
                    GridComponent comp = null;

                    for (GridComponent c : ctx.components()) {
                        if (c.discoveryDataType() != null && c.discoveryDataType().ordinal() == e.getKey()) {
                            comp = c;

                            break;
                        }
                    }

                    if (comp != null)
                        comp.onDiscoveryDataReceived(joiningNodeId, nodeId, e.getValue());
                    else {
                        if (log.isDebugEnabled())
                            log.debug("Received discovery data for unknown component: " + e.getKey());
                    }
                }
            }
        });

        startSpi();

        try {
            U.await(startLatch);
        }
        catch (IgniteInterruptedException e) {
            throw new IgniteCheckedException("Failed to start discovery manager (thread has been interrupted).", e);
        }

        // Start segment check worker only if frequency is greater than 0.
        if (hasRslvrs && segChkFreq > 0) {
            segChkWrk = new SegmentCheckWorker();

            segChkThread = new IgniteThread(segChkWrk);

            segChkThread.start();
        }

        locNode = spi.getLocalNode();

        checkAttributes(discoCache().remoteNodes());

        ctx.service().initCompatibilityMode(discoCache().remoteNodes());

        // Start discovery worker.
        new IgniteThread(discoWrk).start();

        if (log.isDebugEnabled())
            log.debug(startInfo());
    }

    /**
     * @param type Message type.
     * @param customMsg Custom message.
     * @return {@code True} if should not process message.
     */
    private boolean skipMessage(int type, @Nullable DiscoveryCustomMessage customMsg) {
        if (type == DiscoveryCustomEvent.EVT_DISCOVERY_CUSTOM_EVT) {
            assert customMsg != null && customMsg.id() != null : customMsg;

            if (rcvdCustomMsgs.contains(customMsg.id())) {
                if (log.isDebugEnabled())
                    log.debug("Received duplicated custom message, will ignore [msg=" + customMsg + "]");

                return true;
            }

            rcvdCustomMsgs.addLast(customMsg.id());

            while (rcvdCustomMsgs.size() > DISCOVERY_HISTORY_SIZE)
                rcvdCustomMsgs.pollFirst();
        }

        return false;
    }

    /**
     * @param msgCls Message class.
     * @param lsnr Custom event listener.
     */
    public <T extends DiscoveryCustomMessage> void setCustomEventListener(Class<T> msgCls, CustomEventListener<T> lsnr) {
        List<CustomEventListener<DiscoveryCustomMessage>> list = customEvtLsnrs.get(msgCls);

        if (list == null) {
            list = F.addIfAbsent(customEvtLsnrs, msgCls,
                new CopyOnWriteArrayList<CustomEventListener<DiscoveryCustomMessage>>());
        }

        list.add((CustomEventListener<DiscoveryCustomMessage>)lsnr);
    }

    /**
     * @return Metrics.
     */
    private GridLocalMetrics createMetrics() {
        return new GridLocalMetrics() {
            @Override public int getAvailableProcessors() {
                return os.getAvailableProcessors();
            }

            @Override public double getCurrentCpuLoad() {
                return cpuLoad;
            }

            @Override public double getCurrentGcCpuLoad() {
                return gcCpuLoad;
            }

            @Override public long getHeapMemoryInitialized() {
                return mem.getHeapMemoryUsage().getInit();
            }

            @Override public long getHeapMemoryUsed() {
                return mem.getHeapMemoryUsage().getUsed();
            }

            @Override public long getHeapMemoryCommitted() {
                return mem.getHeapMemoryUsage().getCommitted();
            }

            @Override public long getHeapMemoryMaximum() {
                return mem.getHeapMemoryUsage().getMax();
            }

            @Override public long getNonHeapMemoryInitialized() {
                return nonHeapMemoryUsage().getInit();
            }

            @Override public long getNonHeapMemoryUsed() {
                return nonHeapMemoryUsage().getUsed();
            }

            @Override public long getNonHeapMemoryCommitted() {
                return nonHeapMemoryUsage().getCommitted();
            }

            @Override public long getNonHeapMemoryMaximum() {
                return nonHeapMemoryUsage().getMax();
            }

            @Override public long getUptime() {
                return rt.getUptime();
            }

            @Override public long getStartTime() {
                return rt.getStartTime();
            }

            @Override public int getThreadCount() {
                return threads.getThreadCount();
            }

            @Override public int getPeakThreadCount() {
                return threads.getPeakThreadCount();
            }

            @Override public long getTotalStartedThreadCount() {
                return threads.getTotalStartedThreadCount();
            }

            @Override public int getDaemonThreadCount() {
                return threads.getDaemonThreadCount();
            }
        };
    }

    /**
     * @return Metrics provider.
     */
    private DiscoveryMetricsProvider createMetricsProvider() {
        return new DiscoveryMetricsProvider() {
            /** */
            private final long startTime = U.currentTimeMillis();

            /** {@inheritDoc} */
            @Override public ClusterMetrics metrics() {
                GridJobMetrics jm = ctx.jobMetric().getJobMetrics();

                ClusterMetricsSnapshot nm = new ClusterMetricsSnapshot();

                nm.setLastUpdateTime(U.currentTimeMillis());

                // Job metrics.
                nm.setMaximumActiveJobs(jm.getMaximumActiveJobs());
                nm.setCurrentActiveJobs(jm.getCurrentActiveJobs());
                nm.setAverageActiveJobs(jm.getAverageActiveJobs());
                nm.setMaximumWaitingJobs(jm.getMaximumWaitingJobs());
                nm.setCurrentWaitingJobs(jm.getCurrentWaitingJobs());
                nm.setAverageWaitingJobs(jm.getAverageWaitingJobs());
                nm.setMaximumRejectedJobs(jm.getMaximumRejectedJobs());
                nm.setCurrentRejectedJobs(jm.getCurrentRejectedJobs());
                nm.setAverageRejectedJobs(jm.getAverageRejectedJobs());
                nm.setMaximumCancelledJobs(jm.getMaximumCancelledJobs());
                nm.setCurrentCancelledJobs(jm.getCurrentCancelledJobs());
                nm.setAverageCancelledJobs(jm.getAverageCancelledJobs());
                nm.setTotalRejectedJobs(jm.getTotalRejectedJobs());
                nm.setTotalCancelledJobs(jm.getTotalCancelledJobs());
                nm.setTotalExecutedJobs(jm.getTotalExecutedJobs());
                nm.setMaximumJobWaitTime(jm.getMaximumJobWaitTime());
                nm.setCurrentJobWaitTime(jm.getCurrentJobWaitTime());
                nm.setAverageJobWaitTime(jm.getAverageJobWaitTime());
                nm.setMaximumJobExecuteTime(jm.getMaximumJobExecuteTime());
                nm.setCurrentJobExecuteTime(jm.getCurrentJobExecuteTime());
                nm.setAverageJobExecuteTime(jm.getAverageJobExecuteTime());
                nm.setCurrentIdleTime(jm.getCurrentIdleTime());
                nm.setTotalIdleTime(jm.getTotalIdleTime());
                nm.setAverageCpuLoad(jm.getAverageCpuLoad());

                // Job metrics.
                nm.setTotalExecutedTasks(ctx.task().getTotalExecutedTasks());

                // VM metrics.
                nm.setAvailableProcessors(metrics.getAvailableProcessors());
                nm.setCurrentCpuLoad(metrics.getCurrentCpuLoad());
                nm.setCurrentGcCpuLoad(metrics.getCurrentGcCpuLoad());
                nm.setHeapMemoryInitialized(metrics.getHeapMemoryInitialized());
                nm.setHeapMemoryUsed(metrics.getHeapMemoryUsed());
                nm.setHeapMemoryCommitted(metrics.getHeapMemoryCommitted());
                nm.setHeapMemoryMaximum(metrics.getHeapMemoryMaximum());
                nm.setHeapMemoryTotal(metrics.getHeapMemoryMaximum());
                nm.setNonHeapMemoryInitialized(metrics.getNonHeapMemoryInitialized());
                nonHeapMemoryUsed(nm);
                nm.setNonHeapMemoryCommitted(metrics.getNonHeapMemoryCommitted());
                nm.setNonHeapMemoryMaximum(metrics.getNonHeapMemoryMaximum());
                nm.setNonHeapMemoryTotal(metrics.getNonHeapMemoryMaximum());
                nm.setUpTime(metrics.getUptime());
                nm.setStartTime(metrics.getStartTime());
                nm.setNodeStartTime(startTime);
                nm.setCurrentThreadCount(metrics.getThreadCount());
                nm.setMaximumThreadCount(metrics.getPeakThreadCount());
                nm.setTotalStartedThreadCount(metrics.getTotalStartedThreadCount());
                nm.setCurrentDaemonThreadCount(metrics.getDaemonThreadCount());
                nm.setTotalNodes(1);

                // Data metrics.
                nm.setLastDataVersion(ctx.cache().lastDataVersion());

                GridIoManager io = ctx.io();

                // IO metrics.
                nm.setSentMessagesCount(io.getSentMessagesCount());
                nm.setSentBytesCount(io.getSentBytesCount());
                nm.setReceivedMessagesCount(io.getReceivedMessagesCount());
                nm.setReceivedBytesCount(io.getReceivedBytesCount());
                nm.setOutboundMessagesQueueSize(io.getOutboundMessagesQueueSize());

                return nm;
            }

            /**
             * @param nm Initializing metrics snapshot.
             */
            private void nonHeapMemoryUsed(ClusterMetricsSnapshot nm) {
                long nonHeapUsed = metrics.getNonHeapMemoryUsed();

                Map<Integer, CacheMetrics> nodeCacheMetrics = cacheMetrics();

                if (nodeCacheMetrics != null) {
                    for (Map.Entry<Integer, CacheMetrics> entry : nodeCacheMetrics.entrySet()) {
                        CacheMetrics e = entry.getValue();

                        if (e != null)
                            nonHeapUsed += e.getOffHeapAllocatedSize();
                    }
                }

                nm.setNonHeapMemoryUsed(nonHeapUsed);
            }

            /** {@inheritDoc} */
            @Override public Map<Integer, CacheMetrics> cacheMetrics() {
                Collection<GridCacheAdapter<?, ?>> caches = ctx.cache().internalCaches();

                if (F.isEmpty(caches))
                    return Collections.emptyMap();

                Map<Integer, CacheMetrics> metrics = null;

                for (GridCacheAdapter<?, ?> cache : caches) {
                    if (cache.configuration().isStatisticsEnabled() &&
                        cache.context().started() &&
                        cache.context().affinity().affinityTopologyVersion().topologyVersion() > 0) {
                        if (metrics == null)
                            metrics = U.newHashMap(caches.size());

                        metrics.put(cache.context().cacheId(), cache.localMetrics());
                    }
                }

                return metrics == null ? Collections.<Integer, CacheMetrics>emptyMap() : metrics;
            }
        };
    }

    /**
     * @return Local metrics.
     */
    public GridLocalMetrics metrics() {
        return metrics;
    }

    /** @return {@code True} if ordering is supported. */
    private boolean discoOrdered() {
        DiscoverySpiOrderSupport ann = U.getAnnotation(ctx.config().getDiscoverySpi().getClass(),
            DiscoverySpiOrderSupport.class);

        return ann != null && ann.value();
    }

    /** @return {@code True} if topology snapshots history is supported. */
    private boolean historySupported() {
        DiscoverySpiHistorySupport ann = U.getAnnotation(ctx.config().getDiscoverySpi().getClass(),
            DiscoverySpiHistorySupport.class);

        return ann != null && ann.value();
    }

    /**
     * Checks segment on start waiting for correct segment if necessary.
     *
     * @throws IgniteCheckedException If check failed.
     */
    private void checkSegmentOnStart() throws IgniteCheckedException {
        assert hasRslvrs;

        if (log.isDebugEnabled())
            log.debug("Starting network segment check.");

        while (true) {
            if (ctx.segmentation().isValidSegment())
                break;

            if (ctx.config().isWaitForSegmentOnStart()) {
                LT.warn(log, "Failed to check network segment (retrying every 2000 ms).");

                // Wait and check again.
                U.sleep(2000);
            }
            else
                throw new IgniteCheckedException("Failed to check network segment.");
        }

        if (log.isDebugEnabled())
            log.debug("Finished network segment check successfully.");
    }

    /**
     * Checks whether attributes of the local node are consistent with remote nodes.
     *
     * @param nodes List of remote nodes to check attributes on.
     * @throws IgniteCheckedException In case of error.
     */
    private void checkAttributes(Iterable<ClusterNode> nodes) throws IgniteCheckedException {
        ClusterNode locNode = getSpi().getLocalNode();

        assert locNode != null;

        // Fetch local node attributes once.
        String locPreferIpV4 = locNode.attribute("java.net.preferIPv4Stack");

        Object locMode = locNode.attribute(ATTR_DEPLOYMENT_MODE);

        int locJvmMajVer = nodeJavaMajorVersion(locNode);

        boolean locP2pEnabled = locNode.attribute(ATTR_PEER_CLASSLOADING);

        boolean ipV4Warned = false;

        boolean jvmMajVerWarned = false;

        Boolean locMarshUseDfltSuid = locNode.attribute(ATTR_MARSHALLER_USE_DFLT_SUID);
        boolean locMarshUseDfltSuidBool = locMarshUseDfltSuid == null ? true : locMarshUseDfltSuid;

        Boolean locMarshStrSerVer2 = locNode.attribute(ATTR_MARSHALLER_USE_BINARY_STRING_SER_VER_2);
        boolean locMarshStrSerVer2Bool = locMarshStrSerVer2 == null ?
            false /* turned on and added to the attributes list by default only when BinaryMarshaller is used. */:
            locMarshStrSerVer2;

        boolean locDelayAssign = locNode.attribute(ATTR_LATE_AFFINITY_ASSIGNMENT);

        Boolean locSrvcCompatibilityEnabled = locNode.attribute(ATTR_SERVICES_COMPATIBILITY_MODE);

        for (ClusterNode n : nodes) {
            int rmtJvmMajVer = nodeJavaMajorVersion(n);

            if (locJvmMajVer != rmtJvmMajVer && !jvmMajVerWarned) {
                U.warn(log, "Local java version is different from remote [loc=" +
                    locJvmMajVer + ", rmt=" + rmtJvmMajVer + "]");

                jvmMajVerWarned = true;
            }

            String rmtPreferIpV4 = n.attribute("java.net.preferIPv4Stack");

            if (!F.eq(rmtPreferIpV4, locPreferIpV4)) {
                if (!ipV4Warned)
                    U.warn(log, "Local node's value of 'java.net.preferIPv4Stack' " +
                        "system property differs from remote node's " +
                        "(all nodes in topology should have identical value) " +
                        "[locPreferIpV4=" + locPreferIpV4 + ", rmtPreferIpV4=" + rmtPreferIpV4 +
                        ", locId8=" + U.id8(locNode.id()) + ", rmtId8=" + U.id8(n.id()) +
                        ", rmtAddrs=" + U.addressesAsString(n) + ']',
                        "Local and remote 'java.net.preferIPv4Stack' system properties do not match.");

                ipV4Warned = true;
            }

            // Daemon nodes are allowed to have any deployment they need.
            // Skip data center ID check for daemon nodes.
            if (!isLocDaemon && !n.isDaemon()) {
                Object rmtMode = n.attribute(ATTR_DEPLOYMENT_MODE);

                if (!locMode.equals(rmtMode))
                    throw new IgniteCheckedException("Remote node has deployment mode different from local " +
                        "[locId8=" + U.id8(locNode.id()) + ", locMode=" + locMode +
                        ", rmtId8=" + U.id8(n.id()) + ", rmtMode=" + rmtMode +
                        ", rmtAddrs=" + U.addressesAsString(n) + ']');

                boolean rmtP2pEnabled = n.attribute(ATTR_PEER_CLASSLOADING);

                if (locP2pEnabled != rmtP2pEnabled)
                    throw new IgniteCheckedException("Remote node has peer class loading enabled flag different from" +
                        " local [locId8=" + U.id8(locNode.id()) + ", locPeerClassLoading=" + locP2pEnabled +
                        ", rmtId8=" + U.id8(n.id()) + ", rmtPeerClassLoading=" + rmtP2pEnabled +
                        ", rmtAddrs=" + U.addressesAsString(n) + ']');
            }

            Boolean rmtMarshUseDfltSuid = n.attribute(ATTR_MARSHALLER_USE_DFLT_SUID);
            boolean rmtMarshUseDfltSuidBool = rmtMarshUseDfltSuid == null ? true : rmtMarshUseDfltSuid;

            if (locMarshUseDfltSuidBool != rmtMarshUseDfltSuidBool) {
                throw new IgniteCheckedException("Local node's " + IGNITE_OPTIMIZED_MARSHALLER_USE_DEFAULT_SUID +
                    " property value differs from remote node's value " +
                    "(to make sure all nodes in topology have identical marshaller settings, " +
                    "configure system property explicitly) " +
                    "[locMarshUseDfltSuid=" + locMarshUseDfltSuid + ", rmtMarshUseDfltSuid=" + rmtMarshUseDfltSuid +
                    ", locNodeAddrs=" + U.addressesAsString(locNode) +
                    ", rmtNodeAddrs=" + U.addressesAsString(n) +
                    ", locNodeId=" + locNode.id() + ", rmtNodeId=" + n.id() + ']');
            }

            Boolean rmtMarshStrSerVer2 = n.attribute(ATTR_MARSHALLER_USE_BINARY_STRING_SER_VER_2);
            boolean rmtMarshStrSerVer2Bool = rmtMarshStrSerVer2 == null ? false : rmtMarshStrSerVer2;

            if (locMarshStrSerVer2Bool != rmtMarshStrSerVer2Bool) {
                throw new IgniteCheckedException("Local node's " + IGNITE_BINARY_MARSHALLER_USE_STRING_SERIALIZATION_VER_2 +
                    " property value differs from remote node's value " +
                    "(to make sure all nodes in topology have identical marshaller settings, " +
                    "configure system property explicitly) " +
                    "[locMarshStrSerVer2=" + locMarshStrSerVer2 + ", rmtMarshStrSerVer2=" + rmtMarshStrSerVer2 +
                    ", locNodeAddrs=" + U.addressesAsString(locNode) +
                    ", rmtNodeAddrs=" + U.addressesAsString(n) +
                    ", locNodeId=" + locNode.id() + ", rmtNodeId=" + n.id() + ']');
            }

            boolean rmtLateAssign;

            if (n.version().compareToIgnoreTimestamp(CacheAffinitySharedManager.LATE_AFF_ASSIGN_SINCE) >= 0)
                rmtLateAssign = n.attribute(ATTR_LATE_AFFINITY_ASSIGNMENT);
            else
                rmtLateAssign = false;

            if (locDelayAssign != rmtLateAssign) {
                throw new IgniteCheckedException("Remote node has cache affinity assignment mode different from local " +
                    "[locId8=" +  U.id8(locNode.id()) +
                    ", locDelayAssign=" + locDelayAssign +
                    ", rmtId8=" + U.id8(n.id()) +
                    ", rmtLateAssign=" + rmtLateAssign +
                    ", rmtAddrs=" + U.addressesAsString(n) + ']');
            }

            if (n.version().compareToIgnoreTimestamp(GridServiceProcessor.LAZY_SERVICES_CFG_SINCE) >= 0) {
                Boolean rmtSrvcCompatibilityEnabled = n.attribute(ATTR_SERVICES_COMPATIBILITY_MODE);

                if (!F.eq(locSrvcCompatibilityEnabled, rmtSrvcCompatibilityEnabled)) {
                    throw new IgniteCheckedException("Local node's " + IGNITE_SERVICES_COMPATIBILITY_MODE +
                        " property value differs from remote node's value " +
                        "(to make sure all nodes in topology have identical IgniteServices compatibility mode enabled, " +
                        "configure system property explicitly) " +
                        "[locSrvcCompatibilityEnabled=" + locSrvcCompatibilityEnabled +
                        ", rmtSrvcCompatibilityEnabled=" + rmtSrvcCompatibilityEnabled +
                        ", locNodeAddrs=" + U.addressesAsString(locNode) +
                        ", rmtNodeAddrs=" + U.addressesAsString(n) +
                        ", locNodeId=" + locNode.id() + ", rmtNodeId=" + n.id() + ']');
                }
            }
            else if (Boolean.FALSE.equals(locSrvcCompatibilityEnabled)) {
                throw new IgniteCheckedException("Remote node doesn't support lazy services configuration and " +
                    "local node cannot join node because local node's "
                    + IGNITE_SERVICES_COMPATIBILITY_MODE + " property value explicitly set to 'false'" +
                    "[locNodeAddrs=" + U.addressesAsString(locNode) +
                    ", rmtNodeAddrs=" + U.addressesAsString(n) +
                    ", locNodeId=" + locNode.id() + ", rmtNodeId=" + n.id() + ']');
            }
        }

        if (log.isDebugEnabled())
            log.debug("Finished node attributes consistency check.");
    }

    /**
     * Gets Java major version running on the node.
     *
     * @param node Cluster node.
     * @return Java major version.
     * @throws IgniteCheckedException If failed to get the version.
     */
    private int nodeJavaMajorVersion(ClusterNode node) throws IgniteCheckedException {
        try {
            // The format is identical for Oracle JDK, OpenJDK and IBM JDK.
            return Integer.parseInt(node.<String>attribute("java.version").split("\\.")[1]);
        }
        catch (Exception e) {
            U.error(log, "Failed to get java major version (unknown 'java.version' format) [ver=" +
                node.<String>attribute("java.version") + "]", e);

            return 0;
        }
    }

    /**
     * @param nodes Nodes.
     * @return Total CPUs.
     */
    private static int cpus(Collection<ClusterNode> nodes) {
        Collection<String> macSet = new HashSet<>(nodes.size(), 1.0f);

        int cpus = 0;

        for (ClusterNode n : nodes) {
            String macs = n.attribute(ATTR_MACS);

            if (macSet.add(macs))
                cpus += n.metrics().getTotalCpus();
        }

        return cpus;
    }

    /**
     * Prints the latest topology info into log taking into account logging/verbosity settings.
     *
     * @param topVer Topology version.
     */
    public void ackTopology(long topVer) {
        ackTopology(topVer, false);
    }

    /**
     * Logs grid size for license compliance.
     *
     * @param topVer Topology version.
     * @param throttle Suppress printing if this topology was already printed.
     */
    private void ackTopology(long topVer, boolean throttle) {
        assert !isLocDaemon;

        DiscoCache discoCache = discoCacheHist.get(new AffinityTopologyVersion(topVer));

        if (discoCache == null) {
            String msg = "Failed to resolve nodes topology [topVer=" + topVer +
                ", hist=" + discoCacheHist.keySet() + ']';

            if (log.isQuiet())
                U.quiet(false, msg);

            if (log.isDebugEnabled())
                log.debug(msg);
            else if (log.isInfoEnabled())
                log.info(msg);

            return;
        }

        Collection<ClusterNode> rmtNodes = discoCache.remoteNodes();

        Collection<ClusterNode> srvNodes = F.view(discoCache.allNodes(), F.not(FILTER_CLI));

        Collection<ClusterNode> clientNodes = F.view(discoCache.allNodes(), FILTER_CLI);

        ClusterNode locNode = discoCache.localNode();

        Collection<ClusterNode> allNodes = discoCache.allNodes();

        long hash = topologyHash(allNodes);

        // Prevent ack-ing topology for the same topology.
        // Can happen only during node startup.
        if (throttle && lastLoggedTop.getAndSet(hash) == hash)
            return;

        int totalCpus = cpus(allNodes);

        double heap = U.heapSize(allNodes, 2);

        if (log.isQuiet())
            U.quiet(false, topologySnapshotMessage(topVer, srvNodes.size(), clientNodes.size(), totalCpus, heap));

        if (log.isDebugEnabled()) {
            String dbg = "";

            dbg += U.nl() + U.nl() +
                ">>> +----------------+" + U.nl() +
                ">>> " + PREFIX + "." + U.nl() +
                ">>> +----------------+" + U.nl() +
                ">>> Grid name: " + (ctx.gridName() == null ? "default" : ctx.gridName()) + U.nl() +
                ">>> Number of server nodes: " + srvNodes.size() + U.nl() +
                ">>> Number of client nodes: " + clientNodes.size() + U.nl() +
                (discoOrdered ? ">>> Topology version: " + topVer + U.nl() : "") +
                ">>> Topology hash: 0x" + Long.toHexString(hash).toUpperCase() + U.nl();

            dbg += ">>> Local: " +
                locNode.id().toString().toUpperCase() + ", " +
                U.addressesAsString(locNode) + ", " +
                locNode.order() + ", " +
                locNode.attribute("os.name") + ' ' +
                locNode.attribute("os.arch") + ' ' +
                locNode.attribute("os.version") + ", " +
                System.getProperty("user.name") + ", " +
                locNode.attribute("java.runtime.name") + ' ' +
                locNode.attribute("java.runtime.version") + U.nl();

            for (ClusterNode node : rmtNodes)
                dbg += ">>> Remote: " +
                    node.id().toString().toUpperCase() + ", " +
                    U.addressesAsString(node) + ", " +
                    node.order() + ", " +
                    node.attribute("os.name") + ' ' +
                    node.attribute("os.arch") + ' ' +
                    node.attribute("os.version") + ", " +
                    node.attribute(ATTR_USER_NAME) + ", " +
                    node.attribute("java.runtime.name") + ' ' +
                    node.attribute("java.runtime.version") + U.nl();

            dbg += ">>> Total number of CPUs: " + totalCpus + U.nl();
            dbg += ">>> Total heap size: " + heap + "GB" + U.nl();

            log.debug(dbg);
        }
        else if (log.isInfoEnabled())
            log.info(topologySnapshotMessage(topVer, srvNodes.size(), clientNodes.size(), totalCpus, heap));
    }

    /**
     * @param topVer Topology version.
     * @param srvNodesNum Server nodes number.
     * @param clientNodesNum Client nodes number.
     * @param totalCpus Total cpu number.
     * @param heap Heap size.
     * @return Topology snapshot message.
     */
    private String topologySnapshotMessage(long topVer, int srvNodesNum, int clientNodesNum, int totalCpus, double heap) {
        return PREFIX + " [" +
            (discoOrdered ? "ver=" + topVer + ", " : "") +
            "servers=" + srvNodesNum +
            ", clients=" + clientNodesNum +
            ", CPUs=" + totalCpus +
            ", heap=" + heap + "GB]";
    }

    /** {@inheritDoc} */
    @Override public void onKernalStop0(boolean cancel) {
        startLatch.countDown();

        // Stop segment check worker.
        if (segChkWrk != null) {
            segChkWrk.cancel();

            U.join(segChkThread, log);
        }

        if (!locJoin.isDone())
            locJoin.onDone(
                new IgniteCheckedException("Failed to wait for local node joined event (grid is stopping)."));
    }

    /** {@inheritDoc} */
    @Override public void stop(boolean cancel) throws IgniteCheckedException {
        busyLock.block();

        // Stop receiving notifications.
        getSpi().setListener(null);

        // Stop discovery worker and metrics updater.
        U.closeQuiet(metricsUpdateTask);

        U.cancel(discoWrk);

        U.join(discoWrk, log);

        // Stop SPI itself.
        stopSpi();

        if (log.isDebugEnabled())
            log.debug(stopInfo());
    }

    /**
     * @param nodeIds Node IDs to check.
     * @return {@code True} if at least one ID belongs to an alive node.
     */
    public boolean aliveAll(@Nullable Collection<UUID> nodeIds) {
        if (nodeIds == null || nodeIds.isEmpty())
            return false;

        for (UUID id : nodeIds)
            if (!alive(id))
                return false;

        return true;
    }

    /**
     * @param nodeId Node ID.
     * @return {@code True} if node for given ID is alive.
     */
    public boolean alive(UUID nodeId) {
        return getAlive(nodeId) != null;
    }

    /**
     * @param nodeId Node ID.
     * @return Node if node is alive.
     */
    @Nullable public ClusterNode getAlive(UUID nodeId) {
        assert nodeId != null;

        return getSpi().getNode(nodeId); // Go directly to SPI without checking disco cache.
    }

    /**
     * @param node Node.
     * @return {@code True} if node is alive.
     */
    public boolean alive(ClusterNode node) {
        assert node != null;

        return alive(node.id());
    }

    /**
     * @param nodeId ID of the node.
     * @return {@code True} if ping succeeded.
     * @throws IgniteClientDisconnectedCheckedException If ping failed.
     */
    public boolean pingNode(UUID nodeId) throws IgniteClientDisconnectedCheckedException {
        assert nodeId != null;

        if (!busyLock.enterBusy())
            return false;

        try {
            return getSpi().pingNode(nodeId);
        }
        catch (IgniteException e) {
            if (e.hasCause(IgniteClientDisconnectedCheckedException.class)) {
                IgniteFuture<?> reconnectFut = ctx.cluster().clientReconnectFuture();

                throw new IgniteClientDisconnectedCheckedException(reconnectFut, e.getMessage());
            }

            throw e;
        }
        finally {
            busyLock.leaveBusy();
        }
    }

    /**
     * @param nodeId ID of the node.
     * @return {@code True} if ping succeeded.
     */
    public boolean pingNodeNoError(UUID nodeId) {
        assert nodeId != null;

        if (!busyLock.enterBusy())
            return false;

        try {
            return getSpi().pingNode(nodeId);
        }
        catch (IgniteException e) {
            return false;
        }
        finally {
            busyLock.leaveBusy();
        }
    }

    /**
     * @param nodeId ID of the node.
     * @return Node for ID.
     */
    @Nullable public ClusterNode node(UUID nodeId) {
        assert nodeId != null;

        return discoCache().node(nodeId);
    }

    /**
     * Gets collection of node for given node IDs and predicates.
     *
     * @param ids Ids to include.
     * @param p Filter for IDs.
     * @return Collection with all alive nodes for given IDs.
     */
    public Collection<ClusterNode> nodes(@Nullable Collection<UUID> ids, IgnitePredicate<UUID>... p) {
        return F.isEmpty(ids) ? Collections.<ClusterNode>emptyList() :
            F.view(
                F.viewReadOnly(ids, U.id2Node(ctx), p),
                F.notNull());
    }

    /**
     * Gets topology hash for given set of nodes.
     *
     * @param nodes Subset of grid nodes for hashing.
     * @return Hash for given topology.
     */
    public long topologyHash(Iterable<? extends ClusterNode> nodes) {
        assert nodes != null;

        Iterator<? extends ClusterNode> iter = nodes.iterator();

        if (!iter.hasNext())
            return 0; // Special case.

        List<String> uids = new ArrayList<>();

        for (ClusterNode node : nodes)
            uids.add(node.id().toString());

        Collections.sort(uids);

        CRC32 hash = new CRC32();

        for (String uuid : uids)
            hash.update(uuid.getBytes());

        return hash.getValue();
    }

    /**
     * Gets future that will be completed when current topology version becomes greater or equal to argument passed.
     *
     * @param awaitVer Topology version to await.
     * @return Future.
     */
    public IgniteInternalFuture<Long> topologyFuture(final long awaitVer) {
        long topVer = topologyVersion();

        if (topVer >= awaitVer)
            return new GridFinishedFuture<>(topVer);

        DiscoTopologyFuture fut = new DiscoTopologyFuture(ctx, awaitVer);

        fut.init();

        return fut;
    }

    /**
     * Gets discovery collection cache from SPI safely guarding against "floating" collections.
     *
     * @return Discovery collection cache.
     */
    public DiscoCache discoCache() {
        Snapshot cur = topSnap.get();

        assert cur != null;

        return cur.discoCache;
    }

    /**
     * Gets discovery collection cache from SPI safely guarding against "floating" collections.
     *
     * @return Discovery collection cache.
     */
    public DiscoCache discoCache(AffinityTopologyVersion topVer) {
        return discoCacheHist.get(topVer);
    }

    /** @return All non-daemon remote nodes in topology. */
    public Collection<ClusterNode> remoteNodes() {
        return discoCache().remoteNodes();
    }

    /** @return All non-daemon nodes in topology. */
    public Collection<ClusterNode> allNodes() {
        return discoCache().allNodes();
    }

    /** @return Full topology size. */
    public int size() {
        return discoCache().allNodes().size();
    }

    /**
     * Gets all nodes for given topology version.
     *
     * @param topVer Topology version.
     * @return Collection of cache nodes.
     */
    public Collection<ClusterNode> nodes(long topVer) {
        return nodes(new AffinityTopologyVersion(topVer));
    }

    /**
     * Gets all nodes for given topology version.
     *
     * @param topVer Topology version.
     * @return Collection of cache nodes.
     */
    public Collection<ClusterNode> nodes(AffinityTopologyVersion topVer) {
        return resolveDiscoCache(CU.cacheId(null), topVer).allNodes();
    }

    /**
     * @param topVer Topology version.
     * @return All server nodes for given topology version.
     */
    public List<ClusterNode> serverNodes(AffinityTopologyVersion topVer) {
        return resolveDiscoCache(CU.cacheId(null), topVer).serverNodes();
    }

    /**
     * Gets node from history for given topology version.
     *
     * @param topVer Topology version.
     * @param id Node ID.
     * @return Node.
     */
    public ClusterNode node(AffinityTopologyVersion topVer, UUID id) {
        return resolveDiscoCache(CU.cacheId(null), topVer).node(id);
    }

    /**
     * Gets cache nodes for cache with given name.
     *
     * @param cacheName Cache name.
     * @param topVer Topology version.
     * @return Collection of cache nodes.
     */
    public Collection<ClusterNode> cacheNodes(@Nullable String cacheName, AffinityTopologyVersion topVer) {
        return resolveDiscoCache(CU.cacheId(cacheName), topVer).cacheNodes(cacheName);
    }

    /**
     * Gets cache nodes for cache with given ID.
     *
     * @param cacheId Cache ID.
     * @param topVer Topology version.
     * @return Collection of cache nodes.
     */
    public Collection<ClusterNode> cacheNodes(int cacheId, AffinityTopologyVersion topVer) {
        return resolveDiscoCache(cacheId, topVer).cacheNodes(cacheId);
    }

    /**
     * Gets all nodes with at least one cache configured.
     *
     * @param topVer Topology version.
     * @return Collection of cache nodes.
     */
    public Collection<ClusterNode> cacheNodes(AffinityTopologyVersion topVer) {
        return resolveDiscoCache(CU.cacheId(null), topVer).allNodesWithCaches();
    }

    /**
     * Gets cache remote nodes for cache with given name.
     *
     * @param topVer Topology version.
     * @return Collection of cache nodes.
     */
    public Collection<ClusterNode> remoteCacheNodes(AffinityTopologyVersion topVer) {
        return resolveDiscoCache(CU.cacheId(null), topVer).remoteNodesWithCaches();
    }

    /**
     * @param topVer Topology version (maximum allowed node order).
     * @return Oldest alive server nodes with at least one cache configured.
     */
    @Nullable public ClusterNode oldestAliveCacheServerNode(AffinityTopologyVersion topVer) {
        return resolveDiscoCache(CU.cacheId(null), topVer).oldestAliveServerNodeWithCache();
    }

    /**
     * Gets cache nodes for cache with given name that participate in affinity calculation.
     *
     * @param cacheName Cache name.
     * @param topVer Topology version.
     * @return Collection of cache affinity nodes.
     */
    public Collection<ClusterNode> cacheAffinityNodes(@Nullable String cacheName, AffinityTopologyVersion topVer) {
        int cacheId = CU.cacheId(cacheName);

        return resolveDiscoCache(cacheId, topVer).cacheAffinityNodes(cacheId);
    }

    /**
     * Gets cache nodes for cache with given ID that participate in affinity calculation.
     *
     * @param cacheId Cache ID.
     * @param topVer Topology version.
     * @return Collection of cache affinity nodes.
     */
    public Collection<ClusterNode> cacheAffinityNodes(int cacheId, AffinityTopologyVersion topVer) {
        return resolveDiscoCache(cacheId, topVer).cacheAffinityNodes(cacheId);
    }

    /**
     * Checks if node is a data node for the given cache.
     *
     * @param node Node to check.
     * @param cacheName Cache name.
     * @return {@code True} if node is a cache data node.
     */
    public boolean cacheAffinityNode(ClusterNode node, String cacheName) {
        CachePredicate pred = registeredCaches.get(cacheName);

        return pred != null && pred.dataNode(node);
    }

    /**
     * @param node Node to check.
     * @param cacheName Cache name.
     * @return {@code True} if node has near cache enabled.
     */
    public boolean cacheNearNode(ClusterNode node, String cacheName) {
        CachePredicate pred = registeredCaches.get(cacheName);

        return pred != null && pred.nearNode(node);
    }

    /**
     * @param node Node to check.
     * @param cacheName Cache name.
     * @return {@code True} if node has client cache (without near cache).
     */
    public boolean cacheClientNode(ClusterNode node, String cacheName) {
        CachePredicate pred = registeredCaches.get(cacheName);

        return pred != null && pred.clientNode(node);
    }

    /**
     * @param node Node to check.
     * @param cacheName Cache name.
     * @return If cache with the given name is accessible on the given node.
     */
    public boolean cacheNode(ClusterNode node, String cacheName) {
        CachePredicate pred = registeredCaches.get(cacheName);

        return pred != null && pred.cacheNode(node);
    }

    /**
     * @param node Node to check.
     * @return Public cache names accessible on the given node.
     */
    public Map<String, CacheMode> nodeCaches(ClusterNode node) {
        Map<String, CacheMode> caches = U.newHashMap(registeredCaches.size());

        for (Map.Entry<String, CachePredicate> entry : registeredCaches.entrySet()) {
            String cacheName = entry.getKey();

            CachePredicate pred = entry.getValue();

            if (!CU.isSystemCache(cacheName) && !CU.isIgfsCache(ctx.config(), cacheName) &&
                pred != null && pred.cacheNode(node))
                caches.put(cacheName, pred.cacheMode);
        }

        return caches;
    }

    /**
     * Checks if cache with given ID has at least one node with near cache enabled.
     *
     * @param cacheId Cache ID.
     * @param topVer Topology version.
     * @return {@code True} if cache with given name has at least one node with near cache enabled.
     */
    public boolean hasNearCache(int cacheId, AffinityTopologyVersion topVer) {
        return resolveDiscoCache(cacheId, topVer).hasNearCache(cacheId);
    }

    /**
     * Gets discovery cache for given topology version.
     *
     * @param cacheId Cache ID (participates in exception message).
     * @param topVer Topology version.
     * @return Discovery cache.
     */
    private DiscoCache resolveDiscoCache(int cacheId, AffinityTopologyVersion topVer) {
        Snapshot snap = topSnap.get();

        DiscoCache cache = AffinityTopologyVersion.NONE.equals(topVer) || topVer.equals(snap.topVer) ?
            snap.discoCache : discoCacheHist.get(topVer);

        if (cache == null) {
            DynamicCacheDescriptor desc = ctx.cache().cacheDescriptor(cacheId);

            throw new IgniteException("Failed to resolve nodes topology [" +
                "cacheName=" + (desc != null ? desc.cacheConfiguration().getName() : "N/A") +
                ", topVer=" + topVer +
                ", history=" + discoCacheHist.keySet() +
                ", snap=" + snap +
                ", locNode=" + ctx.discovery().localNode() + ']');
        }

        return cache;
    }

    /**
     * Gets topology by specified version from history storage.
     *
     * @param topVer Topology version.
     * @return Topology nodes or {@code null} if there are no nodes for passed in version.
     */
    @Nullable public Collection<ClusterNode> topology(long topVer) {
        if (!histSupported)
            throw new UnsupportedOperationException("Current discovery SPI does not support " +
                "topology snapshots history (consider using TCP discovery SPI).");

        Map<Long, Collection<ClusterNode>> snapshots = topHist;

        return snapshots.get(topVer);
    }

    /** @return All daemon nodes in topology. */
    public Collection<ClusterNode> daemonNodes() {
        return discoCache().daemonNodes();
    }

    /** @return Local node. */
    public ClusterNode localNode() {
        return locNode == null ? getSpi().getLocalNode() : locNode;
    }

    /** @return Topology version. */
    public long topologyVersion() {
        return topSnap.get().topVer.topologyVersion();
    }

    /**
     * @return Topology version.
     */
    public AffinityTopologyVersion topologyVersionEx() {
        return topSnap.get().topVer;
    }

    /** @return Event that represents a local node joined to topology. */
    public DiscoveryEvent localJoinEvent() {
        try {
            return locJoin.get().get1();
        }
        catch (IgniteCheckedException e) {
            throw new IgniteException(e);
        }
    }

    /**
     * @return Tuple that consists of a local join event and discovery cache at the join time.
     */
    public T2<DiscoveryEvent, DiscoCache> localJoin() {
        try {
            return locJoin.get();
        }
        catch (IgniteCheckedException e) {
            throw new IgniteException(e);
        }
    }

    /**
     * @param msg Custom message.
     * @throws IgniteCheckedException If failed.
     */
    public void sendCustomEvent(DiscoveryCustomMessage msg) throws IgniteCheckedException {
        try {
            getSpi().sendCustomEvent(new CustomMessageWrapper(msg));
        }
        catch (IgniteClientDisconnectedException e) {
            IgniteFuture<?> reconnectFut = ctx.cluster().clientReconnectFuture();

            throw new IgniteClientDisconnectedCheckedException(reconnectFut, e.getMessage());
        }
        catch (IgniteException e) {
            throw new IgniteCheckedException(e);
        }
    }

    /**
     * Gets first grid node start time, see {@link DiscoverySpi#getGridStartTime()}.
     *
     * @return Start time of the first grid node.
     */
    public long gridStartTime() {
        return getSpi().getGridStartTime();
    }

    /**
     * @param nodeId Node ID.
     * @param warning Warning message to be shown on all nodes.
     * @return Whether node is failed.
     */
    public boolean tryFailNode(UUID nodeId, @Nullable String warning) {
        if (!busyLock.enterBusy())
            return false;

        try {
            if (!getSpi().pingNode(nodeId)) {
                getSpi().failNode(nodeId, warning);

                return true;
            }

            return false;
        }
        finally {
            busyLock.leaveBusy();
        }
    }

    /**
     * @param nodeId Node ID to fail.
     * @param warning Warning message to be shown on all nodes.
     */
    public void failNode(UUID nodeId, @Nullable String warning) {
        if (!busyLock.enterBusy())
            return;

        try {
            getSpi().failNode(nodeId, warning);
        }
        finally {
            busyLock.leaveBusy();
        }
    }

    /**
<<<<<<< HEAD
     * @return {@code True} if local node client and discovery SPI supports reconnect.
     */
    public boolean reconnectSupported() {
        DiscoverySpi spi = getSpi();

        return ctx.clientNode() && (spi instanceof TcpDiscoverySpi) &&
            !(((TcpDiscoverySpi) spi).isClientReconnectDisabled());
    }

    /**
     * Leave cluster and try to join again.
     *
     * @throws IgniteSpiException If failed.
     */
    public void reconnect() {
        assert reconnectSupported();

        DiscoverySpi discoverySpi = getSpi();

        ((TcpDiscoverySpi)discoverySpi).reconnect();
=======
     * @param loc Local node.
     * @param topSnapshot Topology snapshot.
     * @return Newly created discovery cache.
     */
    @NotNull private DiscoCache createDiscoCache(ClusterNode loc, Collection<ClusterNode> topSnapshot) {
        HashSet<UUID> alives = U.newHashSet(topSnapshot.size());
        HashMap<UUID, ClusterNode> nodeMap = U.newHashMap(topSnapshot.size());

        ArrayList<ClusterNode> daemonNodes = new ArrayList<>(topSnapshot.size());
        ArrayList<ClusterNode> srvNodes = new ArrayList<>(topSnapshot.size());
        ArrayList<ClusterNode> rmtNodes = new ArrayList<>(topSnapshot.size());
        ArrayList<ClusterNode> allNodes = new ArrayList<>(topSnapshot.size());

        for (ClusterNode node : topSnapshot) {
            if (alive(node))
                alives.add(node.id());

            if (node.isDaemon())
                daemonNodes.add(node);
            else {
                allNodes.add(node);

                if (!node.isLocal())
                    rmtNodes.add(node);

                if (!CU.clientNode(node))
                    srvNodes.add(node);
            }

            nodeMap.put(node.id(), node);
        }

        assert !rmtNodes.contains(loc) : "Remote nodes collection shouldn't contain local node" +
            " [rmtNodes=" + rmtNodes + ", loc=" + loc + ']';

        Map<Integer, List<ClusterNode>> allCacheNodes = U.newHashMap(allNodes.size());
        Map<Integer, List<ClusterNode>> affCacheNodes = U.newHashMap(allNodes.size());

        Set<ClusterNode> allNodesWithCaches = new TreeSet<>(GridNodeOrderComparator.INSTANCE);
        Set<ClusterNode> rmtNodesWithCaches = new TreeSet<>(GridNodeOrderComparator.INSTANCE);
        Set<ClusterNode> srvNodesWithCaches = new TreeSet<>(GridNodeOrderComparator.INSTANCE);

        Set<Integer> nearEnabledCaches = new HashSet<>();

        for (ClusterNode node : allNodes) {
            assert node.order() != 0 : "Invalid node order [locNode=" + loc + ", node=" + node + ']';
            assert !node.isDaemon();

            for (Map.Entry<String, CachePredicate> entry : registeredCaches.entrySet()) {
                String cacheName = entry.getKey();
                CachePredicate filter = entry.getValue();

                if (filter.cacheNode(node)) {
                    allNodesWithCaches.add(node);

                    if(!CU.clientNode(node))
                        srvNodesWithCaches.add(node);

                    if (!node.isLocal())
                        rmtNodesWithCaches.add(node);

                    addToMap(allCacheNodes, cacheName, node);

                    if (filter.dataNode(node))
                        addToMap(affCacheNodes, cacheName, node);

                    if (filter.nearNode(node))
                        nearEnabledCaches.add(CU.cacheId(cacheName));
                }
            }
        }

        return new DiscoCache(
            loc,
            Collections.unmodifiableList(rmtNodes),
            Collections.unmodifiableList(allNodes),
            Collections.unmodifiableList(srvNodes),
            Collections.unmodifiableList(daemonNodes),
            U.sealList(srvNodesWithCaches),
            U.sealList(allNodesWithCaches),
            U.sealList(rmtNodesWithCaches),
            Collections.unmodifiableMap(allCacheNodes),
            Collections.unmodifiableMap(affCacheNodes),
            Collections.unmodifiableMap(nodeMap),
            Collections.unmodifiableSet(nearEnabledCaches),
            alives);
    }

    /**
     * Adds node to map.
     *
     * @param cacheMap Map to add to.
     * @param cacheName Cache name.
     * @param rich Node to add
     */
    private void addToMap(Map<Integer, List<ClusterNode>> cacheMap, String cacheName, ClusterNode rich) {
        List<ClusterNode> cacheNodes = cacheMap.get(CU.cacheId(cacheName));

        if (cacheNodes == null) {
            cacheNodes = new ArrayList<>();

            cacheMap.put(CU.cacheId(cacheName), cacheNodes);
        }

        cacheNodes.add(rich);
>>>>>>> 8273e670
    }

    /**
     * Updates topology version if current version is smaller than updated.
     *
     * @param updated Updated topology version.
     * @param discoCache Discovery cache.
     * @return {@code True} if topology was updated.
     */
    private boolean updateTopologyVersionIfGreater(AffinityTopologyVersion updated, DiscoCache discoCache) {
        while (true) {
            Snapshot cur = topSnap.get();

            if (updated.compareTo(cur.topVer) >= 0) {
                if (topSnap.compareAndSet(cur, new Snapshot(updated, discoCache)))
                    return true;
            }
            else
                return false;
        }
    }

    /** Stops local node. */
    private void stopNode() {
        new Thread(
            new Runnable() {
                @Override public void run() {
                    ctx.markSegmented();

                    G.stop(ctx.gridName(), true);
                }
            }
        ).start();
    }

    /** Restarts JVM. */
    private void restartJvm() {
        new Thread(
            new Runnable() {
                @Override public void run() {
                    ctx.markSegmented();

                    G.restart(true);
                }
            }
        ).start();
    }

    /** Worker for network segment checks. */
    private class SegmentCheckWorker extends GridWorker {
        /** */
        private final BlockingQueue<Object> queue = new LinkedBlockingQueue<>();

        /**
         *
         */
        private SegmentCheckWorker() {
            super(ctx.gridName(), "disco-net-seg-chk-worker", GridDiscoveryManager.this.log);

            assert hasRslvrs;
            assert segChkFreq > 0;
        }

        /**
         *
         */
        public void scheduleSegmentCheck() {
            queue.add(new Object());
        }

        /** {@inheritDoc} */
        @SuppressWarnings("StatementWithEmptyBody")
        @Override protected void body() throws InterruptedException {
            long lastChk = 0;

            while (!isCancelled()) {
                Object req = queue.poll(2000, MILLISECONDS);

                long now = U.currentTimeMillis();

                // Check frequency if segment check has not been requested.
                if (req == null && (segChkFreq == 0 || lastChk + segChkFreq >= now)) {
                    if (log.isDebugEnabled())
                        log.debug("Skipping segment check as it has not been requested and it is not time to check.");

                    continue;
                }

                // We should always check segment if it has been explicitly
                // requested (on any node failure or leave).
                assert req != null || lastChk + segChkFreq < now;

                // Drain queue.
                while (queue.poll() != null) {
                    // No-op.
                }

                if (lastSegChkRes.get()) {
                    boolean segValid = ctx.segmentation().isValidSegment();

                    lastChk = now;

                    if (!segValid) {
                        List<ClusterNode> empty = Collections.emptyList();

                        ClusterNode node = getSpi().getLocalNode();

                        discoWrk.addEvent(EVT_NODE_SEGMENTED,
                            AffinityTopologyVersion.NONE,
                            node,
                            createDiscoCache(node, empty),
                            empty,
                            null);

                        lastSegChkRes.set(false);
                    }

                    if (log.isDebugEnabled())
                        log.debug("Segment has been checked [requested=" + (req != null) + ", valid=" + segValid + ']');
                }
            }
        }

        /** {@inheritDoc} */
        @Override public String toString() {
            return S.toString(SegmentCheckWorker.class, this);
        }
    }

    /** Worker for discovery events. */
    private class DiscoveryWorker extends GridWorker {
        /** Event queue. */
        private final BlockingQueue<GridTuple6<Integer, AffinityTopologyVersion, ClusterNode,
            DiscoCache, Collection<ClusterNode>, DiscoveryCustomMessage>> evts = new LinkedBlockingQueue<>();

        /** Node segmented event fired flag. */
        private boolean nodeSegFired;

        /**
         *
         */
        private DiscoveryWorker() {
            super(ctx.gridName(), "disco-event-worker", GridDiscoveryManager.this.log);
        }

        /**
         * Method is called when any discovery event occurs.
         *
         * @param type Discovery event type. See {@link DiscoveryEvent} for more details.
         * @param topVer Topology version.
         * @param node Remote node this event is connected with.
         * @param discoCache Discovery cache.
         * @param topSnapshot Topology snapshot.
         */
        @SuppressWarnings("RedundantTypeArguments")
        private void recordEvent(int type, long topVer, ClusterNode node, DiscoCache discoCache, Collection<ClusterNode> topSnapshot) {
            assert node != null;

            if (ctx.event().isRecordable(type)) {
                DiscoveryEvent evt = new DiscoveryEvent();

                evt.node(ctx.discovery().localNode());
                evt.eventNode(node);
                evt.type(type);
                evt.topologySnapshot(topVer, U.<ClusterNode, ClusterNode>arrayList(topSnapshot, FILTER_DAEMON));

                if (type == EVT_NODE_METRICS_UPDATED)
                    evt.message("Metrics were updated: " + node);

                else if (type == EVT_NODE_JOINED)
                    evt.message("Node joined: " + node);

                else if (type == EVT_NODE_LEFT)
                    evt.message("Node left: " + node);

                else if (type == EVT_NODE_FAILED)
                    evt.message("Node failed: " + node);

                else if (type == EVT_NODE_SEGMENTED)
                    evt.message("Node segmented: " + node);

                else if (type == EVT_CLIENT_NODE_DISCONNECTED)
                    evt.message("Client node disconnected: " + node);

                else if (type == EVT_CLIENT_NODE_RECONNECTED)
                    evt.message("Client node reconnected: " + node);

                else
                    assert false;

                ctx.event().record(evt, discoCache);
            }
        }

        /**
         * @param type Event type.
         * @param topVer Topology version.
         * @param node Node.
         * @param discoCache Discovery cache.
         * @param topSnapshot Topology snapshot.
         * @param data Custom message.
         */
        void addEvent(
            int type,
            AffinityTopologyVersion topVer,
            ClusterNode node,
            DiscoCache discoCache,
            Collection<ClusterNode> topSnapshot,
            @Nullable DiscoveryCustomMessage data
        ) {
            assert node != null : data;

            evts.add(new GridTuple6<>(type, topVer, node, discoCache, topSnapshot, data));
        }

        /**
         * @param node Node to get a short description for.
         * @return Short description for the node to be used in 'quiet' mode.
         */
        private String quietNode(ClusterNode node) {
            assert node != null;

            return "nodeId8=" + node.id().toString().substring(0, 8) + ", " +
                "addrs=" + U.addressesAsString(node) + ", " +
                "order=" + node.order() + ", " +
                "CPUs=" + node.metrics().getTotalCpus();
        }

        /** {@inheritDoc} */
        @Override protected void body() throws InterruptedException {
            while (!isCancelled()) {
                try {
                    body0();
                }
                catch (InterruptedException e) {
                    throw e;
                }
                catch (Throwable t) {
                    U.error(log, "Unexpected exception in discovery worker thread (ignored).", t);

                    if (t instanceof Error)
                        throw (Error)t;
                }
            }
        }

        /** @throws InterruptedException If interrupted. */
        @SuppressWarnings("DuplicateCondition")
        private void body0() throws InterruptedException {
            GridTuple6<Integer, AffinityTopologyVersion, ClusterNode, DiscoCache, Collection<ClusterNode>,
                DiscoveryCustomMessage> evt = evts.take();

            int type = evt.get1();

            AffinityTopologyVersion topVer = evt.get2();

            ClusterNode node = evt.get3();

            boolean isDaemon = node.isDaemon();

            boolean segmented = false;

            switch (type) {
                case EVT_NODE_JOINED: {
                    assert !discoOrdered || topVer.topologyVersion() == node.order() : "Invalid topology version [topVer=" + topVer +
                        ", node=" + node + ']';

                    try {
                        checkAttributes(F.asList(node));
                    }
                    catch (IgniteCheckedException e) {
                        U.warn(log, e.getMessage()); // We a have well-formed attribute warning here.
                    }

                    if (!isDaemon) {
                        if (!isLocDaemon) {
                            if (log.isInfoEnabled())
                                log.info("Added new node to topology: " + node);

                            ackTopology(topVer.topologyVersion(), true);
                        }
                        else if (log.isDebugEnabled())
                            log.debug("Added new node to topology: " + node);
                    }
                    else if (log.isDebugEnabled())
                        log.debug("Added new daemon node to topology: " + node);

                    break;
                }

                case EVT_NODE_LEFT: {
                    // Check only if resolvers were configured.
                    if (hasRslvrs)
                        segChkWrk.scheduleSegmentCheck();

                    if (!isDaemon) {
                        if (!isLocDaemon) {
                            if (log.isInfoEnabled())
                                log.info("Node left topology: " + node);

                            ackTopology(topVer.topologyVersion(), true);
                        }
                        else if (log.isDebugEnabled())
                            log.debug("Node left topology: " + node);
                    }
                    else if (log.isDebugEnabled())
                        log.debug("Daemon node left topology: " + node);

                    break;
                }

                case EVT_CLIENT_NODE_DISCONNECTED: {
                    // No-op.

                    break;
                }

                case EVT_CLIENT_NODE_RECONNECTED: {
                    if (log.isInfoEnabled())
                        log.info("Client node reconnected to topology: " + node);

                    if (!isLocDaemon)
                        ackTopology(topVer.topologyVersion(), true);

                    break;
                }

                case EVT_NODE_FAILED: {
                    // Check only if resolvers were configured.
                    if (hasRslvrs)
                        segChkWrk.scheduleSegmentCheck();

                    if (!isDaemon) {
                        if (!isLocDaemon) {
                            U.warn(log, "Node FAILED: " + node);

                            ackTopology(topVer.topologyVersion(), true);
                        }
                        else if (log.isDebugEnabled())
                            log.debug("Node FAILED: " + node);
                    }
                    else if (log.isDebugEnabled())
                        log.debug("Daemon node FAILED: " + node);

                    break;
                }

                case EVT_NODE_SEGMENTED: {
                    assert F.eqNodes(localNode(), node);

                    if (nodeSegFired) {
                        if (log.isDebugEnabled()) {
                            log.debug("Ignored node segmented event [type=EVT_NODE_SEGMENTED, " +
                                "node=" + node + ']');
                        }

                        return;
                    }

                    // Ignore all further EVT_NODE_SEGMENTED events
                    // until EVT_NODE_RECONNECTED is fired.
                    nodeSegFired = true;

                    lastLoggedTop.set(0);

                    segmented = true;

                    if (!isLocDaemon)
                        U.warn(log, "Local node SEGMENTED: " + node);
                    else if (log.isDebugEnabled())
                        log.debug("Local node SEGMENTED: " + node);

                    break;
                }

                case DiscoveryCustomEvent.EVT_DISCOVERY_CUSTOM_EVT: {
                    if (ctx.event().isRecordable(DiscoveryCustomEvent.EVT_DISCOVERY_CUSTOM_EVT)) {
                        DiscoveryCustomEvent customEvt = new DiscoveryCustomEvent();

                        customEvt.node(ctx.discovery().localNode());
                        customEvt.eventNode(node);
                        customEvt.type(type);
                        customEvt.topologySnapshot(topVer.topologyVersion(), evt.get5());
                        customEvt.affinityTopologyVersion(topVer);
                        customEvt.customMessage(evt.get6());

                        ctx.event().record(customEvt, evt.get4());
                    }

                    return;
                }

                // Don't log metric update to avoid flooding the log.
                case EVT_NODE_METRICS_UPDATED:
                    break;

                default:
                    assert false : "Invalid discovery event: " + type;
            }

            recordEvent(type, topVer.topologyVersion(), node, evt.get4(), evt.get5());

            if (segmented)
                onSegmentation();
        }

        /**
         *
         */
        private void onSegmentation() {
            SegmentationPolicy segPlc = ctx.config().getSegmentationPolicy();

            // Always disconnect first.
            try {
                getSpi().disconnect();
            }
            catch (IgniteSpiException e) {
                U.error(log, "Failed to disconnect discovery SPI.", e);
            }

            switch (segPlc) {
                case RESTART_JVM:
                    U.warn(log, "Restarting JVM according to configured segmentation policy.");

                    restartJvm();

                    break;

                case STOP:
                    U.warn(log, "Stopping local node according to configured segmentation policy.");

                    stopNode();

                    break;

                default:
                    assert segPlc == NOOP : "Unsupported segmentation policy value: " + segPlc;
            }
        }

        /** {@inheritDoc} */
        @Override public String toString() {
            return S.toString(DiscoveryWorker.class, this);
        }
    }

    /**
     *
     */
    private class MetricsUpdater implements Runnable {
        /** */
        private long prevGcTime = -1;

        /** */
        private long prevCpuTime = -1;

        /** {@inheritDoc} */
        @Override public void run() {
            gcCpuLoad = getGcCpuLoad();
            cpuLoad = getCpuLoad();
        }

        /**
         * @return GC CPU load.
         */
        private double getGcCpuLoad() {
            long gcTime = 0;

            for (GarbageCollectorMXBean bean : gc) {
                long colTime = bean.getCollectionTime();

                if (colTime > 0)
                    gcTime += colTime;
            }

            gcTime /= metrics.getAvailableProcessors();

            double gc = 0;

            if (prevGcTime > 0) {
                long gcTimeDiff = gcTime - prevGcTime;

                gc = (double)gcTimeDiff / METRICS_UPDATE_FREQ;
            }

            prevGcTime = gcTime;

            return gc;
        }

        /**
         * @return CPU load.
         */
        private double getCpuLoad() {
            long cpuTime;

            try {
                cpuTime = U.<Long>property(os, "processCpuTime");
            }
            catch (IgniteException ignored) {
                return -1;
            }

            // Method reports time in nanoseconds across all processors.
            cpuTime /= 1000000 * metrics.getAvailableProcessors();

            double cpu = 0;

            if (prevCpuTime > 0) {
                long cpuTimeDiff = cpuTime - prevCpuTime;

                // CPU load could go higher than 100% because calculating of cpuTimeDiff also takes some time.
                cpu = Math.min(1.0, (double)cpuTimeDiff / METRICS_UPDATE_FREQ);
            }

            prevCpuTime = cpuTime;

            return cpu;
        }

        /** {@inheritDoc} */
        @Override public String toString() {
            return S.toString(MetricsUpdater.class, this, super.toString());
        }
    }

    /** Discovery topology future. */
    private static class DiscoTopologyFuture extends GridFutureAdapter<Long> implements GridLocalEventListener {
        /** */
        private static final long serialVersionUID = 0L;

        /** */
        private GridKernalContext ctx;

        /** Topology await version. */
        private long awaitVer;

        /** Empty constructor required by {@link Externalizable}. */
        private DiscoTopologyFuture() {
            // No-op.
        }

        /**
         * @param ctx Context.
         * @param awaitVer Await version.
         */
        private DiscoTopologyFuture(GridKernalContext ctx, long awaitVer) {
            this.ctx = ctx;
            this.awaitVer = awaitVer;
        }

        /** Initializes future. */
        private void init() {
            ctx.event().addLocalEventListener(this, EVT_NODE_JOINED, EVT_NODE_LEFT, EVT_NODE_FAILED);

            // Close potential window.
            long topVer = ctx.discovery().topologyVersion();

            if (topVer >= awaitVer)
                onDone(topVer);
        }

        /** {@inheritDoc} */
        @Override public boolean onDone(@Nullable Long res, @Nullable Throwable err) {
            if (super.onDone(res, err)) {
                ctx.event().removeLocalEventListener(this, EVT_NODE_JOINED, EVT_NODE_LEFT, EVT_NODE_FAILED);

                return true;
            }

            return false;
        }

        /** {@inheritDoc} */
        @Override public void onEvent(Event evt) {
            assert evt.type() == EVT_NODE_JOINED || evt.type() == EVT_NODE_LEFT || evt.type() == EVT_NODE_FAILED;

            DiscoveryEvent discoEvt = (DiscoveryEvent)evt;

            if (discoEvt.topologyVersion() >= awaitVer)
                onDone(discoEvt.topologyVersion());
        }
    }

    /**
     *
     */
    private static class Snapshot {
        /** */
        private final AffinityTopologyVersion topVer;

        /** */
        @GridToStringExclude
        private final DiscoCache discoCache;

        /**
         * @param topVer Topology version.
         * @param discoCache Disco cache.
         */
        private Snapshot(AffinityTopologyVersion topVer, DiscoCache discoCache) {
            this.topVer = topVer;
            this.discoCache = discoCache;
        }

        /** {@inheritDoc} */
        @Override public String toString() {
            return S.toString(Snapshot.class, this);
        }
    }

    /**
     * Cache predicate.
     */
    private static class CachePredicate {
        /** Cache filter. */
        private final IgnitePredicate<ClusterNode> cacheFilter;

        /** If near cache is enabled on data nodes. */
        private final boolean nearEnabled;

        /** Cache mode. */
        private final CacheMode cacheMode;

        /** Collection of client near nodes. */
        private final ConcurrentHashMap<UUID, Boolean> clientNodes;

        /**
         * @param cacheFilter Cache filter.
         * @param nearEnabled Near enabled flag.
         * @param cacheMode Cache mode.
         */
        private CachePredicate(IgnitePredicate<ClusterNode> cacheFilter, boolean nearEnabled, CacheMode cacheMode) {
            assert cacheFilter != null;

            this.cacheFilter = cacheFilter;
            this.nearEnabled = nearEnabled;
            this.cacheMode = cacheMode;

            clientNodes = new ConcurrentHashMap<>();
        }

        /**
         * @param nodeId Near node ID to add.
         * @param nearEnabled Near enabled flag.
         * @return {@code True} if new node ID was added.
         */
        public boolean addClientNode(UUID nodeId, boolean nearEnabled) {
            assert nodeId != null;

            Boolean old = clientNodes.putIfAbsent(nodeId, nearEnabled);

            return old == null;
        }

        /**
         * @param leftNodeId Left node ID.
         * @return {@code True} if existing node ID was removed.
         */
        public boolean onNodeLeft(UUID leftNodeId) {
            assert leftNodeId != null;

            Boolean old = clientNodes.remove(leftNodeId);

            return old != null;
        }

        /**
         * @param node Node to check.
         * @return {@code True} if this node is a data node for given cache.
         */
        public boolean dataNode(ClusterNode node) {
            return !node.isDaemon() && CU.affinityNode(node, cacheFilter);
        }

        /**
         * @param node Node to check.
         * @return {@code True} if cache is accessible on the given node.
         */
        public boolean cacheNode(ClusterNode node) {
            return !node.isDaemon() && (CU.affinityNode(node, cacheFilter) || clientNodes.containsKey(node.id()));
        }

        /**
         * @param node Node to check.
         * @return {@code True} if near cache is present on the given nodes.
         */
        public boolean nearNode(ClusterNode node) {
            if (node.isDaemon())
                return false;

            if (CU.affinityNode(node, cacheFilter))
                return nearEnabled;

            Boolean near = clientNodes.get(node.id());

            return near != null && near;
        }

        /**
         * @param node Node to check.
         * @return {@code True} if client cache is present on the given nodes.
         */
        public boolean clientNode(ClusterNode node) {
            if (node.isDaemon())
                return false;

            Boolean near = clientNodes.get(node.id());

            return near != null && !near;
        }
    }
}<|MERGE_RESOLUTION|>--- conflicted
+++ resolved
@@ -1902,7 +1902,6 @@
     }
 
     /**
-<<<<<<< HEAD
      * @return {@code True} if local node client and discovery SPI supports reconnect.
      */
     public boolean reconnectSupported() {
@@ -1923,7 +1922,9 @@
         DiscoverySpi discoverySpi = getSpi();
 
         ((TcpDiscoverySpi)discoverySpi).reconnect();
-=======
+    }
+
+    /**
      * @param loc Local node.
      * @param topSnapshot Topology snapshot.
      * @return Newly created discovery cache.
@@ -2029,7 +2030,6 @@
         }
 
         cacheNodes.add(rich);
->>>>>>> 8273e670
     }
 
     /**
