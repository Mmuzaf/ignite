--- conflicted
+++ resolved
@@ -964,26 +964,35 @@
         if (cctx.kernalContext().clientNode())
             return Collections.emptyMap();
 
+        File[] files = storeWorkDir.listFiles();
+
+        if (files == null)
+            return Collections.emptyMap();
+
         Map<String, StoredCacheData> ccfgs = new HashMap<>();
 
-        for (File file : cacheDirectories(storeWorkDir)) {
-            if (isSharedGroup(file))
-                readCacheGroupCaches(file, ccfgs);
-            else {
-                File conf = new File(file, CACHE_DATA_FILENAME);
-
-                if (conf.exists() && conf.length() > 0) {
-                    StoredCacheData cacheData = readCacheData(conf);
-
-                    String cacheName = cacheData.config().getName();
-
-                    if (!ccfgs.containsKey(cacheName))
-                        ccfgs.put(cacheName, cacheData);
-                    else {
-                        U.warn(log, "Cache with name=" + cacheName + " is already registered, skipping config file "
-                            + file.getName());
+        Arrays.sort(files);
+
+        for (File file : files) {
+            if (file.isDirectory()) {
+                if (file.getName().startsWith(CACHE_DIR_PREFIX)) {
+                    File conf = new File(file, CACHE_DATA_FILENAME);
+
+                    if (conf.exists() && conf.length() > 0) {
+                        StoredCacheData cacheData = readCacheData(conf);
+
+                        String cacheName = cacheData.config().getName();
+
+                        if (!ccfgs.containsKey(cacheName))
+                            ccfgs.put(cacheName, cacheData);
+                        else {
+                            U.warn(log, "Cache with name=" + cacheName + " is already registered, skipping config file "
+                                    + file.getName());
+                        }
                     }
                 }
+                else if (file.getName().startsWith(CACHE_GRP_DIR_PREFIX))
+                    readCacheGroupCaches(file, ccfgs);
             }
         }
 
@@ -1025,11 +1034,7 @@
      * @param cacheDir Cache directory to check.
      * @return List of cache partitions in given directory.
      */
-<<<<<<< HEAD
-    public static List<File> cachePartitions(File cacheDir) {
-=======
     public static List<File> cachePartitionFiles(File cacheDir) {
->>>>>>> bb182f65
         File[] files = cacheDir.listFiles();
 
         if (files == null)
@@ -1042,31 +1047,6 @@
     }
 
     /**
-<<<<<<< HEAD
-     * @param file Directory to check.
-     * @return {@code true} if given directory is shared.
-     * @throws IgniteException If given directory doesn't match the cache pattern.
-     */
-    public static boolean isSharedGroup(File file) {
-        String name = file.getName();
-
-        if (name.startsWith(CACHE_GRP_DIR_PREFIX))
-            return true;
-        else if (name.startsWith(CACHE_DIR_PREFIX))
-            return false;
-        else
-            throw new IgniteException("Directory doesn't match the cache or cache group prefix: " + file);
-    }
-
-    /**
-     * @param dir Cache directory on disk.
-     * @return Cache or cache group name.
-     */
-    public static String cacheGroupName(File dir) {
-        return isSharedGroup(dir) ?
-            dir.getName().replaceFirst("^" + CACHE_GRP_DIR_PREFIX, "") :
-            dir.getName().replaceFirst("^" + CACHE_DIR_PREFIX, "");
-=======
      * @param dir Cache directory on disk.
      * @return Cache or cache group name.
      */
@@ -1079,7 +1059,6 @@
             return name.substring(CACHE_DIR_PREFIX.length());
         else
             throw new IgniteException("Directory doesn't match the cache or cache group prefix: " + dir);
->>>>>>> bb182f65
     }
 
     /**
