/*
 * Licensed to the Apache Software Foundation (ASF) under one or more
 * contributor license agreements.  See the NOTICE file distributed with
 * this work for additional information regarding copyright ownership.
 * The ASF licenses this file to You under the Apache License, Version 2.0
 * (the "License"); you may not use this file except in compliance with
 * the License.  You may obtain a copy of the License at
 *
 *      http://www.apache.org/licenses/LICENSE-2.0
 *
 * Unless required by applicable law or agreed to in writing, software
 * distributed under the License is distributed on an "AS IS" BASIS,
 * WITHOUT WARRANTIES OR CONDITIONS OF ANY KIND, either express or implied.
 * See the License for the specific language governing permissions and
 * limitations under the License.
 */

package org.apache.ignite.internal.processors.cache.persistence.file;

import java.io.BufferedInputStream;
import java.io.BufferedOutputStream;
import java.io.File;
import java.io.FileInputStream;
import java.io.FileOutputStream;
import java.io.IOException;
import java.io.InputStream;
import java.io.OutputStream;
import java.nio.ByteBuffer;
import java.nio.file.DirectoryStream;
import java.nio.file.FileSystems;
import java.nio.file.Files;
import java.nio.file.Path;
import java.nio.file.PathMatcher;
import java.nio.file.StandardCopyOption;
import java.util.AbstractList;
import java.util.Arrays;
import java.util.Collection;
import java.util.Collections;
import java.util.HashMap;
import java.util.Map;
import java.util.Set;
import java.util.concurrent.ConcurrentHashMap;
import java.util.concurrent.atomic.AtomicLong;
import java.util.concurrent.locks.ReadWriteLock;
import java.util.concurrent.locks.ReentrantReadWriteLock;
import java.util.function.BiFunction;
import java.util.function.Function;
import java.util.function.Predicate;
import java.util.stream.Collectors;
import org.apache.ignite.IgniteCheckedException;
import org.apache.ignite.IgniteException;
import org.apache.ignite.IgniteLogger;
import org.apache.ignite.configuration.CacheConfiguration;
import org.apache.ignite.configuration.DataStorageConfiguration;
import org.apache.ignite.configuration.IgniteConfiguration;
import org.apache.ignite.failure.FailureContext;
import org.apache.ignite.failure.FailureType;
import org.apache.ignite.internal.GridKernalContext;
import org.apache.ignite.internal.client.util.GridConcurrentHashSet;
import org.apache.ignite.internal.pagemem.PageIdAllocator;
import org.apache.ignite.internal.pagemem.PageIdUtils;
import org.apache.ignite.internal.pagemem.PageMemory;
import org.apache.ignite.internal.pagemem.store.IgnitePageStoreManager;
import org.apache.ignite.internal.pagemem.store.PageStore;
import org.apache.ignite.internal.pagemem.store.PageStoreWriteHandler;
import org.apache.ignite.internal.processors.cache.CacheGroupContext;
import org.apache.ignite.internal.processors.cache.CacheGroupDescriptor;
import org.apache.ignite.internal.processors.cache.GridCacheContext;
import org.apache.ignite.internal.processors.cache.GridCacheSharedManagerAdapter;
import org.apache.ignite.internal.processors.cache.StoredCacheData;
import org.apache.ignite.internal.processors.cache.persistence.AllocatedPageTracker;
import org.apache.ignite.internal.processors.cache.persistence.DataRegion;
import org.apache.ignite.internal.processors.cache.persistence.DataRegionMetricsImpl;
import org.apache.ignite.internal.processors.cache.persistence.GridCacheDatabaseSharedManager;
import org.apache.ignite.internal.processors.cache.persistence.StorageException;
import org.apache.ignite.internal.processors.cache.persistence.backup.IgniteBackupPageStoreManager;
import org.apache.ignite.internal.processors.cache.persistence.filename.PdsFolderSettings;
import org.apache.ignite.internal.processors.cache.persistence.metastorage.MetaStorage;
import org.apache.ignite.internal.processors.cache.persistence.partstate.GroupPartitionId;
import org.apache.ignite.internal.processors.cache.persistence.snapshot.IgniteCacheSnapshotManager;
import org.apache.ignite.internal.processors.cache.persistence.tree.io.PageIO;
import org.apache.ignite.internal.util.GridStripedReadWriteLock;
import org.apache.ignite.internal.util.IgniteUtils;
import org.apache.ignite.internal.util.typedef.X;
import org.apache.ignite.internal.util.typedef.internal.CU;
import org.apache.ignite.internal.util.typedef.internal.U;
import org.apache.ignite.internal.util.worker.GridWorker;
import org.apache.ignite.lang.IgniteOutClosure;
import org.apache.ignite.marshaller.Marshaller;
import org.apache.ignite.marshaller.MarshallerUtils;
import org.apache.ignite.thread.IgniteThread;
import org.jetbrains.annotations.NotNull;
import org.jetbrains.annotations.Nullable;

import static java.lang.String.format;
import static java.nio.file.Files.delete;
import static java.nio.file.Files.newDirectoryStream;
import static java.util.Objects.requireNonNull;

/**
 * File page store manager.
 */
public class FilePageStoreManager extends GridCacheSharedManagerAdapter implements IgnitePageStoreManager {
    /** File suffix. */
    public static final String FILE_SUFFIX = ".bin";

    /** Suffix for zip files */
    public static final String ZIP_SUFFIX = ".zip";

    /** Suffix for tmp files */
    public static final String TMP_SUFFIX = ".tmp";

    /** Partition file prefix. */
    public static final String PART_FILE_PREFIX = "part-";

    /** */
    public static final String INDEX_FILE_NAME = "index" + FILE_SUFFIX;

    /** */
    public static final String PART_FILE_TEMPLATE = PART_FILE_PREFIX+ "%d" + FILE_SUFFIX;

    /** */
    public static final String CACHE_DIR_PREFIX = "cache-";

    /** */
    public static final String CACHE_GRP_DIR_PREFIX = "cacheGroup-";

    /** */
    public static final String CACHE_DATA_FILENAME = "cache_data.dat";

    /** */
    public static final String CACHE_DATA_TMP_FILENAME = CACHE_DATA_FILENAME + TMP_SUFFIX;

    /** */
    public static final String DFLT_STORE_DIR = "db";

    /** */
    public static final String META_STORAGE_NAME = "metastorage";

    /** Matcher for searching of *.tmp files. */
    public static final PathMatcher TMP_FILE_MATCHER =
        FileSystems.getDefault().getPathMatcher("glob:**" + TMP_SUFFIX);

    /** Marshaller. */
    private final Marshaller marshaller;

    /**
     * Executor to disallow running code that modifies data in idxCacheStores concurrently with cleanup of file page
     * store.
     */
    private final LongOperationAsyncExecutor cleanupAsyncExecutor;

    /** */
    private final Map<Integer, CacheStoreHolder> idxCacheStores;

    /** */
    private final IgniteConfiguration igniteCfg;

    /**
     * File IO factory for page store, by default is taken from {@link #dsCfg}.
     * May be overriden by block read/write.
     */
    private FileIOFactory pageStoreFileIoFactory;

    /**
     * File IO factory for page store V1 and for fast checking page store (non block read).
     * By default is taken from {@link #dsCfg}.
     */
    private FileIOFactory pageStoreV1FileIoFactory;

    /** */
    private final DataStorageConfiguration dsCfg;

    /** Absolute directory for file page store. Includes consistent id based folder. */
    private File storeWorkDir;

    /** */
    private final long metaPageId = PageIdUtils.pageId(-1, PageMemory.FLAG_IDX, 0);

    /** */
    private final Set<Integer> grpsWithoutIdx = Collections.newSetFromMap(new ConcurrentHashMap<Integer, Boolean>());

    /** */
    private final GridStripedReadWriteLock initDirLock =
        new GridStripedReadWriteLock(Math.max(Runtime.getRuntime().availableProcessors(), 8));

    /**
     * @param ctx Kernal context.
     */
    public FilePageStoreManager(GridKernalContext ctx) {
        igniteCfg = ctx.config();

        cleanupAsyncExecutor =
            new LongOperationAsyncExecutor(ctx.igniteInstanceName(), ctx.config().getGridLogger());

        idxCacheStores = new IdxCacheStores<>(cleanupAsyncExecutor);

        DataStorageConfiguration dsCfg = igniteCfg.getDataStorageConfiguration();

        assert dsCfg != null;

        this.dsCfg = dsCfg;

        pageStoreV1FileIoFactory = pageStoreFileIoFactory = dsCfg.getFileIOFactory();

        marshaller =  MarshallerUtils.jdkMarshaller(ctx.igniteInstanceName());
    }

    /** {@inheritDoc} */
    @Override public void start0() throws IgniteCheckedException {
        final GridKernalContext ctx = cctx.kernalContext();

        if (ctx.clientNode())
            return;

        final PdsFolderSettings folderSettings = ctx.pdsFolderResolver().resolveFolders();

        storeWorkDir = new File(folderSettings.persistentStoreRootPath(), folderSettings.folderName());

        U.ensureDirectory(storeWorkDir, "page store work directory", log);

        String tmpDir = System.getProperty("java.io.tmpdir");

        if (tmpDir != null && storeWorkDir.getAbsolutePath().contains(tmpDir)) {
            log.warning("Persistence store directory is in the temp directory and may be cleaned." +
                "To avoid this set \"IGNITE_HOME\" environment variable properly or " +
                "change location of persistence directories in data storage configuration " +
                "(see DataStorageConfiguration#walPath, DataStorageConfiguration#walArchivePath, " +
                "DataStorageConfiguration#storagePath properties). " +
                "Current persistence store directory is: [" + tmpDir + "]");
        }

        File[] files = storeWorkDir.listFiles();

        for (File file : files) {
            if (file.isDirectory()) {
                File[] tmpFiles = file.listFiles((k, v) -> v.endsWith(CACHE_DATA_TMP_FILENAME));

                if (tmpFiles != null) {
                    for (File tmpFile : tmpFiles) {
                        if (!tmpFile.delete())
                            log.warning("Failed to delete temporary cache config file" +
                                    "(make sure Ignite process has enough rights):" + file.getName());
                    }
                }
            }
        }
    }

    /** {@inheritDoc} */
    @Override public void cleanupPersistentSpace(CacheConfiguration cacheConfiguration) throws IgniteCheckedException {
        try {
            File cacheWorkDir = cacheWorkDir(cacheConfiguration);

            if(!cacheWorkDir.exists())
                return;

            try (DirectoryStream<Path> files = newDirectoryStream(cacheWorkDir.toPath(),
                new DirectoryStream.Filter<Path>() {
                    @Override public boolean accept(Path entry) throws IOException {
                        return entry.toFile().getName().endsWith(FILE_SUFFIX);
                    }
                })) {
                for (Path path : files)
                    delete(path);
            }
        }
        catch (IOException e) {
            throw new IgniteCheckedException("Failed to cleanup persistent directory: ", e);
        }
    }

    /** {@inheritDoc} */
    @Override public void cleanupPersistentSpace() throws IgniteCheckedException {
        try {
            try (DirectoryStream<Path> files = newDirectoryStream(
                storeWorkDir.toPath(), entry -> {
                    String name = entry.toFile().getName();

                    return !name.equals(META_STORAGE_NAME) &&
                        (name.startsWith(CACHE_DIR_PREFIX) || name.startsWith(CACHE_GRP_DIR_PREFIX));
                }
            )) {
                for (Path path : files)
                    U.delete(path);
            }
        }
        catch (IOException e) {
            throw new IgniteCheckedException("Failed to cleanup persistent directory: ", e);
        }
    }

    /** {@inheritDoc} */
    @Override public void cleanupPageStoreIfMatch(Predicate<Integer> cacheGrpPred, boolean cleanFiles) {
        Map<Integer, CacheStoreHolder> filteredStores = idxCacheStores.entrySet().stream()
            .filter(e -> cacheGrpPred.test(e.getKey()))
            .collect(Collectors.toMap(Map.Entry::getKey, Map.Entry::getValue));

        idxCacheStores.entrySet().removeIf(e -> cacheGrpPred.test(e.getKey()));

        Runnable doShutdown = () -> {
            IgniteCheckedException ex = shutdown(filteredStores.values(), cleanFiles);

            if (ex != null)
                U.error(log, "Failed to gracefully stop page store managers", ex);

            U.log(log, "Cleanup cache stores [total=" + filteredStores.keySet().size() +
                ", left=" + idxCacheStores.size() + ", cleanFiles=" + cleanFiles + ']');
        };

        if (cleanFiles) {
            cleanupAsyncExecutor.async(doShutdown);

            U.log(log, "Cache stores cleanup started asynchronously");
        }
        else
            doShutdown.run();
    }

    /** {@inheritDoc} */
    @Override public void stop0(boolean cancel) {
        if (log.isDebugEnabled())
            log.debug("Stopping page store manager.");

        cleanupPageStoreIfMatch(p -> true, false);
    }

    /** {@inheritDoc} */
    @Override public void onKernalStop0(boolean cancel) {
        cleanupAsyncExecutor.awaitAsyncTaskCompletion(cancel);
    }

    /** {@inheritDoc} */
    @Override public void onActivate(GridKernalContext kctx) throws IgniteCheckedException {
        if (log.isDebugEnabled())
            log.debug("Activate page store manager [id=" + cctx.localNodeId() +
                " topVer=" + cctx.discovery().topologyVersionEx() + " ]");

        start0();
    }

    /** {@inheritDoc} */
    @Override public void onDeActivate(GridKernalContext kctx) {
        if (log.isDebugEnabled())
            log.debug("DeActivate page store manager [id=" + cctx.localNodeId() +
                " topVer=" + cctx.discovery().topologyVersionEx() + " ]");

        stop0(true);
    }

    /** {@inheritDoc} */
    @Override public void beginRecover() {
        for (CacheStoreHolder holder : idxCacheStores.values()) {
            holder.idxStore.beginRecover();

            for (PageStore partStore : holder.partStores)
                partStore.beginRecover();
        }
    }

    /** {@inheritDoc} */
    @Override public void finishRecover() throws IgniteCheckedException {
        try {
            for (CacheStoreHolder holder : idxCacheStores.values()) {
                holder.idxStore.finishRecover();

                for (PageStore partStore : holder.partStores)
                    partStore.finishRecover();
            }
        }
        catch (StorageException e) {
            cctx.kernalContext().failure().process(new FailureContext(FailureType.CRITICAL_ERROR, e));

            throw e;
        }
    }

    /** {@inheritDoc} */
    @Override public void initialize(int cacheId, int partitions, String workingDir, AllocatedPageTracker tracker)
        throws IgniteCheckedException {
        assert storeWorkDir != null;

        if (!idxCacheStores.containsKey(cacheId)) {
            CacheStoreHolder holder = initDir(
                new File(storeWorkDir, workingDir),
                cacheId,
                partitions,
                tracker,
                cctx.cacheContext(cacheId) != null && cctx.cacheContext(cacheId).config().isEncryptionEnabled()
            );

            CacheStoreHolder old = idxCacheStores.put(cacheId, holder);

            assert old == null : "Non-null old store holder for cacheId: " + cacheId;
        }
    }

    /** {@inheritDoc} */
    @Override public void initializeForCache(CacheGroupDescriptor grpDesc, StoredCacheData cacheData) throws IgniteCheckedException {
        assert storeWorkDir != null;

        int grpId = grpDesc.groupId();

        if (!idxCacheStores.containsKey(grpId)) {
            CacheStoreHolder holder = initForCache(grpDesc, cacheData.config());

            CacheStoreHolder old = idxCacheStores.put(grpId, holder);

            assert old == null : "Non-null old store holder for cache: " + cacheData.config().getName();
        }
    }

    /** {@inheritDoc} */
    @Override public void initializeForMetastorage() throws IgniteCheckedException {
        assert storeWorkDir != null;

        int grpId = MetaStorage.METASTORAGE_CACHE_ID;

        if (!idxCacheStores.containsKey(grpId)) {
            DataRegion dataRegion = cctx.database().dataRegion(GridCacheDatabaseSharedManager.METASTORE_DATA_REGION_NAME);

            CacheStoreHolder holder = initDir(
                new File(storeWorkDir, META_STORAGE_NAME),
                grpId,
                PageIdAllocator.METASTORE_PARTITION + 1,
                dataRegion.memoryMetrics(),
                false);

            CacheStoreHolder old = idxCacheStores.put(grpId, holder);

            assert old == null : "Non-null old store holder for metastorage";
        }
    }

    /** {@inheritDoc} */
    @Override public void storeCacheData(StoredCacheData cacheData, boolean overwrite) throws IgniteCheckedException {
        File cacheWorkDir = cacheWorkDir(cacheData.config());
        File file;

        checkAndInitCacheWorkDir(cacheWorkDir);

        assert cacheWorkDir.exists() : "Work directory does not exist: " + cacheWorkDir;

        if (cacheData.config().getGroupName() != null)
            file = new File(cacheWorkDir, cacheData.config().getName() + CACHE_DATA_FILENAME);
        else
            file = new File(cacheWorkDir, CACHE_DATA_FILENAME);

        Path filePath = file.toPath();

        try {
            if (overwrite || !Files.exists(filePath) || Files.size(filePath) == 0) {
                File tmp = new File(file.getParent(), file.getName() + TMP_SUFFIX);

                if (tmp.exists() && !tmp.delete()) {
                    log.warning("Failed to delete temporary cache config file" +
                            "(make sure Ignite process has enough rights):" + file.getName());
                }

                // Pre-existing file will be truncated upon stream open.
                try (OutputStream stream = new BufferedOutputStream(new FileOutputStream(tmp))) {
                    marshaller.marshal(cacheData, stream);
                }

                Files.move(tmp.toPath(), file.toPath(), StandardCopyOption.REPLACE_EXISTING);
            }
        }
        catch (IOException ex) {
            cctx.kernalContext().failure().process(new FailureContext(FailureType.CRITICAL_ERROR, ex));

            throw new IgniteCheckedException("Failed to persist cache configuration: " + cacheData.config().getName(), ex);
        }
    }

    /** {@inheritDoc} */
    @Override public void shutdownForCacheGroup(CacheGroupContext grp, boolean destroy) throws IgniteCheckedException {
        grpsWithoutIdx.remove(grp.groupId());

        CacheStoreHolder old = idxCacheStores.remove(grp.groupId());

        if (old != null) {
            IgniteCheckedException ex = shutdown(old, /*clean files if destroy*/destroy, null);

            if (destroy)
                removeCacheGroupConfigurationData(grp);

            if (ex != null)
                throw ex;
        }
    }

    /** {@inheritDoc} */
    @Override public void onPartitionCreated(int grpId, int partId) throws IgniteCheckedException {
        // No-op.
    }

    /** {@inheritDoc} */
    @Override public void onPartitionDestroyed(int grpId, int partId, int tag) throws IgniteCheckedException {
        assert partId <= PageIdAllocator.MAX_PARTITION_ID;

        PageStore store = getStore(grpId, partId);

        store.truncate(tag);
    }

    /** {@inheritDoc} */
    @Override public void read(int grpId, long pageId, ByteBuffer pageBuf) throws IgniteCheckedException {
        read(grpId, pageId, pageBuf, false);
    }

    /**
     * Will preserve crc in buffer if keepCrc is true.
     *
     * @param grpId Group ID.
     * @param pageId Page ID.
     * @param pageBuf Page buffer.
     * @param keepCrc Keep CRC flag.
     * @throws IgniteCheckedException If failed.
     */
    public void read(int grpId, long pageId, ByteBuffer pageBuf, boolean keepCrc) throws IgniteCheckedException {
        PageStore store = getStore(grpId, PageIdUtils.partId(pageId));

        try {
            store.read(pageId, pageBuf, keepCrc);

            assert keepCrc || PageIO.getCrc(pageBuf) == 0: store.size() - store.pageOffset(pageId);

            cctx.kernalContext().compress().decompressPage(pageBuf, store.getPageSize());
        }
        catch (StorageException e) {
            cctx.kernalContext().failure().process(new FailureContext(FailureType.CRITICAL_ERROR, e));

            throw e;
        }
    }

    /** {@inheritDoc} */
    @Override public boolean exists(int grpId, int partId) throws IgniteCheckedException {
        PageStore store = getStore(grpId, partId);

        return store.exists();
    }

    /** {@inheritDoc} */
    @Override public void readHeader(int grpId, int partId, ByteBuffer buf) throws IgniteCheckedException {
        PageStore store = getStore(grpId, partId);

        try {
            store.readHeader(buf);
        }
        catch (StorageException e) {
            cctx.kernalContext().failure().process(new FailureContext(FailureType.CRITICAL_ERROR, e));

            throw e;
        }
    }

    /** {@inheritDoc} */
    @Override public void write(int grpId, long pageId, ByteBuffer pageBuf, int tag) throws IgniteCheckedException {
        writeInternal(grpId, pageId, pageBuf, tag, true);
    }

    /** {@inheritDoc} */
    @Override public long pageOffset(int grpId, long pageId) throws IgniteCheckedException {
        PageStore store = getStore(grpId, PageIdUtils.partId(pageId));

        return store.pageOffset(pageId);
    }

    /**
     * @param cacheId Cache ID to write.
     * @param pageId Page ID.
     * @param pageBuf Page buffer.
     * @param tag Partition tag (growing 1-based partition file version). Used to validate page is not outdated
     * @param calculateCrc if {@code False} crc calculation will be forcibly skipped.
     * @return PageStore to which the page has been written.
     * @throws IgniteCheckedException If IO error occurred.
     */
    public PageStore writeInternal(int cacheId, long pageId, ByteBuffer pageBuf, int tag, boolean calculateCrc)
        throws IgniteCheckedException {
        int partId = PageIdUtils.partId(pageId);

        PageStore store = getStore(cacheId, partId);

        try {
            int pageSize = store.getPageSize();
            int compressedPageSize = pageSize;

            GridCacheContext cctx0 = cctx.cacheContext(cacheId);

            if (cctx0 != null) {
                assert pageBuf.position() == 0 && pageBuf.limit() == pageSize: pageBuf;

                ByteBuffer compressedPageBuf = cctx0.compress().compressPage(pageBuf, store);

                if (compressedPageBuf != pageBuf) {
                    compressedPageSize = PageIO.getCompressedSize(compressedPageBuf);

                    if (!calculateCrc) {
                        calculateCrc = true;
                        PageIO.setCrc(compressedPageBuf, 0); // It will be recalculated over compressed data further.
                    }

                    PageIO.setCrc(pageBuf, 0); // It is expected to be reset to 0 after each write.
                    pageBuf = compressedPageBuf;
                }
            }

            store.write(pageId, pageBuf, tag, calculateCrc);

            if (pageSize > compressedPageSize)
                store.punchHole(pageId, compressedPageSize); // TODO maybe add async punch mode?
        }
        catch (StorageException e) {
            cctx.kernalContext().failure().process(new FailureContext(FailureType.CRITICAL_ERROR, e));

            throw e;
        }

        return store;
    }

    /**
     *
     */
    public Path getPath(boolean isSharedGroup, String cacheOrGroupName, int partId) {
        return getPartitionFile(cacheWorkDir(isSharedGroup, cacheOrGroupName), partId).toPath();
    }

    /**
     * @param grpDesc Cache group descriptor.
     * @param ccfg Cache configuration.
     * @return Cache store holder.
     * @throws IgniteCheckedException If failed.
     */
    private CacheStoreHolder initForCache(CacheGroupDescriptor grpDesc, CacheConfiguration ccfg) throws IgniteCheckedException {
        assert !grpDesc.sharedGroup() || ccfg.getGroupName() != null : ccfg.getName();

        File cacheWorkDir = cacheWorkDir(ccfg);

        String dataRegionName = grpDesc.config().getDataRegionName();

        DataRegionMetricsImpl regionMetrics = cctx.database().dataRegion(dataRegionName).memoryMetrics();

        int grpId = CU.cacheId(grpDesc.cacheOrGroupName());

        AllocatedPageTracker allocatedTracker = regionMetrics.getOrAllocateGroupPageAllocationTracker(grpId);

        return initDir(
            cacheWorkDir,
            grpDesc.groupId(),
            grpDesc.config().getAffinity().partitions(),
            allocatedTracker,
            ccfg.isEncryptionEnabled()
        );
    }

    /**
     * @param cacheWorkDir Work directory.
     * @param grpId Group ID.
     * @param partitions Number of partitions.
     * @param allocatedTracker Metrics updater.
     * @param encrypted {@code True} if this cache encrypted.
     * @return Cache store holder.
     * @throws IgniteCheckedException If failed.
     */
    private CacheStoreHolder initDir(File cacheWorkDir,
        int grpId,
        int partitions,
        AllocatedPageTracker allocatedTracker,
        boolean encrypted) throws IgniteCheckedException {
        try {
            boolean dirExisted = checkAndInitCacheWorkDir(cacheWorkDir);

            File idxFile = new File(cacheWorkDir, INDEX_FILE_NAME);

            if (dirExisted && !idxFile.exists())
                grpsWithoutIdx.add(grpId);


            FileIOFactory pageStoreFileIoFactory = this.pageStoreFileIoFactory;
            FileIOFactory pageStoreV1FileIoFactory = this.pageStoreV1FileIoFactory;

            if (encrypted) {
                pageStoreFileIoFactory = new EncryptedFileIOFactory(
                    this.pageStoreFileIoFactory,
                    grpId,
                    pageSize(),
                    cctx.kernalContext().encryption(),
                    cctx.gridConfig().getEncryptionSpi());

                pageStoreV1FileIoFactory = new EncryptedFileIOFactory(
                    this.pageStoreV1FileIoFactory,
                    grpId,
                    pageSize(),
                    cctx.kernalContext().encryption(),
                    cctx.gridConfig().getEncryptionSpi());
            }

            FileVersionCheckingFactory pageStoreFactory = new FileVersionCheckingFactory(
                pageStoreFileIoFactory,
                pageStoreV1FileIoFactory,
                igniteCfg.getDataStorageConfiguration());

            if (encrypted) {
                int headerSize = pageStoreFactory.headerSize(pageStoreFactory.latestVersion());

                ((EncryptedFileIOFactory)pageStoreFileIoFactory).headerSize(headerSize);
                ((EncryptedFileIOFactory)pageStoreV1FileIoFactory).headerSize(headerSize);
            }

            PageStore idxStore =
            pageStoreFactory.createPageStore(
                PageMemory.FLAG_IDX,
                idxFile,
                allocatedTracker,
                PageStoreWriteHandler.NO_OP);

            PageStore[] partStores = new PageStore[partitions];

            for (int partId = 0; partId < partStores.length; partId++) {
                PageStore partStore =
                    pageStoreFactory.createPageStore(
                        PageMemory.FLAG_DATA,
                        getPartitionFile(cacheWorkDir, partId),
                        allocatedTracker,
                        cctx.storeBackup() == null ?
                            PageStoreWriteHandler.NO_OP : new FileBackupHandler(grpId, partId, cctx.storeBackup())
                    );

                    partStores[partId] = partStore;
                }

            return new CacheStoreHolder(idxStore, partStores);
        }
        catch (IgniteCheckedException e) {
            if (X.hasCause(e, StorageException.class, IOException.class))
                cctx.kernalContext().failure().process(new FailureContext(FailureType.CRITICAL_ERROR, e));

            throw e;
        }
    }

    /**
     * @param cacheWorkDir Cache work directory.
     * @param partId Partition id.
     */
<<<<<<< HEAD
    @NotNull public static File getPartitionFile(File cacheWorkDir, int partId) {
        return new File(cacheWorkDir, String.format(PART_FILE_TEMPLATE, partId));
=======
    @NotNull private File getPartitionFile(File cacheWorkDir, int partId) {
        return new File(cacheWorkDir, format(PART_FILE_TEMPLATE, partId));
>>>>>>> fb3d6ea0
    }

    /** {@inheritDoc} */
    @Override public boolean checkAndInitCacheWorkDir(CacheConfiguration cacheCfg) throws IgniteCheckedException {
        return checkAndInitCacheWorkDir(cacheWorkDir(cacheCfg));
    }

    /**
     * @param cacheWorkDir Cache work directory.
     */
    private boolean checkAndInitCacheWorkDir(File cacheWorkDir) throws IgniteCheckedException {
        boolean dirExisted = false;

        ReadWriteLock lock = initDirLock.getLock(cacheWorkDir.getName().hashCode());

        lock.writeLock().lock();

        try {
            if (!Files.exists(cacheWorkDir.toPath())) {
                try {
                    Files.createDirectory(cacheWorkDir.toPath());
                }
                catch (IOException e) {
                    throw new IgniteCheckedException("Failed to initialize cache working directory " +
                        "(failed to create, make sure the work folder has correct permissions): " +
                        cacheWorkDir.getAbsolutePath(), e);
                }
            }
            else {
                if (cacheWorkDir.isFile())
                    throw new IgniteCheckedException("Failed to initialize cache working directory " +
                        "(a file with the same name already exists): " + cacheWorkDir.getAbsolutePath());

                File lockF = new File(cacheWorkDir, IgniteCacheSnapshotManager.SNAPSHOT_RESTORE_STARTED_LOCK_FILENAME);

                Path cacheWorkDirPath = cacheWorkDir.toPath();

                Path tmp = cacheWorkDirPath.getParent().resolve(cacheWorkDir.getName() + TMP_SUFFIX);

                if (Files.exists(tmp) && Files.isDirectory(tmp) &&
                    Files.exists(tmp.resolve(IgniteCacheSnapshotManager.TEMP_FILES_COMPLETENESS_MARKER))) {

                    U.warn(log, "Ignite node crashed during the snapshot restore process " +
                        "(there is a snapshot restore lock file left for cache). But old version of cache was saved. " +
                        "Trying to restore it. Cache - [" + cacheWorkDir.getAbsolutePath() + ']');

                    U.delete(cacheWorkDir);

                    try {
                        Files.move(tmp, cacheWorkDirPath, StandardCopyOption.ATOMIC_MOVE);

                        cacheWorkDirPath.resolve(IgniteCacheSnapshotManager.TEMP_FILES_COMPLETENESS_MARKER).toFile().delete();
                    }
                    catch (IOException e) {
                        throw new IgniteCheckedException(e);
                    }
                }
                else if (lockF.exists()) {
                    U.warn(log, "Ignite node crashed during the snapshot restore process " +
                        "(there is a snapshot restore lock file left for cache). Will remove both the lock file and " +
                        "incomplete cache directory [cacheDir=" + cacheWorkDir.getAbsolutePath() + ']');

                    boolean deleted = U.delete(cacheWorkDir);

                    if (!deleted)
                        throw new IgniteCheckedException("Failed to remove obsolete cache working directory " +
                            "(remove the directory manually and make sure the work folder has correct permissions): " +
                            cacheWorkDir.getAbsolutePath());

                    cacheWorkDir.mkdirs();
                }
                else
                    dirExisted = true;

                if (!cacheWorkDir.exists())
                    throw new IgniteCheckedException("Failed to initialize cache working directory " +
                        "(failed to create, make sure the work folder has correct permissions): " +
                        cacheWorkDir.getAbsolutePath());

                if (Files.exists(tmp))
                    U.delete(tmp);
            }
        }
        finally {
            lock.writeLock().unlock();
        }

        return dirExisted;
    }

    /** {@inheritDoc} */
    @Override public void sync(int grpId, int partId) throws IgniteCheckedException {
        try {
            getStore(grpId, partId).sync();
        }
        catch (StorageException e) {
            cctx.kernalContext().failure().process(new FailureContext(FailureType.CRITICAL_ERROR, e));

            throw e;
        }
    }

    /** {@inheritDoc} */
    @Override public void ensure(int grpId, int partId) throws IgniteCheckedException {
        try {
            getStore(grpId, partId).ensure();
        }
        catch (StorageException e) {
            cctx.kernalContext().failure().process(new FailureContext(FailureType.CRITICAL_ERROR, e));

            throw e;
        }
    }

    /** {@inheritDoc} */
    @Override public long allocatePage(int grpId, int partId, byte flags) throws IgniteCheckedException {
        assert partId <= PageIdAllocator.MAX_PARTITION_ID || partId == PageIdAllocator.INDEX_PARTITION;

        PageStore store = getStore(grpId, partId);

        try {
            long pageIdx = store.allocatePage();

            return PageIdUtils.pageId(partId, flags, (int)pageIdx);
        }
        catch (StorageException e) {
            cctx.kernalContext().failure().process(new FailureContext(FailureType.CRITICAL_ERROR, e));

            throw e;
        }
    }

    /** {@inheritDoc} */
    @Override public long metaPageId(final int grpId) {
        return metaPageId;
    }

    /** {@inheritDoc} */
    @Override public int pages(int grpId, int partId) throws IgniteCheckedException {
        PageStore store = getStore(grpId, partId);

        return store.pages();
    }

    /** {@inheritDoc} */
    @Override public Map<String, StoredCacheData> readCacheConfigurations() throws IgniteCheckedException {
        if (cctx.kernalContext().clientNode())
            return Collections.emptyMap();

        File[] files = storeWorkDir.listFiles();

        if (files == null)
            return Collections.emptyMap();

        Map<String, StoredCacheData> ccfgs = new HashMap<>();

        Arrays.sort(files);

        for (File file : files) {
            if (file.isDirectory()) {
                if (file.getName().startsWith(CACHE_DIR_PREFIX)) {
                    File conf = new File(file, CACHE_DATA_FILENAME);

                    if (conf.exists() && conf.length() > 0) {
                        StoredCacheData cacheData = readCacheData(conf);

                        String cacheName = cacheData.config().getName();

                        if (!ccfgs.containsKey(cacheName))
                            ccfgs.put(cacheName, cacheData);
                        else {
                            U.warn(log, "Cache with name=" + cacheName + " is already registered, skipping config file "
                                    + file.getName());
                        }
                    }
                }
                else if (file.getName().startsWith(CACHE_GRP_DIR_PREFIX))
                    readCacheGroupCaches(file, ccfgs);
            }
        }

        return ccfgs;
    }

    /**
     * @param grpDir Group directory.
     * @param ccfgs Cache configurations.
     * @throws IgniteCheckedException If failed.
     */
    private void readCacheGroupCaches(File grpDir, Map<String, StoredCacheData> ccfgs) throws IgniteCheckedException {
        File[] files = grpDir.listFiles();

        if (files == null)
            return;

        for (File file : files) {
            if (!file.isDirectory() && file.getName().endsWith(CACHE_DATA_FILENAME) && file.length() > 0) {
                StoredCacheData cacheData = readCacheData(file);

                String cacheName = cacheData.config().getName();

                if (!ccfgs.containsKey(cacheName))
                    ccfgs.put(cacheName, cacheData);
                else {
                    U.warn(log, "Cache with name=" + cacheName + " is already registered, skipping config file "
                            + file.getName() + " in group directory " + grpDir.getName());
                }
            }
        }
    }

    /**
     * @param conf File with stored cache data.
     * @return Cache data.
     * @throws IgniteCheckedException If failed.
     */
    private StoredCacheData readCacheData(File conf) throws IgniteCheckedException {
        try (InputStream stream = new BufferedInputStream(new FileInputStream(conf))) {
            return marshaller.unmarshal(stream, U.resolveClassLoader(igniteCfg));
        }
        catch (IgniteCheckedException | IOException e) {
                throw new IgniteCheckedException("An error occurred during cache configuration loading from file [file=" +
                    conf.getAbsolutePath() + "]", e);
        }
    }

    /** {@inheritDoc} */
    @Override public boolean hasIndexStore(int grpId) {
        return !grpsWithoutIdx.contains(grpId);
    }

    /** {@inheritDoc} */
    @Override public long pagesAllocated(int grpId) {
        CacheStoreHolder holder = idxCacheStores.get(grpId);

        if (holder == null)
            return 0;

        long pageCnt = holder.idxStore.pages();

        for (int i = 0; i < holder.partStores.length; i++)
            pageCnt += holder.partStores[i].pages();

        return pageCnt;
    }

    /**
     * @return Store work dir. Includes consistent-id based folder
     */
    public File workDir() {
        return storeWorkDir;
    }

    /**
     * @param ccfg Cache configuration.
     * @return Store dir for given cache.
     */
    public File cacheWorkDir(CacheConfiguration ccfg) {
        return cacheWorkDir(storeWorkDir, ccfg);
    }

    /**
     *
     */
    public File cacheWorkDir(boolean isSharedGroup, String cacheOrGroupName) {
        return cacheWorkDir(storeWorkDir, isSharedGroup, cacheOrGroupName);
    }

    /**
     * @param storeWorkDir Configured file page store base directory.
     * @param isSharedGroup {@code True} if cache is sharing the same `underlying` cache.
     * @param cacheOrGroupName Cache name.
     * @return Cache directory.
     */
    public static File cacheWorkDir(File storeWorkDir, boolean isSharedGroup, String cacheOrGroupName) {
        return new File(storeWorkDir, cacheDirName(isSharedGroup, cacheOrGroupName));
    }

    /**
     * @param ccfg Cache configuration.
     * @return Store directory for given cache.
     */
    public static File cacheWorkDir(File storeWorkDir, CacheConfiguration ccfg) {
        return new File(storeWorkDir, cacheDirName(ccfg));
    }

    /**
     * @param isSharedGroup {@code True} if cache is sharing the same `underlying` cache.
     * @param cacheOrGroupName Cache name.
     * @return The full cache directory name.
     */
    public static String cacheDirName(boolean isSharedGroup, String cacheOrGroupName) {
        return isSharedGroup ? CACHE_GRP_DIR_PREFIX + cacheOrGroupName
            : CACHE_DIR_PREFIX + cacheOrGroupName;
    }

    /**
     * @param ccfg Cache configuration.
     * @return The full cache directory name.
     */
    public static String cacheDirName(CacheConfiguration ccfg) {
        boolean isSharedGrp = ccfg.getGroupName() != null;

        return cacheDirName(isSharedGrp, isSharedGrp ? ccfg.getGroupName() : ccfg.getName());
    }

    /**
     * @param cleanFiles {@code True} if the stores should delete it's files upon close.
     */
    private IgniteCheckedException shutdown(Collection<CacheStoreHolder> holders, boolean cleanFiles) {
        IgniteCheckedException ex = null;

        for (CacheStoreHolder holder : holders)
            ex = shutdown(holder, cleanFiles, ex);

        return ex;
    }

    /**
     * @param holder Store holder.
     * @param cleanFile {@code True} if files should be cleaned.
     * @param aggr Aggregating exception.
     * @return Aggregating exception, if error occurred.
     */
    private IgniteCheckedException shutdown(CacheStoreHolder holder, boolean cleanFile,
        @Nullable IgniteCheckedException aggr) {
        aggr = shutdown(holder.idxStore, cleanFile, aggr);

        for (PageStore store : holder.partStores) {
            if (store != null)
                aggr = shutdown(store, cleanFile, aggr);
        }

        return aggr;
    }

    /**
     * Delete caches' configuration data files of cache group.
     *
     * @param ctx Cache group context.
     * @throws IgniteCheckedException If fails.
     */
    private void removeCacheGroupConfigurationData(CacheGroupContext ctx) throws IgniteCheckedException {
        File cacheGrpDir = cacheWorkDir(ctx.sharedGroup(), ctx.cacheOrGroupName());

        if (cacheGrpDir != null && cacheGrpDir.exists()) {
            DirectoryStream.Filter<Path> cacheCfgFileFilter = new DirectoryStream.Filter<Path>() {
                @Override public boolean accept(Path path) {
                    return Files.isRegularFile(path) && path.getFileName().toString().endsWith(CACHE_DATA_FILENAME);
                }
            };

            try (DirectoryStream<Path> dirStream = newDirectoryStream(cacheGrpDir.toPath(), cacheCfgFileFilter)) {
                for(Path path: dirStream)
                    Files.deleteIfExists(path);
            }
            catch (IOException e) {
                throw new IgniteCheckedException("Failed to delete cache configurations of group: " + ctx.toString(), e);
            }
        }
    }

    /** {@inheritDoc} */
    @Override public void removeCacheData(StoredCacheData cacheData) throws IgniteCheckedException {
        CacheConfiguration cacheCfg = cacheData.config();
        File cacheWorkDir = cacheWorkDir(cacheCfg);
        File file;

        if (cacheData.config().getGroupName() != null)
            file = new File(cacheWorkDir, cacheCfg.getName() + CACHE_DATA_FILENAME);
        else
            file = new File(cacheWorkDir, CACHE_DATA_FILENAME);

        if (file.exists()) {
            if (!file.delete())
                throw new IgniteCheckedException("Failed to delete cache configuration:" + cacheCfg.getName());
        }
    }

    /**
     * @param store Store to shutdown.
     * @param cleanFile {@code True} if files should be cleaned.
     * @param aggr Aggregating exception.
     * @return Aggregating exception, if error occurred.
     */
    private IgniteCheckedException shutdown(PageStore store, boolean cleanFile, IgniteCheckedException aggr) {
        try {
            if (store != null)
                store.stop(cleanFile);
        }
        catch (IgniteCheckedException e) {
            if (aggr == null)
                aggr = new IgniteCheckedException("Failed to gracefully shutdown store");

            aggr.addSuppressed(e);
        }

        return aggr;
    }

    /**
     * Return cache store holedr.
     *
     * @param grpId Cache group ID.
     * @return Cache store holder.
     */
    private CacheStoreHolder getHolder(int grpId) throws IgniteCheckedException {
        try {
            return idxCacheStores.computeIfAbsent(grpId, (key) -> {
                CacheGroupDescriptor gDesc = cctx.cache().cacheGroupDescriptor(grpId);

                CacheStoreHolder holder0 = null;

                if (gDesc != null && CU.isPersistentCache(gDesc.config(), cctx.gridConfig().getDataStorageConfiguration())) {
                    try {
                        holder0 = initForCache(gDesc, gDesc.config());
                    }
                    catch (IgniteCheckedException e) {
                        throw new IgniteException(e);
                    }
                }

                return holder0;
            });
        } catch (IgniteException ex) {
            if (X.hasCause(ex, IgniteCheckedException.class))
                throw ex.getCause(IgniteCheckedException.class);
            else
                throw ex;
        }
    }

    /**
     * @param grpId Cache group ID.
     * @return Collection of related page stores.
     * @throws IgniteCheckedException If failed.
     */
    public Collection<PageStore> getStores(int grpId) throws IgniteCheckedException {
        return getHolder(grpId);
    }

    /**
     * @param grpId Cache group ID.
     * @param partId Partition ID.
     * @return Page store for the corresponding parameters.
     * @throws IgniteCheckedException If cache or partition with the given ID was not created.
     *
     * Note: visible for testing.
     */
    public PageStore getStore(int grpId, int partId) throws IgniteCheckedException {
        CacheStoreHolder holder = getHolder(grpId);

        if (holder == null)
            throw new IgniteCheckedException("Failed to get page store for the given cache ID " +
                "(cache has not been started): " + grpId);

        if (partId == PageIdAllocator.INDEX_PARTITION)
            return holder.idxStore;

        if (partId > PageIdAllocator.MAX_PARTITION_ID)
            throw new IgniteCheckedException("Partition ID is reserved: " + partId);

        PageStore store = holder.partStores[partId];

        if (store == null)
            throw new IgniteCheckedException("Failed to get page store for the given partition ID " +
                "(partition has not been created) [grpId=" + grpId + ", partId=" + partId + ']');

        return store;
    }

    /** {@inheritDoc} */
    @Override public void beforeCacheGroupStart(CacheGroupDescriptor grpDesc) {
        if (grpDesc.persistenceEnabled()) {
            boolean localEnabled = cctx.database().walEnabled(grpDesc.groupId(), true);
            boolean globalEnabled = cctx.database().walEnabled(grpDesc.groupId(), false);

            if (!localEnabled || !globalEnabled) {
                File dir = cacheWorkDir(grpDesc.config());

                assert dir.exists();

                boolean res = IgniteUtils.delete(dir);

                assert res;

                if (!globalEnabled)
                    grpDesc.walEnabled(false);
            }
        }
    }

    /**
     * @param pageStoreFileIoFactory File IO factory to override default, may be used for blocked read-write.
     * @param pageStoreV1FileIoFactory File IO factory for reading V1 page store and for fast touching page files
     *      (non blocking).
     */
    public void setPageStoreFileIOFactories(final FileIOFactory pageStoreFileIoFactory,
        final FileIOFactory pageStoreV1FileIoFactory) {
        this.pageStoreFileIoFactory = pageStoreFileIoFactory;
        this.pageStoreV1FileIoFactory = pageStoreV1FileIoFactory;
    }

    /**
     * @return File IO factory currently selected for page store.
     */
    public FileIOFactory getPageStoreFileIoFactory() {
        return pageStoreFileIoFactory;
    }

    /**
     * @return Durable memory page size in bytes.
     */
    public int pageSize() {
        return dsCfg.getPageSize();
    }

    /**
     *
     */
    private static class CacheStoreHolder extends AbstractList<PageStore> {
        /** Index store. */
        private final PageStore idxStore;

        /** Partition stores. */
        private final PageStore[] partStores;

        /**
         */
        CacheStoreHolder(PageStore idxStore, PageStore[] partStores) {
            this.idxStore = requireNonNull(idxStore);
            this.partStores = requireNonNull(partStores);
        }

        /** {@inheritDoc} */
        @Override public PageStore get(int idx) {
            return requireNonNull(idx == partStores.length ? idxStore : partStores[idx]);
        }

        /** {@inheritDoc} */
        @Override public int size() {
            return partStores.length + 1;
        }
    }

<<<<<<< HEAD
    /** */
    private static class FileBackupHandler implements PageStoreWriteHandler {
        /** */
        private final GroupPartitionId key;

        /** */
        private final IgniteBackupPageStoreManager storeBackup;

        /** */
        public FileBackupHandler(int grpId, int partId, IgniteBackupPageStoreManager storeBackup) {
            assert storeBackup != null;

            key = new GroupPartitionId(grpId, partId);
            this.storeBackup = storeBackup;
        }

        /** {@inheritDoc} */
        @Override public void onPageWrite(PageStore store, long pageId) {
            storeBackup.handleWritePageStore(key, store, pageId);
=======
    /**
     * Synchronization wrapper for long operations that should be executed asynchronously
     * and operations that can not be executed in parallel with long operation. Uses {@link ReadWriteLock}
     * to provide such synchronization scenario.
     */
    protected static class LongOperationAsyncExecutor {
        /** */
        private final ReadWriteLock readWriteLock = new ReentrantReadWriteLock();

        /** */
        private final String igniteInstanceName;

        /** */
        private final IgniteLogger log;

        /** */
        private Set<GridWorker> workers = new GridConcurrentHashSet<>();

        /** */
        private static final AtomicLong workerCounter = new AtomicLong(0);

        /** */
        public LongOperationAsyncExecutor(String igniteInstanceName, IgniteLogger log) {
            this.igniteInstanceName = igniteInstanceName;

            this.log = log;
        }

        /**
         * Executes long operation in dedicated thread. Uses write lock as such operations can't run
         * simultaneously.
         *
         * @param runnable long operation
         */
        public void async(Runnable runnable) {
            String workerName = "async-file-store-cleanup-task-" + workerCounter.getAndIncrement();

            GridWorker worker = new GridWorker(igniteInstanceName, workerName, log) {
                @Override protected void body() {
                    readWriteLock.writeLock().lock();

                    try {
                        runnable.run();
                    }
                    finally {
                        readWriteLock.writeLock().unlock();

                        workers.remove(this);
                    }
                }
            };

            workers.add(worker);

            Thread asyncTask = new IgniteThread(worker);

            asyncTask.start();
        }

        /**
         * Executes closure that can't run in parallel with long operation that is executed by
         * {@link LongOperationAsyncExecutor#async}. Uses read lock as such closures can run in parallel with
         * each other.
         *
         * @param closure closure.
         * @param <T> return type.
         * @return value that is returned by {@code closure}.
         */
        public <T> T afterAsyncCompletion(IgniteOutClosure<T> closure) {
            readWriteLock.readLock().lock();
            try {
                return closure.apply();
            }
            finally {
                readWriteLock.readLock().unlock();
            }
        }

        /**
         * Cancels async tasks.
         */
        public void awaitAsyncTaskCompletion(boolean cancel) {
            for (GridWorker worker : workers) {
                try {
                    if (cancel)
                        worker.cancel();

                    worker.join();
                }
                catch (Exception e) {
                    log.warning(format("Failed to cancel grid runnable [%s]: %s", worker.toString(), e.getMessage()));
                }
            }
        }
    }

    /**
     * Proxy class for {@link FilePageStoreManager#idxCacheStores} map that wraps data adding and replacing
     * operations to disallow concurrent execution simultaneously with cleanup of file page storage. Wrapping
     * of data removing operations is not needed.
     *
     * @param <K> key type
     * @param <V> value type
     */
    private static class IdxCacheStores<K, V> extends ConcurrentHashMap<K, V> {
        /** */
        private static final long serialVersionUID = 0L;

        /**
         * Executor that wraps data adding and replacing operations.
         */
        private final LongOperationAsyncExecutor longOperationAsyncExecutor;

        /**
         * Default constructor.
         *
         * @param longOperationAsyncExecutor executor that wraps data adding and replacing operations.
         */
        IdxCacheStores(LongOperationAsyncExecutor longOperationAsyncExecutor) {
            super();

            this.longOperationAsyncExecutor = longOperationAsyncExecutor;
        }

        /** {@inheritDoc} */
        @Override public V put(K key, V val) {
            return longOperationAsyncExecutor.afterAsyncCompletion(() -> super.put(key, val));
        }

        /** {@inheritDoc} */
        @Override public void putAll(Map<? extends K, ? extends V> m) {
            longOperationAsyncExecutor.afterAsyncCompletion(() -> {
                super.putAll(m);

                return null;
            });
        }

        /** {@inheritDoc} */
        @Override public V putIfAbsent(K key, V val) {
            return longOperationAsyncExecutor.afterAsyncCompletion(() -> super.putIfAbsent(key, val));
        }

        /** {@inheritDoc} */
        @Override public boolean replace(K key, V oldVal, V newVal) {
            return longOperationAsyncExecutor.afterAsyncCompletion(() -> super.replace(key, oldVal, newVal));
        }

        /** {@inheritDoc} */
        @Override public V replace(K key, V val) {
            return longOperationAsyncExecutor.afterAsyncCompletion(() -> super.replace(key, val));
        }

        /** {@inheritDoc} */
        @Override public V computeIfAbsent(K key, Function<? super K, ? extends V> mappingFunction) {
            return longOperationAsyncExecutor.afterAsyncCompletion(() -> super.computeIfAbsent(key, mappingFunction));
        }

        /** {@inheritDoc} */
        @Override public V computeIfPresent(K key, BiFunction<? super K, ? super V, ? extends V> remappingFunction) {
            return longOperationAsyncExecutor.afterAsyncCompletion(() -> super.computeIfPresent(key, remappingFunction));
        }

        /** {@inheritDoc} */
        @Override public V compute(K key, BiFunction<? super K, ? super V, ? extends V> remappingFunction) {
            return longOperationAsyncExecutor.afterAsyncCompletion(() -> super.compute(key, remappingFunction));
        }

        /** {@inheritDoc} */
        @Override public V merge(K key, V val, BiFunction<? super V, ? super V, ? extends V> remappingFunction) {
            return longOperationAsyncExecutor.afterAsyncCompletion(() -> super.merge(key, val, remappingFunction));
>>>>>>> fb3d6ea0
        }
    }
}<|MERGE_RESOLUTION|>--- conflicted
+++ resolved
@@ -745,13 +745,8 @@
      * @param cacheWorkDir Cache work directory.
      * @param partId Partition id.
      */
-<<<<<<< HEAD
     @NotNull public static File getPartitionFile(File cacheWorkDir, int partId) {
-        return new File(cacheWorkDir, String.format(PART_FILE_TEMPLATE, partId));
-=======
-    @NotNull private File getPartitionFile(File cacheWorkDir, int partId) {
         return new File(cacheWorkDir, format(PART_FILE_TEMPLATE, partId));
->>>>>>> fb3d6ea0
     }
 
     /** {@inheritDoc} */
@@ -1297,27 +1292,6 @@
         }
     }
 
-<<<<<<< HEAD
-    /** */
-    private static class FileBackupHandler implements PageStoreWriteHandler {
-        /** */
-        private final GroupPartitionId key;
-
-        /** */
-        private final IgniteBackupPageStoreManager storeBackup;
-
-        /** */
-        public FileBackupHandler(int grpId, int partId, IgniteBackupPageStoreManager storeBackup) {
-            assert storeBackup != null;
-
-            key = new GroupPartitionId(grpId, partId);
-            this.storeBackup = storeBackup;
-        }
-
-        /** {@inheritDoc} */
-        @Override public void onPageWrite(PageStore store, long pageId) {
-            storeBackup.handleWritePageStore(key, store, pageId);
-=======
     /**
      * Synchronization wrapper for long operations that should be executed asynchronously
      * and operations that can not be executed in parallel with long operation. Uses {@link ReadWriteLock}
@@ -1489,7 +1463,28 @@
         /** {@inheritDoc} */
         @Override public V merge(K key, V val, BiFunction<? super V, ? super V, ? extends V> remappingFunction) {
             return longOperationAsyncExecutor.afterAsyncCompletion(() -> super.merge(key, val, remappingFunction));
->>>>>>> fb3d6ea0
+        }
+    }
+
+    /** */
+    private static class FileBackupHandler implements PageStoreWriteHandler {
+        /** */
+        private final GroupPartitionId key;
+
+        /** */
+        private final IgniteBackupPageStoreManager storeBackup;
+
+        /** */
+        public FileBackupHandler(int grpId, int partId, IgniteBackupPageStoreManager storeBackup) {
+            assert storeBackup != null;
+
+            key = new GroupPartitionId(grpId, partId);
+            this.storeBackup = storeBackup;
+        }
+
+        /** {@inheritDoc} */
+        @Override public void onPageWrite(PageStore store, long pageId) {
+            storeBackup.handleWritePageStore(key, store, pageId);
         }
     }
 }