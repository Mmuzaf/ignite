--- conflicted
+++ resolved
@@ -87,14 +87,13 @@
     private CacheDataStore locCacheDataStore;
 
     /** */
-<<<<<<< HEAD
-    private PendingEntriesImpl pendingEntries;
-=======
     private final ConcurrentMap<Integer, CacheDataStore> partDataStores = new ConcurrentHashMap<>();
 
     /** */
     private MetaStore metaStore;
->>>>>>> c76a5a6a
+
+    /** */
+    private PendingEntriesImpl pendingEntries;
 
     /** {@inheritDoc} */
     @Override protected void start0() throws IgniteCheckedException {
@@ -265,9 +264,6 @@
     }
 
     /** {@inheritDoc} */
-<<<<<<< HEAD
-    @Override public long entriesCount(boolean primary, boolean backup, AffinityTopologyVersion topVer) throws IgniteCheckedException {
-=======
     @Override public FreeList freeList() {
         return freeList;
     }
@@ -280,7 +276,6 @@
     /** {@inheritDoc} */
     @Override public long entriesCount(boolean primary, boolean backup,
         AffinityTopologyVersion topVer) throws IgniteCheckedException {
->>>>>>> c76a5a6a
         if (cctx.isLocal())
             return 0; // TODO: GG-11208.
         else {
@@ -381,11 +376,7 @@
 
     /** {@inheritDoc} */
     @SuppressWarnings("unchecked")
-<<<<<<< HEAD
     @Nullable public CacheDataRow read(GridCacheMapEntry entry)
-=======
-    @Override @Nullable public IgniteBiTuple<CacheObject, GridCacheVersion> read(GridCacheMapEntry entry)
->>>>>>> c76a5a6a
         throws IgniteCheckedException {
         try {
             KeyCacheObject key = entry.key();
@@ -1293,7 +1284,52 @@
         }
     }
 
-<<<<<<< HEAD
+    /**
+     *
+     */
+    protected static class Metas {
+        /** Meta root IDs. */
+        private final long[] rootIds;
+
+        /** Indicates whether pages were newly allocated. */
+        private final boolean initNew;
+
+        /** Metastore root page. */
+        private final long metastoreRoot;
+
+        /**
+         * @param rootIds Meta root IDs.
+         * @param metastoreRoot Indicates whether pages were newly allocated.
+         * @param initNew Metastore root page.
+         */
+        public Metas(final long[] rootIds, final long metastoreRoot, final boolean initNew) {
+            this.rootIds = rootIds;
+            this.initNew = initNew;
+            this.metastoreRoot = metastoreRoot;
+        }
+
+        /**
+         * @return Meta root IDs.
+         */
+        public long[] rootIds() {
+            return rootIds;
+        }
+
+        /**
+         * @return Indicates whether pages were newly allocated.
+         */
+        public boolean isInitNew() {
+            return initNew;
+        }
+
+        /**
+         * @return Metastore root page.
+         */
+        public long metastoreRoot() {
+            return metastoreRoot;
+        }
+    }
+
 
     /**
      * The class to store tracked entry on the paged memory.
@@ -1600,51 +1636,6 @@
          */
         private void setLink(long link, ByteBuffer buf, int idx) {
             buf.putLong(offset(idx) + 8, link);
-=======
-    /**
-     *
-     */
-    protected static class Metas {
-        /** Meta root IDs. */
-        private final long[] rootIds;
-
-        /** Indicates whether pages were newly allocated. */
-        private final boolean initNew;
-
-        /** Metastore root page. */
-        private final long metastoreRoot;
-
-        /**
-         * @param rootIds Meta root IDs.
-         * @param metastoreRoot Indicates whether pages were newly allocated.
-         * @param initNew Metastore root page.
-         */
-        public Metas(final long[] rootIds, final long metastoreRoot, final boolean initNew) {
-            this.rootIds = rootIds;
-            this.initNew = initNew;
-            this.metastoreRoot = metastoreRoot;
-        }
-
-        /**
-         * @return Meta root IDs.
-         */
-        public long[] rootIds() {
-            return rootIds;
-        }
-
-        /**
-         * @return Indicates whether pages were newly allocated.
-         */
-        public boolean isInitNew() {
-            return initNew;
-        }
-
-        /**
-         * @return Metastore root page.
-         */
-        public long metastoreRoot() {
-            return metastoreRoot;
->>>>>>> c76a5a6a
         }
     }
 }