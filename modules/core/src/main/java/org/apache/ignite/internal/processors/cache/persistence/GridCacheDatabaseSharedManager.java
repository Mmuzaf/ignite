--- conflicted
+++ resolved
@@ -3902,11 +3902,11 @@
             try {
                 assert curCpProgress == curr : "Concurrent checkpoint begin should not be happened";
 
-                tracker.onMarkStart();
-
                 // Invoke listeners to provide consistent state before any changes saved (meta info not saved yet).
                 for (DbCheckpointListener lsnr : lsnrs)
-                    lsnr.beforeCheckpointBegin(ctx0);
+                    lsnr.beforeMarkCheckpointBegin(ctx0);
+
+                tracker.onMarkStart();
 
                 // Listeners must be invoked before we write checkpoint record to WAL.
                 for (DbCheckpointListener lsnr : lsnrs)
@@ -4184,61 +4184,6 @@
             };
         }
 
-<<<<<<< HEAD
-        /** */
-        private DbCheckpointListener.Context createOnCheckpointMarkBeginContext(
-            CheckpointProgress currCpProgress,
-            PartitionAllocationMap map,
-            GridCompoundFuture asyncLsnrFut
-        ) {
-           return new DbCheckpointListener.Context() {
-               /** {@inheritDoc} */
-               @Override public boolean nextSnapshot() {
-                    return currCpProgress.nextSnapshot;
-                }
-
-               /** {@inheritDoc} */
-               @Override public boolean collectContextInfo() {
-                   return currCpProgress.collectCtxInfo;
-               }
-
-               /** {@inheritDoc} */
-               @Override public PartitionAllocationMap partitionStatMap() {
-                    return map;
-                }
-
-               /** {@inheritDoc} */
-               @Override public boolean needToSnapshot(String cacheOrGrpName) {
-                    return currCpProgress.snapshotOperation.cacheGroupIds().contains(CU.cacheId(cacheOrGrpName));
-               }
-
-               /** {@inheritDoc} */
-               @Override public Executor executor() {
-                    return asyncRunner == null ? null : cmd -> {
-                        try {
-                            GridFutureAdapter<?> res = new GridFutureAdapter<>();
-
-                            asyncRunner.execute(U.wrapIgniteFuture(cmd, res));
-
-                            asyncLsnrFut.add(res);
-                        }
-                        catch (RejectedExecutionException e) {
-                            throw new IgniteException("A task should never be rejected by async runner", e);
-                        }
-                    };
-               }
-
-               /** {@inheritDoc} */
-               @Override public boolean hasPages() {
-                    throw new IllegalStateException(
-                        "Property is unknown at this moment. You should use onCheckpointBegin() method."
-                    );
-               }
-           };
-        }
-
-=======
->>>>>>> 48be9735
         /**
          * Check that at least one collection is not empty.
          *
@@ -4366,6 +4311,11 @@
                 this.curr = curr;
                 this.map = map;
                 this.pendingTaskFuture = asyncRunner == null ? null : new GridCompoundFuture();
+            }
+
+            /** {@inheritDoc} */
+            @Override public boolean collectContextInfo() {
+                return curr.collectCtxInfo;
             }
 
             /** {@inheritDoc} */
