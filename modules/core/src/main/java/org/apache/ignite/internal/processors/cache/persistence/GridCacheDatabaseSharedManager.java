--- conflicted
+++ resolved
@@ -3687,13 +3687,9 @@
             CheckpointProgress progress;
 
             synchronized (this) {
-<<<<<<< HEAD
                 progress = scheduledCp;
-=======
+
                 scheduledCp.nextCpNanos = System.nanoTime();
->>>>>>> 3333b99f
-
-                scheduledCp.nextCpTs = U.currentTimeMillis();
 
                 scheduledCp.reason = reason;
 
