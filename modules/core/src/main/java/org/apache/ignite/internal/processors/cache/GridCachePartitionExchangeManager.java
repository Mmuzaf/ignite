--- conflicted
+++ resolved
@@ -179,11 +179,6 @@
     private final ConcurrentMap<AffinityTopologyVersion, AffinityReadyFuture> readyFuts =
         new ConcurrentSkipListMap<>();
 
-    /** */
-<<<<<<< HEAD
-    private final AtomicReference<AffinityTopologyVersion> readyTopVer =
-        new AtomicReference<>(AffinityTopologyVersion.NONE);
-
     /**
      * The latest started but possibly not finished rebalance topology version. Value {@code NONE} means that
      * previous rebalance is undefined and the new one process should be initiated.
@@ -193,8 +188,6 @@
     private volatile AffinityTopologyVersion rebTopVer = AffinityTopologyVersion.NONE;
 
     /** */
-=======
->>>>>>> 4abd1f3c
     private GridFutureAdapter<?> reconnectExchangeFut;
 
     /** */
