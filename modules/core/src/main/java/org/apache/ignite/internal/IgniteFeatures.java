/*
 * Licensed to the Apache Software Foundation (ASF) under one or more
 * contributor license agreements.  See the NOTICE file distributed with
 * this work for additional information regarding copyright ownership.
 * The ASF licenses this file to You under the Apache License, Version 2.0
 * (the "License"); you may not use this file except in compliance with
 * the License.  You may obtain a copy of the License at
 *
 *      http://www.apache.org/licenses/LICENSE-2.0
 *
 * Unless required by applicable law or agreed to in writing, software
 * distributed under the License is distributed on an "AS IS" BASIS,
 * WITHOUT WARRANTIES OR CONDITIONS OF ANY KIND, either express or implied.
 * See the License for the specific language governing permissions and
 * limitations under the License.
 */

package org.apache.ignite.internal;

import java.util.BitSet;
import org.apache.ignite.cluster.ClusterNode;
import org.apache.ignite.internal.managers.encryption.GridEncryptionManager;
import org.apache.ignite.spi.communication.tcp.TcpCommunicationSpi;
import org.apache.ignite.spi.communication.tcp.messages.HandshakeWaitMessage;

import static org.apache.ignite.IgniteSystemProperties.IGNITE_PME_FREE_SWITCH_DISABLED;
import static org.apache.ignite.IgniteSystemProperties.getBoolean;
import static org.apache.ignite.internal.IgniteNodeAttributes.ATTR_IGNITE_FEATURES;

/**
 * Defines supported features and check its on other nodes.
 */
public enum IgniteFeatures {
    /**
     * Support of {@link HandshakeWaitMessage} by {@link TcpCommunicationSpi}.
     */
    TCP_COMMUNICATION_SPI_HANDSHAKE_WAIT_MESSAGE(0),

    /** Cache metrics v2 support. */
    CACHE_METRICS_V2(1),

    /** Data paket compression. */
    DATA_PACKET_COMPRESSION(3),

    /** Support of different rebalance size for nodes.  */
    DIFFERENT_REBALANCE_POOL_SIZE(4),

    /** Support of splitted cache configurations to avoid broken deserialization on non-affinity nodes. */
    SPLITTED_CACHE_CONFIGURATIONS(5),

    /**
     * Support of providing thread dump of thread that started transaction. Used for dumping
     * long running transactions.
     */
    TRANSACTION_OWNER_THREAD_DUMP_PROVIDING(6),

    /** Displaying versbose transaction information: --info option of --tx control script command. */
    TX_INFO_COMMAND(7),

    /** Command which allow to detect and cleanup garbage which could left after destroying caches in shared groups */
    FIND_AND_DELETE_GARBAGE_COMMAND(8),

    /** Support of cluster read-only mode. */
    CLUSTER_READ_ONLY_MODE(9),

    /** Support of suspend/resume operations for pessimistic transactions. */
    SUSPEND_RESUME_PESSIMISTIC_TX(10),

    /** Distributed metastorage. */
    DISTRIBUTED_METASTORAGE(11),

    /** The node can communicate with others via socket channel. */
    CHANNEL_COMMUNICATION(12),

    /** Replacing TcpDiscoveryNode field with nodeId field in discovery messages. */
    TCP_DISCOVERY_MESSAGE_NODE_COMPACT_REPRESENTATION(14),

    /** LRT system and user time dump settings.  */
    LRT_SYSTEM_USER_TIME_DUMP_SETTINGS(18),

    /** Partition Map Exchange-free switch on baseline node left at fully rebalanced cluster.  */
    PME_FREE_SWITCH(19),

    /** Master key change. See {@link GridEncryptionManager#changeMasterKey(String)}. */
    MASTER_KEY_CHANGE(20),

    /** ContinuousQuery with security subject id support. */
    CONT_QRY_SECURITY_AWARE(21),

<<<<<<< HEAD
    /** Persistence caches can be snapshotted.  */
    PERSISTENCE_CACHE_SNAPSHOT(22);
=======
    /** Long operations dump timeout. */
    LONG_OPERATIONS_DUMP_TIMEOUT(30);
>>>>>>> 906fa9ee

    /**
     * Unique feature identifier.
     */
    private final int featureId;

    /**
     * @param featureId Feature ID.
     */
    IgniteFeatures(int featureId) {
        this.featureId = featureId;
    }

    /**
     * @return Feature ID.
     */
    public int getFeatureId() {
        return featureId;
    }

    /**
     * Checks that feature supported by node.
     *
     * @param clusterNode Cluster node to check.
     * @param feature Feature to check.
     * @return {@code True} if feature is declared to be supported by remote node.
     */
    public static boolean nodeSupports(ClusterNode clusterNode, IgniteFeatures feature) {
        final byte[] features = clusterNode.attribute(ATTR_IGNITE_FEATURES);

        if (features == null)
            return false;

        return nodeSupports(features, feature);
    }

    /**
     * Checks that feature supported by node.
     *
     * @param featuresAttrBytes Byte array value of supported features node attribute.
     * @param feature Feature to check.
     * @return {@code True} if feature is declared to be supported by remote node.
     */
    public static boolean nodeSupports(byte[] featuresAttrBytes, IgniteFeatures feature) {
        int featureId = feature.getFeatureId();

        // Same as "BitSet.valueOf(features).get(featureId)"

        int byteIdx = featureId >>> 3;

        if (byteIdx >= featuresAttrBytes.length)
            return false;

        int bitIdx = featureId & 0x7;

        return (featuresAttrBytes[byteIdx] & (1 << bitIdx)) != 0;
    }

    /**
     * Checks that feature supported by all nodes.
     *
     * @param nodes cluster nodes to check their feature support.
     * @return if feature is declared to be supported by all nodes
     */
    public static boolean allNodesSupports(Iterable<ClusterNode> nodes, IgniteFeatures feature) {
        for (ClusterNode next : nodes) {
            if (!nodeSupports(next, feature))
                return false;
        }

        return true;
    }

    /**
     * Features supported by the current node.
     *
     * @return Byte array representing all supported features by current node.
     */
    public static byte[] allFeatures() {
        final BitSet set = new BitSet();

        for (IgniteFeatures value : IgniteFeatures.values()) {
            if (value == PME_FREE_SWITCH && getBoolean(IGNITE_PME_FREE_SWITCH_DISABLED))
                continue;

            final int featureId = value.getFeatureId();

            assert !set.get(featureId) : "Duplicate feature ID found for [" + value + "] having same ID ["
                + featureId + "]";

            set.set(featureId);
        }

        return set.toByteArray();
    }
}<|MERGE_RESOLUTION|>--- conflicted
+++ resolved
@@ -87,13 +87,11 @@
     /** ContinuousQuery with security subject id support. */
     CONT_QRY_SECURITY_AWARE(21),
 
-<<<<<<< HEAD
     /** Persistence caches can be snapshotted.  */
-    PERSISTENCE_CACHE_SNAPSHOT(22);
-=======
+    PERSISTENCE_CACHE_SNAPSHOT(22),
+
     /** Long operations dump timeout. */
     LONG_OPERATIONS_DUMP_TIMEOUT(30);
->>>>>>> 906fa9ee
 
     /**
      * Unique feature identifier.
