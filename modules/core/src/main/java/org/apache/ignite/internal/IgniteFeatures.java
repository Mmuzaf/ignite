--- conflicted
+++ resolved
@@ -82,13 +82,11 @@
     /** Master key change. See {@link GridEncryptionManager#changeMasterKey(String)}. */
     MASTER_KEY_CHANGE(20),
 
-<<<<<<< HEAD
+    /** ContinuousQuery with security subject id support. */
+    CONT_QRY_SECURITY_AWARE(21),
+
     /** Persistence caches can be snapshotted.  */
-    PERSISTENCE_CACHE_SNAPSHOT(21);
-=======
-    /** ContinuousQuery with security subject id support. */
-    CONT_QRY_SECURITY_AWARE(21);
->>>>>>> f8239aa6
+    PERSISTENCE_CACHE_SNAPSHOT(22);
 
     /**
      * Unique feature identifier.
