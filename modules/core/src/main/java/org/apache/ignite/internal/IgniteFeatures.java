/*
 * Licensed to the Apache Software Foundation (ASF) under one or more
 * contributor license agreements.  See the NOTICE file distributed with
 * this work for additional information regarding copyright ownership.
 * The ASF licenses this file to You under the Apache License, Version 2.0
 * (the "License"); you may not use this file except in compliance with
 * the License.  You may obtain a copy of the License at
 *
 *      http://www.apache.org/licenses/LICENSE-2.0
 *
 * Unless required by applicable law or agreed to in writing, software
 * distributed under the License is distributed on an "AS IS" BASIS,
 * WITHOUT WARRANTIES OR CONDITIONS OF ANY KIND, either express or implied.
 * See the License for the specific language governing permissions and
 * limitations under the License.
 */

package org.apache.ignite.internal;

import java.util.BitSet;
import org.apache.ignite.cluster.ClusterNode;
import org.apache.ignite.spi.communication.tcp.TcpCommunicationSpi;
import org.apache.ignite.spi.communication.tcp.messages.HandshakeWaitMessage;

import static org.apache.ignite.internal.IgniteNodeAttributes.ATTR_IGNITE_FEATURES;

/**
 * Defines supported features and check its on other nodes.
 */
public enum IgniteFeatures {
    /**
     * Support of {@link HandshakeWaitMessage} by {@link TcpCommunicationSpi}.
     */
    TCP_COMMUNICATION_SPI_HANDSHAKE_WAIT_MESSAGE(0),

    /** Cache metrics v2 support. */
    CACHE_METRICS_V2(1),

    /** Data paket compression. */
    DATA_PACKET_COMPRESSION(3),

    /** Support of different rebalance size for nodes.  */
    DIFFERENT_REBALANCE_POOL_SIZE(4),
<<<<<<< HEAD
=======

    /** Support of splitted cache configurations to avoid broken deserialization on non-affinity nodes. */
    SPLITTED_CACHE_CONFIGURATIONS(5),

    /**
     * Support of providing thread dump of thread that started transaction. Used for dumping
     * long running transactions.
     */
    TRANSACTION_OWNER_THREAD_DUMP_PROVIDING(6),

    /** Displaying versbose transaction information: --info option of --tx control script command. */
    TX_INFO_COMMAND(7),

    /** Command which allow to detect and cleanup garbage which could left after destroying caches in shared groups */
    FIND_AND_DELETE_GARBAGE_COMMAND(8),

    /** Distributed metastorage. */
    DISTRIBUTED_METASTORAGE(11);

>>>>>>> fb3d6ea0

    /** The node can communicate with other via socket channel. */
    CHANNEL_COMMUNICATION(5),

    /** */
    CACHE_PARTITION_FILE_REBALANCE(6);
    /**
     * Unique feature identifier.
     */
    private final int featureId;

    /**
     * @param featureId Feature ID.
     */
    IgniteFeatures(int featureId) {
        this.featureId = featureId;
    }

    /**
     * @return Feature ID.
     */
    public int getFeatureId() {
        return featureId;
    }

    /**
     * Checks that feature supported by node.
     *
     * @param clusterNode Cluster node to check.
     * @param feature Feature to check.
     * @return {@code True} if feature is declared to be supported by remote node.
     */
    public static boolean nodeSupports(ClusterNode clusterNode, IgniteFeatures feature) {
        final byte[] features = clusterNode.attribute(ATTR_IGNITE_FEATURES);

        if (features == null)
            return false;

        return nodeSupports(features, feature);
    }

    /**
     * Checks that feature supported by node.
     *
     * @param featuresAttrBytes Byte array value of supported features node attribute.
     * @param feature Feature to check.
     * @return {@code True} if feature is declared to be supported by remote node.
     */
    public static boolean nodeSupports(byte[] featuresAttrBytes, IgniteFeatures feature) {
        int featureId = feature.getFeatureId();

        // Same as "BitSet.valueOf(features).get(featureId)"

        int byteIdx = featureId >>> 3;

        if (byteIdx >= featuresAttrBytes.length)
            return false;

        int bitIdx = featureId & 0x7;

        return (featuresAttrBytes[byteIdx] & (1 << bitIdx)) != 0;
    }

    /**
     * Checks that feature supported by all nodes.
     *
     * @param nodes cluster nodes to check their feature support.
     * @return if feature is declared to be supported by all nodes
     */
    public static boolean allNodesSupports(Iterable<ClusterNode> nodes, IgniteFeatures feature) {
        for (ClusterNode next : nodes) {
            if (!nodeSupports(next, feature))
                return false;
        }

        return true;
    }

    /**
     * Features supported by the current node.
     *
     * @return Byte array representing all supported features by current node.
     */
    public static byte[] allFeatures() {
        final BitSet set = new BitSet();

        for (IgniteFeatures value : IgniteFeatures.values()) {
            final int featureId = value.getFeatureId();

            assert !set.get(featureId) : "Duplicate feature ID found for [" + value + "] having same ID ["
                + featureId + "]";

            set.set(featureId);
        }

        return set.toByteArray();
    }
}<|MERGE_RESOLUTION|>--- conflicted
+++ resolved
@@ -41,8 +41,6 @@
 
     /** Support of different rebalance size for nodes.  */
     DIFFERENT_REBALANCE_POOL_SIZE(4),
-<<<<<<< HEAD
-=======
 
     /** Support of splitted cache configurations to avoid broken deserialization on non-affinity nodes. */
     SPLITTED_CACHE_CONFIGURATIONS(5),
@@ -60,15 +58,15 @@
     FIND_AND_DELETE_GARBAGE_COMMAND(8),
 
     /** Distributed metastorage. */
-    DISTRIBUTED_METASTORAGE(11);
-
->>>>>>> fb3d6ea0
+    DISTRIBUTED_METASTORAGE(11),
 
     /** The node can communicate with other via socket channel. */
-    CHANNEL_COMMUNICATION(5),
+    CHANNEL_COMMUNICATION(12),
 
     /** */
-    CACHE_PARTITION_FILE_REBALANCE(6);
+    CACHE_PARTITION_FILE_REBALANCE(13);
+
+
     /**
      * Unique feature identifier.
      */
