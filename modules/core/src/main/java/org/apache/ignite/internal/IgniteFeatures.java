/*
 * Licensed to the Apache Software Foundation (ASF) under one or more
 * contributor license agreements.  See the NOTICE file distributed with
 * this work for additional information regarding copyright ownership.
 * The ASF licenses this file to You under the Apache License, Version 2.0
 * (the "License"); you may not use this file except in compliance with
 * the License.  You may obtain a copy of the License at
 *
 *      http://www.apache.org/licenses/LICENSE-2.0
 *
 * Unless required by applicable law or agreed to in writing, software
 * distributed under the License is distributed on an "AS IS" BASIS,
 * WITHOUT WARRANTIES OR CONDITIONS OF ANY KIND, either express or implied.
 * See the License for the specific language governing permissions and
 * limitations under the License.
 */

package org.apache.ignite.internal;

import java.util.BitSet;
import org.apache.ignite.cluster.ClusterNode;
import org.apache.ignite.spi.communication.tcp.TcpCommunicationSpi;
import org.apache.ignite.spi.communication.tcp.messages.HandshakeWaitMessage;

import static org.apache.ignite.internal.IgniteNodeAttributes.ATTR_IGNITE_FEATURES;

/**
 * Defines supported features and check its on other nodes.
 */
public enum IgniteFeatures {
    /**
     * Support of {@link HandshakeWaitMessage} by {@link TcpCommunicationSpi}.
     */
    TCP_COMMUNICATION_SPI_HANDSHAKE_WAIT_MESSAGE(0),

    /** Cache metrics v2 support. */
    CACHE_METRICS_V2(1),

    /** Data paket compression. */
    DATA_PACKET_COMPRESSION(3),

    /** Support of different rebalance size for nodes.  */
    DIFFERENT_REBALANCE_POOL_SIZE(4),

    /** Support of splitted cache configurations to avoid broken deserialization on non-affinity nodes. */
    SPLITTED_CACHE_CONFIGURATIONS(5),

    /**
     * Support of providing thread dump of thread that started transaction. Used for dumping
     * long running transactions.
     */
    TRANSACTION_OWNER_THREAD_DUMP_PROVIDING(6),

    /** Displaying versbose transaction information: --info option of --tx control script command. */
    TX_INFO_COMMAND(7),

    /** Command which allow to detect and cleanup garbage which could left after destroying caches in shared groups */
    FIND_AND_DELETE_GARBAGE_COMMAND(8),

<<<<<<< HEAD
    /** The node can communicate with other via socket channel. */
    CHANNEL_COMMUNICATION(9);
=======
    /** Distributed metastorage. */
    DISTRIBUTED_METASTORAGE(11);
>>>>>>> 3963797c


    /**
     * Unique feature identifier.
     */
    private final int featureId;

    /**
     * @param featureId Feature ID.
     */
    IgniteFeatures(int featureId) {
        this.featureId = featureId;
    }

    /**
     * @return Feature ID.
     */
    public int getFeatureId() {
        return featureId;
    }

    /**
     * Checks that feature supported by node.
     *
     * @param clusterNode Cluster node to check.
     * @param feature Feature to check.
     * @return {@code True} if feature is declared to be supported by remote node.
     */
    public static boolean nodeSupports(ClusterNode clusterNode, IgniteFeatures feature) {
        final byte[] features = clusterNode.attribute(ATTR_IGNITE_FEATURES);

        if (features == null)
            return false;

        return nodeSupports(features, feature);
    }

    /**
     * Checks that feature supported by node.
     *
     * @param featuresAttrBytes Byte array value of supported features node attribute.
     * @param feature Feature to check.
     * @return {@code True} if feature is declared to be supported by remote node.
     */
    public static boolean nodeSupports(byte[] featuresAttrBytes, IgniteFeatures feature) {
        int featureId = feature.getFeatureId();

        // Same as "BitSet.valueOf(features).get(featureId)"

        int byteIdx = featureId >>> 3;

        if (byteIdx >= featuresAttrBytes.length)
            return false;

        int bitIdx = featureId & 0x7;

        return (featuresAttrBytes[byteIdx] & (1 << bitIdx)) != 0;
    }

    /**
     * Checks that feature supported by all nodes.
     *
     * @param nodes cluster nodes to check their feature support.
     * @return if feature is declared to be supported by all nodes
     */
    public static boolean allNodesSupports(Iterable<ClusterNode> nodes, IgniteFeatures feature) {
        for (ClusterNode next : nodes) {
            if (!nodeSupports(next, feature))
                return false;
        }

        return true;
    }

    /**
     * Features supported by the current node.
     *
     * @return Byte array representing all supported features by current node.
     */
    public static byte[] allFeatures() {
        final BitSet set = new BitSet();

        for (IgniteFeatures value : IgniteFeatures.values()) {
            final int featureId = value.getFeatureId();

            assert !set.get(featureId) : "Duplicate feature ID found for [" + value + "] having same ID ["
                + featureId + "]";

            set.set(featureId);
        }

        return set.toByteArray();
    }
}<|MERGE_RESOLUTION|>--- conflicted
+++ resolved
@@ -57,13 +57,11 @@
     /** Command which allow to detect and cleanup garbage which could left after destroying caches in shared groups */
     FIND_AND_DELETE_GARBAGE_COMMAND(8),
 
-<<<<<<< HEAD
     /** The node can communicate with other via socket channel. */
-    CHANNEL_COMMUNICATION(9);
-=======
+    CHANNEL_COMMUNICATION(9),
+
     /** Distributed metastorage. */
     DISTRIBUTED_METASTORAGE(11);
->>>>>>> 3963797c
 
 
     /**
