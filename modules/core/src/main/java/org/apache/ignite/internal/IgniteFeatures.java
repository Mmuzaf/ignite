/*
 * Licensed to the Apache Software Foundation (ASF) under one or more
 * contributor license agreements.  See the NOTICE file distributed with
 * this work for additional information regarding copyright ownership.
 * The ASF licenses this file to You under the Apache License, Version 2.0
 * (the "License"); you may not use this file except in compliance with
 * the License.  You may obtain a copy of the License at
 *
 *      http://www.apache.org/licenses/LICENSE-2.0
 *
 * Unless required by applicable law or agreed to in writing, software
 * distributed under the License is distributed on an "AS IS" BASIS,
 * WITHOUT WARRANTIES OR CONDITIONS OF ANY KIND, either express or implied.
 * See the License for the specific language governing permissions and
 * limitations under the License.
 */

package org.apache.ignite.internal;

import java.util.BitSet;
import org.apache.ignite.cluster.ClusterNode;
import org.apache.ignite.spi.communication.tcp.TcpCommunicationSpi;
import org.apache.ignite.spi.communication.tcp.messages.HandshakeWaitMessage;

import static org.apache.ignite.internal.IgniteNodeAttributes.ATTR_IGNITE_FEATURES;

/**
 * Defines supported features and check its on other nodes.
 */
public enum IgniteFeatures {
    /**
     * Support of {@link HandshakeWaitMessage} by {@link TcpCommunicationSpi}.
     */
    TCP_COMMUNICATION_SPI_HANDSHAKE_WAIT_MESSAGE(0),

    /** Cache metrics v2 support. */
    CACHE_METRICS_V2(1),

    /** Distributed metastorage. */
    DISTRIBUTED_METASTORAGE(2),

    /** Data paket compression. */
    DATA_PACKET_COMPRESSION(3),

    /** Support of different rebalance size for nodes.  */
    DIFFERENT_REBALANCE_POOL_SIZE(4),

    /** Support of splitted cache configurations to avoid broken deserialization on non-affinity nodes. */
    SPLITTED_CACHE_CONFIGURATIONS(5),

    /**
     * Support of providing thread dump of thread that started transaction. Used for dumping
     * long running transactions.
     */
    TRANSACTION_OWNER_THREAD_DUMP_PROVIDING(6),

    /** Displaying versbose transaction information: --info option of --tx control script command. */
    TX_INFO_COMMAND(7),

<<<<<<< HEAD
    /** Support of cluster read-only mode. */
    CLUSTER_READ_ONLY_MODE(8);
=======
    /** Command which allow to detect and cleanup garbage which could left after destroying caches in shared groups */
    FIND_AND_DELETE_GARBAGE_COMMAND(8);

>>>>>>> 2ad6c85a

    /**
     * Unique feature identifier.
     */
    private final int featureId;

    /**
     * @param featureId Feature ID.
     */
    IgniteFeatures(int featureId) {
        this.featureId = featureId;
    }

    /**
     * @return Feature ID.
     */
    public int getFeatureId() {
        return featureId;
    }

    /**
     * Checks that feature supported by node.
     *
     * @param clusterNode Cluster node to check.
     * @param feature Feature to check.
     * @return {@code True} if feature is declared to be supported by remote node.
     */
    public static boolean nodeSupports(ClusterNode clusterNode, IgniteFeatures feature) {
        final byte[] features = clusterNode.attribute(ATTR_IGNITE_FEATURES);

        if (features == null)
            return false;

        return nodeSupports(features, feature);
    }

    /**
     * Checks that feature supported by node.
     *
     * @param featuresAttrBytes Byte array value of supported features node attribute.
     * @param feature Feature to check.
     * @return {@code True} if feature is declared to be supported by remote node.
     */
    public static boolean nodeSupports(byte[] featuresAttrBytes, IgniteFeatures feature) {
        int featureId = feature.getFeatureId();

        // Same as "BitSet.valueOf(features).get(featureId)"

        int byteIdx = featureId >>> 3;

        if (byteIdx >= featuresAttrBytes.length)
            return false;

        int bitIdx = featureId & 0x7;

        return (featuresAttrBytes[byteIdx] & (1 << bitIdx)) != 0;
    }

    /**
     * Checks that feature supported by all nodes.
     *
     * @param nodes cluster nodes to check their feature support.
     * @return if feature is declared to be supported by all nodes
     */
    public static boolean allNodesSupports(Iterable<ClusterNode> nodes, IgniteFeatures feature) {
        for (ClusterNode next : nodes) {
            if (!nodeSupports(next, feature))
                return false;
        }

        return true;
    }

    /**
     * Features supported by the current node.
     *
     * @return Byte array representing all supported features by current node.
     */
    public static byte[] allFeatures() {
        final BitSet set = new BitSet();

        for (IgniteFeatures value : IgniteFeatures.values()) {
            final int featureId = value.getFeatureId();

            assert !set.get(featureId) : "Duplicate feature ID found for [" + value + "] having same ID ["
                + featureId + "]";

            set.set(featureId);
        }

        return set.toByteArray();
    }
}<|MERGE_RESOLUTION|>--- conflicted
+++ resolved
@@ -57,14 +57,11 @@
     /** Displaying versbose transaction information: --info option of --tx control script command. */
     TX_INFO_COMMAND(7),
 
-<<<<<<< HEAD
+    /** Command which allow to detect and cleanup garbage which could left after destroying caches in shared groups */
+    FIND_AND_DELETE_GARBAGE_COMMAND(8),
+
     /** Support of cluster read-only mode. */
-    CLUSTER_READ_ONLY_MODE(8);
-=======
-    /** Command which allow to detect and cleanup garbage which could left after destroying caches in shared groups */
-    FIND_AND_DELETE_GARBAGE_COMMAND(8);
-
->>>>>>> 2ad6c85a
+    CLUSTER_READ_ONLY_MODE(9);
 
     /**
      * Unique feature identifier.
