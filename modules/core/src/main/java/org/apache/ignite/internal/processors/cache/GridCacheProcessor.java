--- conflicted
+++ resolved
@@ -904,31 +904,9 @@
      * @throws IgniteCheckedException if check failed.
      */
     private void checkConsistency() throws IgniteCheckedException {
-<<<<<<< HEAD
-        if (!ctx.config().isDaemon() && !getBoolean(IGNITE_SKIP_CONFIGURATION_CONSISTENCY_CHECK)) {
-            for (ClusterNode n : ctx.discovery().remoteNodes()) {
-                if (Boolean.TRUE.equals(n.attribute(ATTR_CONSISTENCY_CHECK_SKIPPED)))
-                    continue;
-
-                checkTransactionConfiguration(n);
-
-                DeploymentMode locDepMode = ctx.config().getDeploymentMode();
-                DeploymentMode rmtDepMode = n.attribute(IgniteNodeAttributes.ATTR_DEPLOYMENT_MODE);
-
-                CU.checkAttributeMismatch(
-                    log, null, n.id(), "deploymentMode", "Deployment mode",
-                    locDepMode, rmtDepMode, true);
-
-                for (DynamicCacheDescriptor desc : cacheDescriptors()) {
-                    CacheConfiguration rmtCfg = desc.remoteConfiguration(n.id());
-
-                    if (rmtCfg != null) {
-                        CacheConfiguration locCfg = desc.cacheConfiguration();
-=======
         for (ClusterNode n : ctx.discovery().remoteNodes()) {
-            if (n.attribute(ATTR_CONSISTENCY_CHECK_SKIPPED))
+            if (Boolean.TRUE.equals(n.attribute(ATTR_CONSISTENCY_CHECK_SKIPPED)))
                 continue;
->>>>>>> 3b7e1662
 
             checkTransactionConfiguration(n);
 
@@ -1838,30 +1816,16 @@
 
         CacheConfiguration ccfg = new CacheConfiguration(startCfg);
 
-<<<<<<< HEAD
-        IgniteCacheProxy<?, ?> proxy = jCacheProxies.get(cfg.getName());
-
-        boolean affNodeStart = !clientStartOnly && CU.affinityNode(locNode, nodeFilter);
-        boolean clientNodeStart = locNode.id().equals(initiatingNodeId);
-        boolean proxyRestart = proxy != null && proxy.isRestarting() && !caches.containsKey(cfg.getName());
-=======
+        IgniteCacheProxy<?, ?> proxy = jCacheProxies.get(ccfg.getName());
+
+        boolean proxyRestart = proxy != null && proxy.isRestarting() && !caches.containsKey(ccfg.getName());
+
         CacheObjectContext cacheObjCtx = ctx.cacheObjects().contextForCache(ccfg);
->>>>>>> 3b7e1662
 
         boolean affNode;
 
-<<<<<<< HEAD
-        if (affNodeStart || clientNodeStart || proxyRestart || CU.isSystemCache(cfg.getName())) {
-            if (clientNodeStart && !affNodeStart) {
-                if (nearCfg != null)
-                    ccfg.setNearConfiguration(nearCfg);
-                else
-                    ccfg.setNearConfiguration(null);
-            }
-=======
         if (ccfg.getCacheMode() == LOCAL) {
             affNode = true;
->>>>>>> 3b7e1662
 
             ccfg.setNearConfiguration(null);
         }
@@ -1891,15 +1855,10 @@
 
         startCache(cache, schema != null ? schema : new QuerySchema());
 
-<<<<<<< HEAD
-            onKernalStart(cache);
-
-            if (proxyRestart)
-                proxy.onRestarted(cacheCtx, cache);
-        }
-=======
         onKernalStart(cache);
->>>>>>> 3b7e1662
+
+        if (proxyRestart)
+            proxy.onRestarted(cacheCtx, cache);
     }
 
     /**
@@ -1988,7 +1947,7 @@
             GridCacheContext<?, ?> cacheCtx = cache.context();
 
             if (cacheCtx.startTopologyVersion().equals(topVer)) {
-                jCacheProxies.put(cacheCtx.name(), new IgniteCacheProxy(cache.context(), cache, null, false));
+                jCacheProxies.putIfAbsent(cacheCtx.name(), new IgniteCacheProxy(cache.context(), cache, null, false));
 
                 if (cacheCtx.preloader() != null)
                     cacheCtx.preloader().onInitialExchangeComplete(err);
@@ -1996,77 +1955,60 @@
         }
 
         if (exchActions != null && err == null) {
+            Collection<IgniteBiTuple<GridCacheContext, Boolean>> stopped = null;
+
+            GridCacheContext<?, ?> stopCtx = null;
+            boolean destroy = false;
+
             for (ExchangeActions.ActionData action : exchActions.cacheStopRequests()) {
                 stopGateway(action.request());
 
-<<<<<<< HEAD
-                jCacheProxies.putIfAbsent(masked, new IgniteCacheProxy(cache.context(), cache, null, false));
-=======
-                prepareCacheStop(action.request());
->>>>>>> 3b7e1662
-            }
-
-<<<<<<< HEAD
-        if (!F.isEmpty(reqs) && err == null) {
-            Collection<IgniteBiTuple<GridCacheContext, Boolean>> stopped = null;
-
-            for (DynamicCacheChangeRequest req : reqs) {
-                String masked = req.cacheName();
-
-                GridCacheContext<?, ?> stopCtx = null;
-                boolean destroy = false;
-
-                if (req.stop()) {
-                    stopGateway(req);
-
-                    sharedCtx.database().checkpointReadLock();
-
-                    try {
-                        stopCtx = prepareCacheStop(req);
-                        destroy = req.destroy();
-                    }
-                    finally {
-                        sharedCtx.database().checkpointReadUnlock();
-                    }
-                }
-                else if (req.close() && req.initiatingNodeId().equals(ctx.localNodeId())) {
-                    IgniteCacheProxy<?, ?> proxy = jCacheProxies.remove(masked);
-=======
+                sharedCtx.database().checkpointReadLock();
+
+                try {
+                    stopCtx = prepareCacheStop(action.request());
+                    destroy = action.request().destroy();
+                }
+                finally {
+                    sharedCtx.database().checkpointReadUnlock();
+                }
+
+                if (stopCtx != null) {
+                    if (stopped == null)
+                        stopped = new ArrayList<>();
+
+                    stopped.add(F.<GridCacheContext, Boolean>t(stopCtx, destroy));
+                }
+            }
+
             for (DynamicCacheChangeRequest req : exchActions.closeRequests(ctx.localNodeId())) {
                 String cacheName = req.cacheName();
 
-                IgniteCacheProxy<?, ?> proxy = jCacheProxies.get(cacheName);
+                IgniteCacheProxy<?, ?> proxy = jCacheProxies.remove(cacheName);
 
                 if (proxy != null) {
                     if (proxy.context().affinityNode()) {
                         GridCacheAdapter<?, ?> cache = caches.get(cacheName);
->>>>>>> 3b7e1662
 
                         assert cache != null : cacheName;
 
-<<<<<<< HEAD
-                            if (cache != null)
-                                jCacheProxies.putIfAbsent(masked, new IgniteCacheProxy(cache.context(), cache, null, false));
-                        }
-                        else {
-                            if (req.restart())
-                                proxy.restart();
-
-                            proxy.context().gate().onStopped();
-
+                        jCacheProxies.putIfAbsent(cacheName, new IgniteCacheProxy(cache.context(), cache, null, false));
+                    }
+                    else {
+                        if (req.restart())
+                            proxy.restart();
+
+                        proxy.context().gate().onStopped();
+
+                        sharedCtx.database().checkpointReadLock();
+
+                        try {
                             stopCtx = prepareCacheStop(req);
                             destroy = req.destroy();
                         }
-=======
-                        jCacheProxies.put(cacheName, new IgniteCacheProxy(cache.context(), cache, null, false));
-                    }
-                    else {
-                        jCacheProxies.remove(cacheName);
-
-                        proxy.context().gate().onStopped();
-
-                        prepareCacheStop(req);
->>>>>>> 3b7e1662
+                        finally {
+                            sharedCtx.database().checkpointReadUnlock();
+                        }
                     }
                 }
 
@@ -2467,16 +2409,11 @@
 
         DynamicCacheChangeRequest req = DynamicCacheChangeRequest.stopRequest(ctx, cacheName, true);
 
-<<<<<<< HEAD
-        t.stop(true);
-        t.destroy(true);
-
-        t.restart(restart);
-
-        return F.first(initiateCacheChanges(F.asList(t), false));
-=======
+        req.stop(true);
+        req.destroy(true);
+        req.restart(restart);
+
         return F.first(initiateCacheChanges(F.asList(req), false));
->>>>>>> 3b7e1662
     }
 
     /**
@@ -2492,16 +2429,11 @@
         List<DynamicCacheChangeRequest> reqs = new ArrayList<>(cacheNames.size());
 
         for (String cacheName : cacheNames) {
-<<<<<<< HEAD
-            DynamicCacheChangeRequest t = new DynamicCacheChangeRequest(UUID.randomUUID(), cacheName, ctx.localNodeId());
-
-            t.stop(true);
-            t.destroy(true);
-
-            t.restart(restart);
-=======
             DynamicCacheChangeRequest req = DynamicCacheChangeRequest.stopRequest(ctx, cacheName, true);
->>>>>>> 3b7e1662
+
+            req.stop(true);
+            req.destroy(true);
+            req.restart(restart);
 
             reqs.add(req);
         }
