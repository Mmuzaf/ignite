/*
 * Licensed to the Apache Software Foundation (ASF) under one or more
 * contributor license agreements.  See the NOTICE file distributed with
 * this work for additional information regarding copyright ownership.
 * The ASF licenses this file to You under the Apache License, Version 2.0
 * (the "License"); you may not use this file except in compliance with
 * the License.  You may obtain a copy of the License at
 *
 *      http://www.apache.org/licenses/LICENSE-2.0
 *
 * Unless required by applicable law or agreed to in writing, software
 * distributed under the License is distributed on an "AS IS" BASIS,
 * WITHOUT WARRANTIES OR CONDITIONS OF ANY KIND, either express or implied.
 * See the License for the specific language governing permissions and
 * limitations under the License.
 */

package org.apache.ignite.internal.processors.cache.persistence;

<<<<<<< HEAD
=======
import java.util.List;
>>>>>>> 3e204b95
import java.util.Map;
import java.util.Set;
import java.util.concurrent.Executor;
import org.apache.ignite.IgniteCheckedException;
import org.apache.ignite.internal.processors.cache.persistence.partstate.GroupPartitionId;
import org.apache.ignite.internal.processors.cache.persistence.partstate.PartitionAllocationMap;
import org.jetbrains.annotations.Nullable;

/**
 *
 */
public interface DbCheckpointListener {
    /**
     * Context with information about current snapshots.
     */
    public interface Context {
        /**
         *
         */
        public boolean nextSnapshot();

        /**
         * @return Collection partition which require meta to be collected.
         */
        public Map<Integer, Set<Integer>> gatherPartStats();

        /**
         * @param parts Collection of partitions for which statistics should be gathered.
         */
<<<<<<< HEAD
        public void gatherPartStats(Map<Integer, Set<Integer>> parts);
=======
        public void gatherPartStats(List<GroupPartitionId> parts);
>>>>>>> 3e204b95

        /**
         * @return Partition allocation statistic map
         */
        public PartitionAllocationMap partitionStatMap();

        /**
         * @param cacheOrGrpName Cache or group name.
         */
        public boolean needToSnapshot(String cacheOrGrpName);

        /**
         * @return Context executor.
         */
        @Nullable public Executor executor();

        /**
         * @return {@code True} if at least one page is dirty.
         */
        public boolean hasPages();
    }

    /**
     * @throws IgniteCheckedException If failed.
     */
    public void onMarkCheckpointBegin(Context ctx) throws IgniteCheckedException;

    /**
     * Mark checkpoint end phase executed under the checkpoint write lock.
     */
    public default void onMarkCheckpointEnd(Context ctx) {
        // No-op.
    }

    /**
     * @throws IgniteCheckedException If failed.
     */
    public void onCheckpointBegin(Context ctx) throws IgniteCheckedException;

    /**
     * Do some actions before checkpoint write lock.
     *
     * @throws IgniteCheckedException If failed.
     */
    public void beforeCheckpointBegin(Context ctx) throws IgniteCheckedException;
}<|MERGE_RESOLUTION|>--- conflicted
+++ resolved
@@ -17,10 +17,7 @@
 
 package org.apache.ignite.internal.processors.cache.persistence;
 
-<<<<<<< HEAD
-=======
 import java.util.List;
->>>>>>> 3e204b95
 import java.util.Map;
 import java.util.Set;
 import java.util.concurrent.Executor;
@@ -50,11 +47,7 @@
         /**
          * @param parts Collection of partitions for which statistics should be gathered.
          */
-<<<<<<< HEAD
-        public void gatherPartStats(Map<Integer, Set<Integer>> parts);
-=======
         public void gatherPartStats(List<GroupPartitionId> parts);
->>>>>>> 3e204b95
 
         /**
          * @return Partition allocation statistic map
