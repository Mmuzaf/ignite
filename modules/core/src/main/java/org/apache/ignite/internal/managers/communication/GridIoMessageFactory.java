--- conflicted
+++ resolved
@@ -1159,14 +1159,6 @@
 
                 break;
 
-<<<<<<< HEAD
-            case 172:
-                msg = new GridPartitionBatchDemandMessage();
-
-                break;
-
-            // [-3..119] [124..129] [-23..-29] [-36..-55] - this
-=======
             case GridQueryKillRequest.TYPE_CODE:
                 msg = new GridQueryKillRequest();
 
@@ -1182,8 +1174,12 @@
 
                 break;
 
-            // [-3..119] [124..129] [-23..-28] [-36..-55] - this
->>>>>>> fb3d6ea0
+            case 175:
+                msg = new GridPartitionBatchDemandMessage();
+
+                break;
+
+            // [-3..119] [124..129] [-23..-29] [-36..-55] - this
             // [120..123] - DR
             // [-4..-22, -30..-35] - SQL
             // [2048..2053] - Snapshots
