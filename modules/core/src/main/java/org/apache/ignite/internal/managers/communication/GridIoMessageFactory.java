--- conflicted
+++ resolved
@@ -1167,19 +1167,11 @@
 
                 break;
 
-<<<<<<< HEAD
-            case 176:
-                msg = TombstoneCacheObject.INSTANCE;
-
-                break;
-
             case RequestSnapshotMessage.TYPE_CODE:
                 msg = new RequestSnapshotMessage();
 
                 break;
 
-=======
->>>>>>> 29b6ea23
             // [-3..119] [124..129] [-23..-28] [-36..-55] - this
             // [120..123] - DR
             // [-4..-22, -30..-35] - SQL
