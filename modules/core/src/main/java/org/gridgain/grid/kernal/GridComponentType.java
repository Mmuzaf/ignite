--- conflicted
+++ resolved
@@ -26,17 +26,17 @@
         "gridgain-hadoop"
     ),
 
-<<<<<<< HEAD
     /** Hadoop. */
     HADOOP(
         "org.gridgain.grid.kernal.processors.hadoop.GridHadoopNoopProcessor",
         "org.gridgain.grid.kernal.processors.hadoop.GridHadoopProcessor",
-=======
+        "gridgain-hadoop"
+    ),
+
     /** GGFS helper component. */
     GGFS_HELPER(
         "org.gridgain.grid.kernal.processors.ggfs.GridNoopGgfsHelper",
         "org.gridgain.grid.kernal.processors.ggfs.GridGgfsHelperImpl",
->>>>>>> 34ba1e55
         "gridgain-hadoop"
     ),
 
