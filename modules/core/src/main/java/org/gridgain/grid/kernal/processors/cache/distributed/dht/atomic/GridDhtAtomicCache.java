--- conflicted
+++ resolved
@@ -818,26 +818,8 @@
             subjId,
             taskNameHash);
 
-        if (statsEnabled) {
-<<<<<<< HEAD
+        if (statsEnabled) 
             updateFut.listenAsync(new UpdateRemoveTimeStatClosure<>(metrics0(), start));
-=======
-            updateFut.listenAsync(new CI1<IgniteFuture<Object>>() {
-                @Override public void apply(IgniteFuture<Object> fut) {
-                    try {
-                        if (!fut.isCancelled()) {
-                            fut.get();
-
-                            ctx.cache().metrics0().addRemoveTimeNanos(System.nanoTime() - start);
-                        }
-                    }
-                    catch (IgniteCheckedException ignore){
-                        //No-op.
-                    }
-                }
-            });
->>>>>>> 5598513c
-        }
 
         return asyncOp(new CO<IgniteFuture<Object>>() {
             @Override public IgniteFuture<Object> apply() {
