/*
 * Licensed to the Apache Software Foundation (ASF) under one or more
 * contributor license agreements.  See the NOTICE file distributed with
 * this work for additional information regarding copyright ownership.
 * The ASF licenses this file to You under the Apache License, Version 2.0
 * (the "License"); you may not use this file except in compliance with
 * the License.  You may obtain a copy of the License at
 *
 *      http://www.apache.org/licenses/LICENSE-2.0
 *
 * Unless required by applicable law or agreed to in writing, software
 * distributed under the License is distributed on an "AS IS" BASIS,
 * WITHOUT WARRANTIES OR CONDITIONS OF ANY KIND, either express or implied.
 * See the License for the specific language governing permissions and
 * limitations under the License.
 */

#include <cstring>
#include <string>
#include <exception>

#include "ignite/common/concurrent.h"
#include "ignite/common/java.h"

#define IGNITE_SAFE_PROC_NO_ARG(jniEnv, envPtr, type, field) { \
    JniHandlers* hnds = reinterpret_cast<JniHandlers*>(envPtr); \
    type hnd = hnds->field; \
    if (hnd) \
        hnd(hnds->target); \
    else \
        ThrowOnMissingHandler(jniEnv); \
}

#define IGNITE_SAFE_PROC(jniEnv, envPtr, type, field, ...) { \
    JniHandlers* hnds = reinterpret_cast<JniHandlers*>(envPtr); \
    type hnd = hnds->field; \
    if (hnd) \
        hnd(hnds->target, __VA_ARGS__); \
    else \
        ThrowOnMissingHandler(jniEnv); \
}

#define IGNITE_SAFE_FUNC(jniEnv, envPtr, type, field, ...) { \
    JniHandlers* hnds = reinterpret_cast<JniHandlers*>(envPtr); \
    type hnd = hnds->field; \
    if (hnd) \
        return hnd(hnds->target, __VA_ARGS__); \
    else \
    { \
        ThrowOnMissingHandler(jniEnv); \
        return 0; \
    }\
}

namespace ignite
{
    namespace common
    {
        namespace java
        {
            namespace gcc = ignite::common::concurrent;

            /* --- Startup exception. --- */
            class JvmException : public std::exception {
                // No-op.
            };

            /* --- JNI method definitions. --- */
            struct JniMethod {
                char* name;
                char* sign;
                bool isStatic;

                JniMethod(const char* name, const char* sign, bool isStatic) {
                    this->name = const_cast<char*>(name);
                    this->sign = const_cast<char*>(sign);
                    this->isStatic = isStatic;
                }
            };

            /**
             * Heloper function to copy characters.
             *
             * @param src Source.
             * @return Result.
             */
            char* CopyChars(const char* src)
            {
                if (src)
                {
                    size_t len = strlen(src);
                    char* dest = new char[len + 1];
                    strcpy(dest, src);
                    *(dest + len) = 0;
                    return dest;
                }
                else
                    return NULL;
            }

            JniErrorInfo::JniErrorInfo() : code(IGNITE_JNI_ERR_SUCCESS), errCls(NULL), errMsg(NULL)
            {
                // No-op.
            }

            JniErrorInfo::JniErrorInfo(int code, const char* errCls, const char* errMsg) : code(code)
            {
                this->errCls = CopyChars(errCls);
                this->errMsg = CopyChars(errMsg);
            }

            JniErrorInfo::JniErrorInfo(const JniErrorInfo& other) : code(other.code)
            {
                this->errCls = CopyChars(other.errCls);
                this->errMsg = CopyChars(other.errMsg);
            }

            JniErrorInfo& JniErrorInfo::operator=(const JniErrorInfo& other)
            {
                if (this != &other)
                {
                    // 1. Create new instance, exception could occur at this point.
                    JniErrorInfo tmp(other);

                    // 2. Swap with temp.
                    int code0 = code;
                    char* errCls0 = errCls;
                    char* errMsg0 = errMsg;

                    code = tmp.code;
                    errCls = tmp.errCls;
                    errMsg = tmp.errMsg;

                    tmp.code = code0;
                    tmp.errCls = errCls0;
                    tmp.errMsg = errMsg0;
                }

                return *this;
            }

            JniErrorInfo::~JniErrorInfo()
            {
                if (errCls)
                    delete[] errCls;

                if (errMsg)
                    delete[] errMsg;
            }

            /**
             * Guard to ensure global reference cleanup.
             */
            class JniGlobalRefGuard
            {
            public:
                JniGlobalRefGuard(JNIEnv *e, jobject obj) : env(e), ref(obj)
                {
                    // No-op.
                }

                ~JniGlobalRefGuard()
                {
                    env->DeleteGlobalRef(ref);
                }

            private:
                /** Environment. */
                JNIEnv* env;

                /** Target reference. */
                jobject ref;

                IGNITE_NO_COPY_ASSIGNMENT(JniGlobalRefGuard)
            };

            const char* C_THROWABLE = "java/lang/Throwable";
            JniMethod M_THROWABLE_GET_MESSAGE = JniMethod("getMessage", "()Ljava/lang/String;", false);
            JniMethod M_THROWABLE_PRINT_STACK_TRACE = JniMethod("printStackTrace", "()V", false);

            const char* C_CLASS = "java/lang/Class";
            JniMethod M_CLASS_GET_NAME = JniMethod("getName", "()Ljava/lang/String;", false);

            const char* C_IGNITE_EXCEPTION = "org/apache/ignite/IgniteException";

            const char* C_PLATFORM_NO_CALLBACK_EXCEPTION = "org/apache/ignite/internal/processors/platform/PlatformNoCallbackException";

            const char* C_PLATFORM_PROCESSOR = "org/apache/ignite/internal/processors/platform/PlatformProcessor";
            JniMethod M_PLATFORM_PROCESSOR_RELEASE_START = JniMethod("releaseStart", "()V", false);
            JniMethod M_PLATFORM_PROCESSOR_PROJECTION = JniMethod("projection", "()Lorg/apache/ignite/internal/processors/platform/PlatformTarget;", false);
            JniMethod M_PLATFORM_PROCESSOR_CACHE = JniMethod("cache", "(Ljava/lang/String;)Lorg/apache/ignite/internal/processors/platform/PlatformTarget;", false);
            JniMethod M_PLATFORM_PROCESSOR_CREATE_CACHE = JniMethod("createCache", "(Ljava/lang/String;)Lorg/apache/ignite/internal/processors/platform/PlatformTarget;", false);
            JniMethod M_PLATFORM_PROCESSOR_GET_OR_CREATE_CACHE = JniMethod("getOrCreateCache", "(Ljava/lang/String;)Lorg/apache/ignite/internal/processors/platform/PlatformTarget;", false);
            JniMethod M_PLATFORM_PROCESSOR_CREATE_CACHE_FROM_CONFIG = JniMethod("createCacheFromConfig", "(J)Lorg/apache/ignite/internal/processors/platform/PlatformTarget;", false);
            JniMethod M_PLATFORM_PROCESSOR_GET_OR_CREATE_CACHE_FROM_CONFIG = JniMethod("getOrCreateCacheFromConfig", "(J)Lorg/apache/ignite/internal/processors/platform/PlatformTarget;", false);
            JniMethod M_PLATFORM_PROCESSOR_CREATE_NEAR_CACHE = JniMethod("createNearCache", "(Ljava/lang/String;J)Lorg/apache/ignite/internal/processors/platform/PlatformTarget;", false);
            JniMethod M_PLATFORM_PROCESSOR_GET_OR_CREATE_NEAR_CACHE = JniMethod("getOrCreateNearCache", "(Ljava/lang/String;J)Lorg/apache/ignite/internal/processors/platform/PlatformTarget;", false);
            JniMethod M_PLATFORM_PROCESSOR_DESTROY_CACHE = JniMethod("destroyCache", "(Ljava/lang/String;)V", false);
            JniMethod M_PLATFORM_PROCESSOR_AFFINITY = JniMethod("affinity", "(Ljava/lang/String;)Lorg/apache/ignite/internal/processors/platform/PlatformTarget;", false);
            JniMethod M_PLATFORM_PROCESSOR_DATA_STREAMER = JniMethod("dataStreamer", "(Ljava/lang/String;Z)Lorg/apache/ignite/internal/processors/platform/PlatformTarget;", false);
            JniMethod M_PLATFORM_PROCESSOR_TRANSACTIONS = JniMethod("transactions", "()Lorg/apache/ignite/internal/processors/platform/PlatformTarget;", false);
            JniMethod M_PLATFORM_PROCESSOR_COMPUTE = JniMethod("compute", "(Lorg/apache/ignite/internal/processors/platform/PlatformTarget;)Lorg/apache/ignite/internal/processors/platform/PlatformTarget;", false);
            JniMethod M_PLATFORM_PROCESSOR_MESSAGE = JniMethod("message", "(Lorg/apache/ignite/internal/processors/platform/PlatformTarget;)Lorg/apache/ignite/internal/processors/platform/PlatformTarget;", false);
            JniMethod M_PLATFORM_PROCESSOR_EVENTS = JniMethod("events", "(Lorg/apache/ignite/internal/processors/platform/PlatformTarget;)Lorg/apache/ignite/internal/processors/platform/PlatformTarget;", false);
            JniMethod M_PLATFORM_PROCESSOR_SERVICES = JniMethod("services", "(Lorg/apache/ignite/internal/processors/platform/PlatformTarget;)Lorg/apache/ignite/internal/processors/platform/PlatformTarget;", false);
            JniMethod M_PLATFORM_PROCESSOR_EXTENSIONS = JniMethod("extensions", "()Lorg/apache/ignite/internal/processors/platform/PlatformTarget;", false);
            JniMethod M_PLATFORM_PROCESSOR_ATOMIC_LONG = JniMethod("atomicLong", "(Ljava/lang/String;JZ)Lorg/apache/ignite/internal/processors/platform/PlatformTarget;", false);
            JniMethod M_PLATFORM_PROCESSOR_ATOMIC_SEQUENCE = JniMethod("atomicSequence", "(Ljava/lang/String;JZ)Lorg/apache/ignite/internal/processors/platform/PlatformTarget;", false);
            JniMethod M_PLATFORM_PROCESSOR_ATOMIC_REFERENCE = JniMethod("atomicReference", "(Ljava/lang/String;JZ)Lorg/apache/ignite/internal/processors/platform/PlatformTarget;", false);            
            JniMethod M_PLATFORM_PROCESSOR_GET_IGNITE_CONFIGURATION = JniMethod("getIgniteConfiguration", "(J)V", false);
            JniMethod M_PLATFORM_PROCESSOR_GET_CACHE_NAMES = JniMethod("getCacheNames", "(J)V", false);

            const char* C_PLATFORM_TARGET = "org/apache/ignite/internal/processors/platform/PlatformTarget";
            JniMethod M_PLATFORM_TARGET_IN_STREAM_OUT_LONG = JniMethod("inStreamOutLong", "(IJ)J", false);
            JniMethod M_PLATFORM_TARGET_IN_STREAM_OUT_OBJECT = JniMethod("inStreamOutObject", "(IJ)Ljava/lang/Object;", false);
            JniMethod M_PLATFORM_TARGET_IN_STREAM_OUT_STREAM = JniMethod("inStreamOutStream", "(IJJ)V", false);
            JniMethod M_PLATFORM_TARGET_IN_OBJECT_STREAM_OUT_STREAM = JniMethod("inObjectStreamOutStream", "(ILjava/lang/Object;JJ)V", false);
            JniMethod M_PLATFORM_TARGET_OUT_LONG = JniMethod("outLong", "(I)J", false);
            JniMethod M_PLATFORM_TARGET_OUT_STREAM = JniMethod("outStream", "(IJ)V", false);
            JniMethod M_PLATFORM_TARGET_OUT_OBJECT = JniMethod("outObject", "(I)Ljava/lang/Object;", false);
            JniMethod M_PLATFORM_TARGET_LISTEN_FUTURE = JniMethod("listenFuture", "(JI)V", false);
            JniMethod M_PLATFORM_TARGET_LISTEN_FOR_OPERATION = JniMethod("listenFutureForOperation", "(JII)V", false);
            JniMethod M_PLATFORM_TARGET_LISTEN_FUTURE_AND_GET = JniMethod("listenFutureAndGet", "(JI)Lorg/apache/ignite/internal/processors/platform/utils/PlatformListenable;", false);
            JniMethod M_PLATFORM_TARGET_LISTEN_FOR_OPERATION_AND_GET = JniMethod("listenFutureForOperationAndGet", "(JII)Lorg/apache/ignite/internal/processors/platform/utils/PlatformListenable;", false);

            const char* C_PLATFORM_CLUSTER_GRP = "org/apache/ignite/internal/processors/platform/cluster/PlatformClusterGroup";
            JniMethod M_PLATFORM_CLUSTER_GRP_FOR_OTHERS = JniMethod("forOthers", "(Lorg/apache/ignite/internal/processors/platform/cluster/PlatformClusterGroup;)Lorg/apache/ignite/internal/processors/platform/cluster/PlatformClusterGroup;", false);
            JniMethod M_PLATFORM_CLUSTER_GRP_FOR_REMOTES = JniMethod("forRemotes", "()Lorg/apache/ignite/internal/processors/platform/cluster/PlatformClusterGroup;", false);
            JniMethod M_PLATFORM_CLUSTER_GRP_FOR_DAEMONS = JniMethod("forDaemons", "()Lorg/apache/ignite/internal/processors/platform/cluster/PlatformClusterGroup;", false);
            JniMethod M_PLATFORM_CLUSTER_GRP_FOR_RANDOM = JniMethod("forRandom", "()Lorg/apache/ignite/internal/processors/platform/cluster/PlatformClusterGroup;", false);
            JniMethod M_PLATFORM_CLUSTER_GRP_FOR_OLDEST = JniMethod("forOldest", "()Lorg/apache/ignite/internal/processors/platform/cluster/PlatformClusterGroup;", false);
            JniMethod M_PLATFORM_CLUSTER_GRP_FOR_YOUNGEST = JniMethod("forYoungest", "()Lorg/apache/ignite/internal/processors/platform/cluster/PlatformClusterGroup;", false);
            JniMethod M_PLATFORM_CLUSTER_GRP_RESET_METRICS = JniMethod("resetMetrics", "()V", false);

            const char* C_PLATFORM_MESSAGING = "org/apache/ignite/internal/processors/platform/messaging/PlatformMessaging";
            JniMethod M_PLATFORM_MESSAGING_WITH_ASYNC = JniMethod("withAsync", "()Lorg/apache/ignite/internal/processors/platform/messaging/PlatformMessaging;", false);

            const char* C_PLATFORM_COMPUTE = "org/apache/ignite/internal/processors/platform/compute/PlatformCompute";
            JniMethod M_PLATFORM_COMPUTE_WITH_NO_FAILOVER = JniMethod("withNoFailover", "()V", false);
            JniMethod M_PLATFORM_COMPUTE_WITH_TIMEOUT = JniMethod("withTimeout", "(J)V", false);
            JniMethod M_PLATFORM_COMPUTE_EXECUTE_NATIVE = JniMethod("executeNative", "(JJ)Lorg/apache/ignite/internal/processors/platform/utils/PlatformListenable;", false);

            const char* C_PLATFORM_CACHE = "org/apache/ignite/internal/processors/platform/cache/PlatformCache";
            JniMethod M_PLATFORM_CACHE_WITH_SKIP_STORE = JniMethod("withSkipStore", "()Lorg/apache/ignite/internal/processors/platform/cache/PlatformCache;", false);
            JniMethod M_PLATFORM_CACHE_WITH_NO_RETRIES = JniMethod("withNoRetries", "()Lorg/apache/ignite/internal/processors/platform/cache/PlatformCache;", false);
            JniMethod M_PLATFORM_CACHE_WITH_EXPIRY_PLC = JniMethod("withExpiryPolicy", "(JJJ)Lorg/apache/ignite/internal/processors/platform/cache/PlatformCache;", false);
            JniMethod M_PLATFORM_CACHE_WITH_ASYNC = JniMethod("withAsync", "()Lorg/apache/ignite/internal/processors/platform/cache/PlatformCache;", false);
            JniMethod M_PLATFORM_CACHE_WITH_KEEP_PORTABLE = JniMethod("withKeepBinary", "()Lorg/apache/ignite/internal/processors/platform/cache/PlatformCache;", false);
            JniMethod M_PLATFORM_CACHE_CLEAR = JniMethod("clear", "()V", false);
            JniMethod M_PLATFORM_CACHE_REMOVE_ALL = JniMethod("removeAll", "()V", false);
            JniMethod M_PLATFORM_CACHE_ITERATOR = JniMethod("iterator", "()Lorg/apache/ignite/internal/processors/platform/cache/PlatformCacheIterator;", false);
            JniMethod M_PLATFORM_CACHE_LOCAL_ITERATOR = JniMethod("localIterator", "(I)Lorg/apache/ignite/internal/processors/platform/cache/PlatformCacheIterator;", false);
            JniMethod M_PLATFORM_CACHE_ENTER_LOCK = JniMethod("enterLock", "(J)V", false);
            JniMethod M_PLATFORM_CACHE_EXIT_LOCK = JniMethod("exitLock", "(J)V", false);
            JniMethod M_PLATFORM_CACHE_TRY_ENTER_LOCK = JniMethod("tryEnterLock", "(JJ)Z", false);
            JniMethod M_PLATFORM_CACHE_CLOSE_LOCK = JniMethod("closeLock", "(J)V", false);
            JniMethod M_PLATFORM_CACHE_REBALANCE = JniMethod("rebalance", "(J)V", false);
            JniMethod M_PLATFORM_CACHE_SIZE = JniMethod("size", "(IZ)I", false);

            const char* C_PLATFORM_AFFINITY = "org/apache/ignite/internal/processors/platform/cache/affinity/PlatformAffinity";
            JniMethod C_PLATFORM_AFFINITY_PARTITIONS = JniMethod("partitions", "()I", false);

            const char* C_PLATFORM_DATA_STREAMER = "org/apache/ignite/internal/processors/platform/datastreamer/PlatformDataStreamer";
            JniMethod M_PLATFORM_DATA_STREAMER_LISTEN_TOPOLOGY = JniMethod("listenTopology", "(J)V", false);
            JniMethod M_PLATFORM_DATA_STREAMER_GET_ALLOW_OVERWRITE = JniMethod("allowOverwrite", "()Z", false);
            JniMethod M_PLATFORM_DATA_STREAMER_SET_ALLOW_OVERWRITE = JniMethod("allowOverwrite", "(Z)V", false);
            JniMethod M_PLATFORM_DATA_STREAMER_GET_SKIP_STORE = JniMethod("skipStore", "()Z", false);
            JniMethod M_PLATFORM_DATA_STREAMER_SET_SKIP_STORE = JniMethod("skipStore", "(Z)V", false);
            JniMethod M_PLATFORM_DATA_STREAMER_GET_PER_NODE_BUFFER_SIZE = JniMethod("perNodeBufferSize", "()I", false);
            JniMethod M_PLATFORM_DATA_STREAMER_SET_PER_NODE_BUFFER_SIZE = JniMethod("perNodeBufferSize", "(I)V", false);
            JniMethod M_PLATFORM_DATA_STREAMER_GET_PER_NODE_PARALLEL_OPS = JniMethod("perNodeParallelOperations", "()I", false);
            JniMethod M_PLATFORM_DATA_STREAMER_SET_PER_NODE_PARALLEL_OPS = JniMethod("perNodeParallelOperations", "(I)V", false);

            const char* C_PLATFORM_TRANSACTIONS = "org/apache/ignite/internal/processors/platform/transactions/PlatformTransactions";
            JniMethod M_PLATFORM_TRANSACTIONS_TX_START = JniMethod("txStart", "(IIJI)J", false);
            JniMethod M_PLATFORM_TRANSACTIONS_TX_COMMIT = JniMethod("txCommit", "(J)I", false);
            JniMethod M_PLATFORM_TRANSACTIONS_TX_ROLLBACK = JniMethod("txRollback", "(J)I", false);
            JniMethod M_PLATFORM_TRANSACTIONS_TX_COMMIT_ASYNC = JniMethod("txCommitAsync", "(JJ)V", false);
            JniMethod M_PLATFORM_TRANSACTIONS_TX_ROLLBACK_ASYNC = JniMethod("txRollbackAsync", "(JJ)V", false);
            JniMethod M_PLATFORM_TRANSACTIONS_TX_STATE = JniMethod("txState", "(J)I", false);
            JniMethod M_PLATFORM_TRANSACTIONS_TX_SET_ROLLBACK_ONLY = JniMethod("txSetRollbackOnly", "(J)Z", false);
            JniMethod M_PLATFORM_TRANSACTIONS_TX_CLOSE = JniMethod("txClose", "(J)I", false);
            JniMethod M_PLATFORM_TRANSACTIONS_RESET_METRICS = JniMethod("resetMetrics", "()V", false);

            const char* C_PLATFORM_CACHE_STORE_CALLBACK = "org/apache/ignite/internal/processors/platform/cache/store/PlatformCacheStoreCallback";
            JniMethod M_PLATFORM_CACHE_STORE_CALLBACK_INVOKE = JniMethod("invoke", "(J)V", false);

            const char* C_PLATFORM_CALLBACK_UTILS = "org/apache/ignite/internal/processors/platform/callback/PlatformCallbackUtils";

            JniMethod M_PLATFORM_CALLBACK_UTILS_CACHE_STORE_CREATE = JniMethod("cacheStoreCreate", "(JJ)J", true);
            JniMethod M_PLATFORM_CALLBACK_UTILS_CACHE_STORE_INVOKE = JniMethod("cacheStoreInvoke", "(JJJLjava/lang/Object;)I", true);
            JniMethod M_PLATFORM_CALLBACK_UTILS_CACHE_STORE_DESTROY = JniMethod("cacheStoreDestroy", "(JJ)V", true);
            JniMethod M_PLATFORM_CALLBACK_UTILS_CACHE_STORE_SESSION_CREATE = JniMethod("cacheStoreSessionCreate", "(JJ)J", true);

            JniMethod M_PLATFORM_CALLBACK_UTILS_CACHE_ENTRY_FILTER_CREATE = JniMethod("cacheEntryFilterCreate", "(JJ)J", true);
            JniMethod M_PLATFORM_CALLBACK_UTILS_CACHE_ENTRY_FILTER_APPLY = JniMethod("cacheEntryFilterApply", "(JJJ)I", true);
            JniMethod M_PLATFORM_CALLBACK_UTILS_CACHE_ENTRY_FILTER_DESTROY = JniMethod("cacheEntryFilterDestroy", "(JJ)V", true);

            JniMethod M_PLATFORM_CALLBACK_UTILS_CACHE_INVOKE = JniMethod("cacheInvoke", "(JJJ)V", true);

            JniMethod M_PLATFORM_CALLBACK_UTILS_COMPUTE_TASK_MAP = JniMethod("computeTaskMap", "(JJJJ)V", true);
            JniMethod M_PLATFORM_CALLBACK_UTILS_COMPUTE_TASK_JOB_RESULT = JniMethod("computeTaskJobResult", "(JJJJ)I", true);
            JniMethod M_PLATFORM_CALLBACK_UTILS_COMPUTE_TASK_REDUCE = JniMethod("computeTaskReduce", "(JJ)V", true);
            JniMethod M_PLATFORM_CALLBACK_UTILS_COMPUTE_TASK_COMPLETE = JniMethod("computeTaskComplete", "(JJJ)V", true);
            JniMethod M_PLATFORM_CALLBACK_UTILS_COMPUTE_JOB_SERIALIZE = JniMethod("computeJobSerialize", "(JJJ)I", true);
            JniMethod M_PLATFORM_CALLBACK_UTILS_COMPUTE_JOB_CREATE = JniMethod("computeJobCreate", "(JJ)J", true);
            JniMethod M_PLATFORM_CALLBACK_UTILS_COMPUTE_JOB_EXECUTE = JniMethod("computeJobExecute", "(JJIJ)V", true);
            JniMethod M_PLATFORM_CALLBACK_UTILS_COMPUTE_JOB_DESTROY = JniMethod("computeJobDestroy", "(JJ)V", true);
            JniMethod M_PLATFORM_CALLBACK_UTILS_COMPUTE_JOB_CANCEL = JniMethod("computeJobCancel", "(JJ)V", true);

            JniMethod M_PLATFORM_CALLBACK_UTILS_CONTINUOUS_QUERY_LSNR_APPLY = JniMethod("continuousQueryListenerApply", "(JJJ)V", true);
            JniMethod M_PLATFORM_CALLBACK_UTILS_CONTINUOUS_QUERY_FILTER_CREATE = JniMethod("continuousQueryFilterCreate", "(JJ)J", true);
            JniMethod M_PLATFORM_CALLBACK_UTILS_CONTINUOUS_QUERY_FILTER_EVAL = JniMethod("continuousQueryFilterApply", "(JJJ)I", true);
            JniMethod M_PLATFORM_CALLBACK_UTILS_CONTINUOUS_QUERY_FILTER_RELEASE = JniMethod("continuousQueryFilterRelease", "(JJ)V", true);

            JniMethod M_PLATFORM_CALLBACK_UTILS_DATA_STREAMER_TOPOLOGY_UPDATE = JniMethod("dataStreamerTopologyUpdate", "(JJJI)V", true);
            JniMethod M_PLATFORM_CALLBACK_UTILS_DATA_STREAMER_STREAM_RECEIVER_INVOKE = JniMethod("dataStreamerStreamReceiverInvoke", "(JJLjava/lang/Object;JZ)V", true);

            JniMethod M_PLATFORM_CALLBACK_UTILS_FUTURE_BYTE_RES = JniMethod("futureByteResult", "(JJI)V", true);
            JniMethod M_PLATFORM_CALLBACK_UTILS_FUTURE_BOOL_RES = JniMethod("futureBoolResult", "(JJI)V", true);
            JniMethod M_PLATFORM_CALLBACK_UTILS_FUTURE_SHORT_RES = JniMethod("futureShortResult", "(JJI)V", true);
            JniMethod M_PLATFORM_CALLBACK_UTILS_FUTURE_CHAR_RES = JniMethod("futureCharResult", "(JJI)V", true);
            JniMethod M_PLATFORM_CALLBACK_UTILS_FUTURE_INT_RES = JniMethod("futureIntResult", "(JJI)V", true);
            JniMethod M_PLATFORM_CALLBACK_UTILS_FUTURE_FLOAT_RES = JniMethod("futureFloatResult", "(JJF)V", true);
            JniMethod M_PLATFORM_CALLBACK_UTILS_FUTURE_LONG_RES = JniMethod("futureLongResult", "(JJJ)V", true);
            JniMethod M_PLATFORM_CALLBACK_UTILS_FUTURE_DOUBLE_RES = JniMethod("futureDoubleResult", "(JJD)V", true);
            JniMethod M_PLATFORM_CALLBACK_UTILS_FUTURE_OBJ_RES = JniMethod("futureObjectResult", "(JJJ)V", true);
            JniMethod M_PLATFORM_CALLBACK_UTILS_FUTURE_NULL_RES = JniMethod("futureNullResult", "(JJ)V", true);
            JniMethod M_PLATFORM_CALLBACK_UTILS_FUTURE_ERR = JniMethod("futureError", "(JJJ)V", true);

            JniMethod M_PLATFORM_CALLBACK_UTILS_LIFECYCLE_EVENT = JniMethod("lifecycleEvent", "(JJI)V", true);

            JniMethod M_PLATFORM_CALLBACK_UTILS_MESSAGING_FILTER_CREATE = JniMethod("messagingFilterCreate", "(JJ)J", true);
            JniMethod M_PLATFORM_CALLBACK_UTILS_MESSAGING_FILTER_APPLY = JniMethod("messagingFilterApply", "(JJJ)I", true);
            JniMethod M_PLATFORM_CALLBACK_UTILS_MESSAGING_FILTER_DESTROY = JniMethod("messagingFilterDestroy", "(JJ)V", true);

            JniMethod M_PLATFORM_CALLBACK_UTILS_EVENT_FILTER_CREATE = JniMethod("eventFilterCreate", "(JJ)J", true);
            JniMethod M_PLATFORM_CALLBACK_UTILS_EVENT_FILTER_APPLY = JniMethod("eventFilterApply", "(JJJ)I", true);
            JniMethod M_PLATFORM_CALLBACK_UTILS_EVENT_FILTER_DESTROY = JniMethod("eventFilterDestroy", "(JJ)V", true);

            JniMethod M_PLATFORM_CALLBACK_UTILS_SERVICE_INIT = JniMethod("serviceInit", "(JJ)J", true);
            JniMethod M_PLATFORM_CALLBACK_UTILS_SERVICE_EXECUTE = JniMethod("serviceExecute", "(JJJ)V", true);
            JniMethod M_PLATFORM_CALLBACK_UTILS_SERVICE_CANCEL = JniMethod("serviceCancel", "(JJJ)V", true);
            JniMethod M_PLATFORM_CALLBACK_UTILS_SERVICE_INVOKE_METHOD = JniMethod("serviceInvokeMethod", "(JJJJ)V", true);

            JniMethod M_PLATFORM_CALLBACK_UTILS_CLUSTER_NODE_FILTER_APPLY = JniMethod("clusterNodeFilterApply", "(JJ)I", true);

            JniMethod M_PLATFORM_CALLBACK_UTILS_NODE_INFO = JniMethod("nodeInfo", "(JJ)V", true);

            JniMethod M_PLATFORM_CALLBACK_UTILS_MEMORY_REALLOCATE = JniMethod("memoryReallocate", "(JJI)V", true);

            JniMethod M_PLATFORM_CALLBACK_UTILS_ON_START = JniMethod("onStart", "(JLjava/lang/Object;J)V", true);
            JniMethod M_PLATFORM_CALLBACK_UTILS_ON_STOP = JniMethod("onStop", "(J)V", true);

            JniMethod M_PLATFORM_CALLBACK_UTILS_EXTENSION_CALLBACK_IN_LONG_OUT_LONG = JniMethod("extensionCallbackInLongOutLong", "(JIJ)J", true);
            JniMethod M_PLATFORM_CALLBACK_UTILS_EXTENSION_CALLBACK_IN_LONG_LONG_OUT_LONG = JniMethod("extensionCallbackInLongLongOutLong", "(JIJJ)J", true);

            JniMethod M_PLATFORM_CALLBACK_UTILS_ON_CLIENT_DISCONNECTED = JniMethod("onClientDisconnected", "(J)V", true);
            JniMethod M_PLATFORM_CALLBACK_UTILS_ON_CLIENT_RECONNECTED = JniMethod("onClientReconnected", "(JZ)V", true);

            const char* C_PLATFORM_UTILS = "org/apache/ignite/internal/processors/platform/utils/PlatformUtils";
            JniMethod M_PLATFORM_UTILS_REALLOC = JniMethod("reallocate", "(JI)V", true);
            JniMethod M_PLATFORM_UTILS_ERR_DATA = JniMethod("errorData", "(Ljava/lang/Throwable;)[B", true);

            const char* C_PLATFORM_IGNITION = "org/apache/ignite/internal/processors/platform/PlatformIgnition";
            JniMethod M_PLATFORM_IGNITION_START = JniMethod("start", "(Ljava/lang/String;Ljava/lang/String;IJJ)Lorg/apache/ignite/internal/processors/platform/PlatformProcessor;", true);
            JniMethod M_PLATFORM_IGNITION_INSTANCE = JniMethod("instance", "(Ljava/lang/String;)Lorg/apache/ignite/internal/processors/platform/PlatformProcessor;", true);
            JniMethod M_PLATFORM_IGNITION_ENVIRONMENT_POINTER = JniMethod("environmentPointer", "(Ljava/lang/String;)J", true);
            JniMethod M_PLATFORM_IGNITION_STOP = JniMethod("stop", "(Ljava/lang/String;Z)Z", true);
            JniMethod M_PLATFORM_IGNITION_STOP_ALL = JniMethod("stopAll", "(Z)V", true);

            const char* C_PLATFORM_ABSTRACT_QRY_CURSOR = "org/apache/ignite/internal/processors/platform/cache/query/PlatformAbstractQueryCursor";
            JniMethod M_PLATFORM_ABSTRACT_QRY_CURSOR_ITER = JniMethod("iterator", "()V", false);
            JniMethod M_PLATFORM_ABSTRACT_QRY_CURSOR_ITER_HAS_NEXT = JniMethod("iteratorHasNext", "()Z", false);
            JniMethod M_PLATFORM_ABSTRACT_QRY_CURSOR_CLOSE = JniMethod("close", "()V", false);

            const char* C_PLATFORM_CONT_QRY = "org/apache/ignite/internal/processors/platform/cache/query/PlatformContinuousQuery";
            JniMethod M_PLATFORM_CONT_QRY_CLOSE = JniMethod("close", "()V", false);
            JniMethod M_PLATFORM_CONT_QRY_GET_INITIAL_QUERY_CURSOR = JniMethod("getInitialQueryCursor", "()Lorg/apache/ignite/internal/processors/platform/PlatformTarget;", false);

            const char* C_PLATFORM_EVENTS = "org/apache/ignite/internal/processors/platform/events/PlatformEvents";
            JniMethod M_PLATFORM_EVENTS_WITH_ASYNC = JniMethod("withAsync", "()Lorg/apache/ignite/internal/processors/platform/events/PlatformEvents;", false);
            JniMethod M_PLATFORM_EVENTS_STOP_LOCAL_LISTEN = JniMethod("stopLocalListen", "(J)Z", false);
            JniMethod M_PLATFORM_EVENTS_LOCAL_LISTEN = JniMethod("localListen", "(JI)V", false);
            JniMethod M_PLATFORM_EVENTS_IS_ENABLED = JniMethod("isEnabled", "(I)Z", false);

            const char* C_PLATFORM_SERVICES = "org/apache/ignite/internal/processors/platform/services/PlatformServices";
			JniMethod M_PLATFORM_SERVICES_WITH_ASYNC = JniMethod("withAsync", "()Lorg/apache/ignite/internal/processors/platform/services/PlatformServices;", false);
			JniMethod M_PLATFORM_SERVICES_WITH_SERVER_KEEP_PORTABLE = JniMethod("withServerKeepBinary", "()Lorg/apache/ignite/internal/processors/platform/services/PlatformServices;", false);
			JniMethod M_PLATFORM_SERVICES_CANCEL = JniMethod("cancel", "(Ljava/lang/String;)V", false);
			JniMethod M_PLATFORM_SERVICES_CANCEL_ALL = JniMethod("cancelAll", "()V", false);
			JniMethod M_PLATFORM_SERVICES_SERVICE_PROXY = JniMethod("serviceProxy", "(Ljava/lang/String;Z)Ljava/lang/Object;", false);

            const char* C_PLATFORM_ATOMIC_LONG = "org/apache/ignite/internal/processors/platform/datastructures/PlatformAtomicLong";
            JniMethod M_PLATFORM_ATOMIC_LONG_GET = JniMethod("get", "()J", false);
            JniMethod M_PLATFORM_ATOMIC_LONG_INCREMENT_AND_GET = JniMethod("incrementAndGet", "()J", false);
            JniMethod M_PLATFORM_ATOMIC_LONG_GET_AND_INCREMENT = JniMethod("getAndIncrement", "()J", false);
            JniMethod M_PLATFORM_ATOMIC_LONG_ADD_AND_GET = JniMethod("addAndGet", "(J)J", false);
            JniMethod M_PLATFORM_ATOMIC_LONG_GET_AND_ADD = JniMethod("getAndAdd", "(J)J", false);
            JniMethod M_PLATFORM_ATOMIC_LONG_DECREMENT_AND_GET = JniMethod("decrementAndGet", "()J", false);
            JniMethod M_PLATFORM_ATOMIC_LONG_GET_AND_DECREMENT = JniMethod("getAndDecrement", "()J", false);
            JniMethod M_PLATFORM_ATOMIC_LONG_GET_AND_SET = JniMethod("getAndSet", "(J)J", false);
            JniMethod M_PLATFORM_ATOMIC_LONG_COMPARE_AND_SET_AND_GET = JniMethod("compareAndSetAndGet", "(JJ)J", false);
            JniMethod M_PLATFORM_ATOMIC_LONG_IS_CLOSED = JniMethod("isClosed", "()Z", false);
            JniMethod M_PLATFORM_ATOMIC_LONG_CLOSE = JniMethod("close", "()V", false);

            const char* C_PLATFORM_ATOMIC_SEQUENCE = "org/apache/ignite/internal/processors/platform/datastructures/PlatformAtomicSequence";
            JniMethod M_PLATFORM_ATOMIC_SEQUENCE_GET = JniMethod("get", "()J", false);
            JniMethod M_PLATFORM_ATOMIC_SEQUENCE_INCREMENT_AND_GET = JniMethod("incrementAndGet", "()J", false);
            JniMethod M_PLATFORM_ATOMIC_SEQUENCE_GET_AND_INCREMENT = JniMethod("getAndIncrement", "()J", false);
            JniMethod M_PLATFORM_ATOMIC_SEQUENCE_ADD_AND_GET = JniMethod("addAndGet", "(J)J", false);
            JniMethod M_PLATFORM_ATOMIC_SEQUENCE_GET_AND_ADD = JniMethod("getAndAdd", "(J)J", false);
            JniMethod M_PLATFORM_ATOMIC_SEQUENCE_GET_BATCH_SIZE = JniMethod("getBatchSize", "()I", false);
            JniMethod M_PLATFORM_ATOMIC_SEQUENCE_SET_BATCH_SIZE = JniMethod("setBatchSize", "(I)V", false);
            JniMethod M_PLATFORM_ATOMIC_SEQUENCE_IS_CLOSED = JniMethod("isClosed", "()Z", false);
            JniMethod M_PLATFORM_ATOMIC_SEQUENCE_CLOSE = JniMethod("close", "()V", false);

            const char* C_PLATFORM_ATOMIC_REFERENCE = "org/apache/ignite/internal/processors/platform/datastructures/PlatformAtomicReference";
            JniMethod M_PLATFORM_ATOMIC_REFERENCE_IS_CLOSED = JniMethod("isClosed", "()Z", false);
            JniMethod M_PLATFORM_ATOMIC_REFERENCE_CLOSE = JniMethod("close", "()V", false);

            const char* C_PLATFORM_LISTENABLE = "org/apache/ignite/internal/processors/platform/utils/PlatformListenable";
            JniMethod M_PLATFORM_LISTENABLE_CANCEL = JniMethod("cancel", "()Z", false);
            JniMethod M_PLATFORM_LISTENABLE_IS_CANCELED = JniMethod("isCancelled", "()Z", false);

            /* STATIC STATE. */
            gcc::CriticalSection JVM_LOCK;
            JniJvm JVM;
            bool PRINT_EXCEPTION = false;

            /* HELPER METHODS. */

            /**
             * Throw exception to Java in case of missing callback pointer. It means that callback is not implemented in
             * native platform and Java -> platform operation cannot proceede further. As JniContext is not available at
             * this point, we have to obtain exception details from scratch. This is not critical from performance
             * perspective because missing handler usually denotes fatal condition.
             *
             * @param env JNI environment.
             */
            int ThrowOnMissingHandler(JNIEnv* env)
            {
                jclass cls = env->FindClass(C_PLATFORM_NO_CALLBACK_EXCEPTION);

                env->ThrowNew(cls, "Callback handler is not set in native platform.");

                return 0;
            }

            char* StringToChars(JNIEnv* env, jstring str, int* len) {
                if (!str) {
                    *len = 0;
                    return NULL;
                }

                const char* strChars = env->GetStringUTFChars(str, 0);
                const int strCharsLen = env->GetStringUTFLength(str);

                char* strChars0 = new char[strCharsLen + 1];
                std::strcpy(strChars0, strChars);
                *(strChars0 + strCharsLen) = 0;

                env->ReleaseStringUTFChars(str, strChars);

                if (len)
                    *len = strCharsLen;

                return strChars0;
            }

            std::string JavaStringToCString(JNIEnv* env, jstring str, int* len)
            {
                char* resChars = StringToChars(env, str, len);

                if (resChars)
                {
                    std::string res = std::string(resChars, *len);

                    delete[] resChars;

                    return res;
                }
                else
                    return std::string();
            }

            jclass FindClass(JNIEnv* env, const char *name) {
                jclass res = env->FindClass(name);

                if (!res)
                    throw JvmException();

                jclass res0 = static_cast<jclass>(env->NewGlobalRef(res));

                env->DeleteLocalRef(res);

                return res0;
            }

            void DeleteClass(JNIEnv* env, jclass cls) {
                if (cls)
                    env->DeleteGlobalRef(cls);
            }

            void CheckClass(JNIEnv* env, const char *name)
            {
                jclass res = env->FindClass(name);

                if (!res)
                    throw JvmException();
            }

            jmethodID FindMethod(JNIEnv* env, jclass cls, JniMethod mthd) {
                jmethodID mthd0 = mthd.isStatic ?
                    env->GetStaticMethodID(cls, mthd.name, mthd.sign) : env->GetMethodID(cls, mthd.name, mthd.sign);

                if (!mthd0)
                    throw JvmException();

                return mthd0;
            }

            void AddNativeMethod(JNINativeMethod* mthd, JniMethod jniMthd, void* fnPtr) {
                mthd->name = jniMthd.name;
                mthd->signature = jniMthd.sign;
                mthd->fnPtr = fnPtr;
            }

            void JniJavaMembers::Initialize(JNIEnv* env) {
                c_Class = FindClass(env, C_CLASS);
                m_Class_getName = FindMethod(env, c_Class, M_CLASS_GET_NAME);

                c_Throwable = FindClass(env, C_THROWABLE);
                m_Throwable_getMessage = FindMethod(env, c_Throwable, M_THROWABLE_GET_MESSAGE);
                m_Throwable_printStackTrace = FindMethod(env, c_Throwable, M_THROWABLE_PRINT_STACK_TRACE);
            }

            void JniJavaMembers::Destroy(JNIEnv* env) {
                DeleteClass(env, c_Class);
                DeleteClass(env, c_Throwable);
            }

            bool JniJavaMembers::WriteErrorInfo(JNIEnv* env, char** errClsName, int* errClsNameLen, char** errMsg, int* errMsgLen) {
                if (env && env->ExceptionCheck()) {
                    if (m_Class_getName && m_Throwable_getMessage) {
                        jthrowable err = env->ExceptionOccurred();

                        env->ExceptionClear();

                        jclass errCls = env->GetObjectClass(err);

                        jstring clsName = static_cast<jstring>(env->CallObjectMethod(errCls, m_Class_getName));
                        *errClsName = StringToChars(env, clsName, errClsNameLen);

                        jstring msg = static_cast<jstring>(env->CallObjectMethod(err, m_Throwable_getMessage));
                        *errMsg = StringToChars(env, msg, errMsgLen);

                        if (errCls)
                            env->DeleteLocalRef(errCls);

                        if (clsName)
                            env->DeleteLocalRef(clsName);

                        if (msg)
                            env->DeleteLocalRef(msg);

                        return true;
                    }
                    else {
                        env->ExceptionClear();
                    }
                }

                return false;
            }

            void JniMembers::Initialize(JNIEnv* env) {
                c_PlatformAbstractQryCursor = FindClass(env, C_PLATFORM_ABSTRACT_QRY_CURSOR);
                m_PlatformAbstractQryCursor_iter = FindMethod(env, c_PlatformAbstractQryCursor, M_PLATFORM_ABSTRACT_QRY_CURSOR_ITER);
                m_PlatformAbstractQryCursor_iterHasNext = FindMethod(env, c_PlatformAbstractQryCursor, M_PLATFORM_ABSTRACT_QRY_CURSOR_ITER_HAS_NEXT);
                m_PlatformAbstractQryCursor_close = FindMethod(env, c_PlatformAbstractQryCursor, M_PLATFORM_ABSTRACT_QRY_CURSOR_CLOSE);

                c_PlatformAffinity = FindClass(env, C_PLATFORM_AFFINITY);
                m_PlatformAffinity_partitions = FindMethod(env, c_PlatformAffinity, C_PLATFORM_AFFINITY_PARTITIONS);

                c_PlatformCache = FindClass(env, C_PLATFORM_CACHE);
                m_PlatformCache_withSkipStore = FindMethod(env, c_PlatformCache, M_PLATFORM_CACHE_WITH_SKIP_STORE);
                m_PlatformCache_withNoRetries = FindMethod(env, c_PlatformCache, M_PLATFORM_CACHE_WITH_NO_RETRIES);
                m_PlatformCache_withExpiryPolicy = FindMethod(env, c_PlatformCache, M_PLATFORM_CACHE_WITH_EXPIRY_PLC);
                m_PlatformCache_withAsync = FindMethod(env, c_PlatformCache, M_PLATFORM_CACHE_WITH_ASYNC);
                m_PlatformCache_withKeepPortable = FindMethod(env, c_PlatformCache, M_PLATFORM_CACHE_WITH_KEEP_PORTABLE);
                m_PlatformCache_clear = FindMethod(env, c_PlatformCache, M_PLATFORM_CACHE_CLEAR);
                m_PlatformCache_removeAll = FindMethod(env, c_PlatformCache, M_PLATFORM_CACHE_REMOVE_ALL);
                m_PlatformCache_iterator = FindMethod(env, c_PlatformCache, M_PLATFORM_CACHE_ITERATOR);
                m_PlatformCache_localIterator = FindMethod(env, c_PlatformCache, M_PLATFORM_CACHE_LOCAL_ITERATOR);
                m_PlatformCache_enterLock = FindMethod(env, c_PlatformCache, M_PLATFORM_CACHE_ENTER_LOCK);
                m_PlatformCache_exitLock = FindMethod(env, c_PlatformCache, M_PLATFORM_CACHE_EXIT_LOCK);
                m_PlatformCache_tryEnterLock = FindMethod(env, c_PlatformCache, M_PLATFORM_CACHE_TRY_ENTER_LOCK);
                m_PlatformCache_closeLock = FindMethod(env, c_PlatformCache, M_PLATFORM_CACHE_CLOSE_LOCK);
                m_PlatformCache_rebalance = FindMethod(env, c_PlatformCache, M_PLATFORM_CACHE_REBALANCE);
                m_PlatformCache_size = FindMethod(env, c_PlatformCache, M_PLATFORM_CACHE_SIZE);

                c_PlatformCacheStoreCallback = FindClass(env, C_PLATFORM_CACHE_STORE_CALLBACK);
                m_PlatformCacheStoreCallback_invoke = FindMethod(env, c_PlatformCacheStoreCallback, M_PLATFORM_CACHE_STORE_CALLBACK_INVOKE);

                c_IgniteException = FindClass(env, C_IGNITE_EXCEPTION);

                c_PlatformClusterGroup = FindClass(env, C_PLATFORM_CLUSTER_GRP);
                m_PlatformClusterGroup_forOthers = FindMethod(env, c_PlatformClusterGroup, M_PLATFORM_CLUSTER_GRP_FOR_OTHERS);
                m_PlatformClusterGroup_forRemotes = FindMethod(env, c_PlatformClusterGroup, M_PLATFORM_CLUSTER_GRP_FOR_REMOTES);
                m_PlatformClusterGroup_forDaemons = FindMethod(env, c_PlatformClusterGroup, M_PLATFORM_CLUSTER_GRP_FOR_DAEMONS);
                m_PlatformClusterGroup_forRandom = FindMethod(env, c_PlatformClusterGroup, M_PLATFORM_CLUSTER_GRP_FOR_RANDOM);
                m_PlatformClusterGroup_forOldest = FindMethod(env, c_PlatformClusterGroup, M_PLATFORM_CLUSTER_GRP_FOR_OLDEST);
                m_PlatformClusterGroup_forYoungest = FindMethod(env, c_PlatformClusterGroup, M_PLATFORM_CLUSTER_GRP_FOR_YOUNGEST);
                m_PlatformClusterGroup_resetMetrics = FindMethod(env, c_PlatformClusterGroup, M_PLATFORM_CLUSTER_GRP_RESET_METRICS);

                c_PlatformCompute = FindClass(env, C_PLATFORM_COMPUTE);
                m_PlatformCompute_withNoFailover = FindMethod(env, c_PlatformCompute, M_PLATFORM_COMPUTE_WITH_NO_FAILOVER);
                m_PlatformCompute_withTimeout = FindMethod(env, c_PlatformCompute, M_PLATFORM_COMPUTE_WITH_TIMEOUT);
                m_PlatformCompute_executeNative = FindMethod(env, c_PlatformCompute, M_PLATFORM_COMPUTE_EXECUTE_NATIVE);

                c_PlatformContinuousQuery = FindClass(env, C_PLATFORM_CONT_QRY);
                m_PlatformContinuousQuery_close = FindMethod(env, c_PlatformContinuousQuery, M_PLATFORM_CONT_QRY_CLOSE);
                m_PlatformContinuousQuery_getInitialQueryCursor = FindMethod(env, c_PlatformContinuousQuery, M_PLATFORM_CONT_QRY_GET_INITIAL_QUERY_CURSOR);

                c_PlatformDataStreamer = FindClass(env, C_PLATFORM_DATA_STREAMER);
                m_PlatformDataStreamer_listenTopology = FindMethod(env, c_PlatformDataStreamer, M_PLATFORM_DATA_STREAMER_LISTEN_TOPOLOGY);
                m_PlatformDataStreamer_getAllowOverwrite = FindMethod(env, c_PlatformDataStreamer, M_PLATFORM_DATA_STREAMER_GET_ALLOW_OVERWRITE);
                m_PlatformDataStreamer_setAllowOverwrite = FindMethod(env, c_PlatformDataStreamer, M_PLATFORM_DATA_STREAMER_SET_ALLOW_OVERWRITE);
                m_PlatformDataStreamer_getSkipStore = FindMethod(env, c_PlatformDataStreamer, M_PLATFORM_DATA_STREAMER_GET_SKIP_STORE);
                m_PlatformDataStreamer_setSkipStore = FindMethod(env, c_PlatformDataStreamer, M_PLATFORM_DATA_STREAMER_SET_SKIP_STORE);
                m_PlatformDataStreamer_getPerNodeBufSize = FindMethod(env, c_PlatformDataStreamer, M_PLATFORM_DATA_STREAMER_GET_PER_NODE_BUFFER_SIZE);
                m_PlatformDataStreamer_setPerNodeBufSize = FindMethod(env, c_PlatformDataStreamer, M_PLATFORM_DATA_STREAMER_SET_PER_NODE_BUFFER_SIZE);
                m_PlatformDataStreamer_getPerNodeParallelOps = FindMethod(env, c_PlatformDataStreamer, M_PLATFORM_DATA_STREAMER_GET_PER_NODE_PARALLEL_OPS);
                m_PlatformDataStreamer_setPerNodeParallelOps = FindMethod(env, c_PlatformDataStreamer, M_PLATFORM_DATA_STREAMER_SET_PER_NODE_PARALLEL_OPS);

                c_PlatformEvents = FindClass(env, C_PLATFORM_EVENTS);
                m_PlatformEvents_withAsync = FindMethod(env, c_PlatformEvents, M_PLATFORM_EVENTS_WITH_ASYNC);
                m_PlatformEvents_stopLocalListen = FindMethod(env, c_PlatformEvents, M_PLATFORM_EVENTS_STOP_LOCAL_LISTEN);
                m_PlatformEvents_localListen = FindMethod(env, c_PlatformEvents, M_PLATFORM_EVENTS_LOCAL_LISTEN);
                m_PlatformEvents_isEnabled = FindMethod(env, c_PlatformEvents, M_PLATFORM_EVENTS_IS_ENABLED);

				c_PlatformServices = FindClass(env, C_PLATFORM_SERVICES);
				m_PlatformServices_withAsync = FindMethod(env, c_PlatformServices, M_PLATFORM_SERVICES_WITH_ASYNC);
				m_PlatformServices_withServerKeepPortable = FindMethod(env, c_PlatformServices, M_PLATFORM_SERVICES_WITH_SERVER_KEEP_PORTABLE);
				m_PlatformServices_cancel = FindMethod(env, c_PlatformServices, M_PLATFORM_SERVICES_CANCEL);
				m_PlatformServices_cancelAll = FindMethod(env, c_PlatformServices, M_PLATFORM_SERVICES_CANCEL_ALL);
				m_PlatformServices_serviceProxy = FindMethod(env, c_PlatformServices, M_PLATFORM_SERVICES_SERVICE_PROXY);

                c_PlatformIgnition = FindClass(env, C_PLATFORM_IGNITION);
                m_PlatformIgnition_start = FindMethod(env, c_PlatformIgnition, M_PLATFORM_IGNITION_START);
                m_PlatformIgnition_instance = FindMethod(env, c_PlatformIgnition, M_PLATFORM_IGNITION_INSTANCE);
                m_PlatformIgnition_environmentPointer = FindMethod(env, c_PlatformIgnition, M_PLATFORM_IGNITION_ENVIRONMENT_POINTER);
                m_PlatformIgnition_stop = FindMethod(env, c_PlatformIgnition, M_PLATFORM_IGNITION_STOP);
                m_PlatformIgnition_stopAll = FindMethod(env, c_PlatformIgnition, M_PLATFORM_IGNITION_STOP_ALL);

                c_PlatformMessaging = FindClass(env, C_PLATFORM_MESSAGING);
                m_PlatformMessaging_withAsync = FindMethod(env, c_PlatformMessaging, M_PLATFORM_MESSAGING_WITH_ASYNC);

                c_PlatformProcessor = FindClass(env, C_PLATFORM_PROCESSOR);
                m_PlatformProcessor_releaseStart = FindMethod(env, c_PlatformProcessor, M_PLATFORM_PROCESSOR_RELEASE_START);
                m_PlatformProcessor_cache = FindMethod(env, c_PlatformProcessor, M_PLATFORM_PROCESSOR_CACHE);
                m_PlatformProcessor_createCache = FindMethod(env, c_PlatformProcessor, M_PLATFORM_PROCESSOR_CREATE_CACHE);
                m_PlatformProcessor_getOrCreateCache = FindMethod(env, c_PlatformProcessor, M_PLATFORM_PROCESSOR_GET_OR_CREATE_CACHE);
                m_PlatformProcessor_createCacheFromConfig = FindMethod(env, c_PlatformProcessor, M_PLATFORM_PROCESSOR_CREATE_CACHE_FROM_CONFIG);
                m_PlatformProcessor_getOrCreateCacheFromConfig = FindMethod(env, c_PlatformProcessor, M_PLATFORM_PROCESSOR_GET_OR_CREATE_CACHE_FROM_CONFIG);
                m_PlatformProcessor_createNearCache = FindMethod(env, c_PlatformProcessor, M_PLATFORM_PROCESSOR_CREATE_NEAR_CACHE);
                m_PlatformProcessor_getOrCreateNearCache = FindMethod(env, c_PlatformProcessor, M_PLATFORM_PROCESSOR_GET_OR_CREATE_NEAR_CACHE);
                m_PlatformProcessor_destroyCache = FindMethod(env, c_PlatformProcessor, M_PLATFORM_PROCESSOR_DESTROY_CACHE);
                m_PlatformProcessor_affinity = FindMethod(env, c_PlatformProcessor, M_PLATFORM_PROCESSOR_AFFINITY);
                m_PlatformProcessor_dataStreamer = FindMethod(env, c_PlatformProcessor, M_PLATFORM_PROCESSOR_DATA_STREAMER);
                m_PlatformProcessor_transactions = FindMethod(env, c_PlatformProcessor, M_PLATFORM_PROCESSOR_TRANSACTIONS);
                m_PlatformProcessor_projection = FindMethod(env, c_PlatformProcessor, M_PLATFORM_PROCESSOR_PROJECTION);
                m_PlatformProcessor_compute = FindMethod(env, c_PlatformProcessor, M_PLATFORM_PROCESSOR_COMPUTE);
                m_PlatformProcessor_message = FindMethod(env, c_PlatformProcessor, M_PLATFORM_PROCESSOR_MESSAGE);
                m_PlatformProcessor_events = FindMethod(env, c_PlatformProcessor, M_PLATFORM_PROCESSOR_EVENTS);
                m_PlatformProcessor_services = FindMethod(env, c_PlatformProcessor, M_PLATFORM_PROCESSOR_SERVICES);
                m_PlatformProcessor_extensions = FindMethod(env, c_PlatformProcessor, M_PLATFORM_PROCESSOR_EXTENSIONS);
                m_PlatformProcessor_atomicLong = FindMethod(env, c_PlatformProcessor, M_PLATFORM_PROCESSOR_ATOMIC_LONG);
                m_PlatformProcessor_atomicSequence = FindMethod(env, c_PlatformProcessor, M_PLATFORM_PROCESSOR_ATOMIC_SEQUENCE);
                m_PlatformProcessor_atomicReference = FindMethod(env, c_PlatformProcessor, M_PLATFORM_PROCESSOR_ATOMIC_REFERENCE);
				m_PlatformProcessor_getIgniteConfiguration = FindMethod(env, c_PlatformProcessor, M_PLATFORM_PROCESSOR_GET_IGNITE_CONFIGURATION);
				m_PlatformProcessor_getCacheNames = FindMethod(env, c_PlatformProcessor, M_PLATFORM_PROCESSOR_GET_CACHE_NAMES);

                c_PlatformTarget = FindClass(env, C_PLATFORM_TARGET);
                m_PlatformTarget_inStreamOutLong = FindMethod(env, c_PlatformTarget, M_PLATFORM_TARGET_IN_STREAM_OUT_LONG);
                m_PlatformTarget_inStreamOutObject = FindMethod(env, c_PlatformTarget, M_PLATFORM_TARGET_IN_STREAM_OUT_OBJECT);
                m_PlatformTarget_outLong = FindMethod(env, c_PlatformTarget, M_PLATFORM_TARGET_OUT_LONG);
                m_PlatformTarget_outStream = FindMethod(env, c_PlatformTarget, M_PLATFORM_TARGET_OUT_STREAM);
                m_PlatformTarget_outObject = FindMethod(env, c_PlatformTarget, M_PLATFORM_TARGET_OUT_OBJECT);
                m_PlatformTarget_inStreamOutStream = FindMethod(env, c_PlatformTarget, M_PLATFORM_TARGET_IN_STREAM_OUT_STREAM);
                m_PlatformTarget_inObjectStreamOutStream = FindMethod(env, c_PlatformTarget, M_PLATFORM_TARGET_IN_OBJECT_STREAM_OUT_STREAM);
                m_PlatformTarget_listenFuture = FindMethod(env, c_PlatformTarget, M_PLATFORM_TARGET_LISTEN_FUTURE);
                m_PlatformTarget_listenFutureForOperation = FindMethod(env, c_PlatformTarget, M_PLATFORM_TARGET_LISTEN_FOR_OPERATION);
                m_PlatformTarget_listenFutureAndGet = FindMethod(env, c_PlatformTarget, M_PLATFORM_TARGET_LISTEN_FUTURE_AND_GET);
                m_PlatformTarget_listenFutureForOperationAndGet = FindMethod(env, c_PlatformTarget, M_PLATFORM_TARGET_LISTEN_FOR_OPERATION_AND_GET);

                c_PlatformTransactions = FindClass(env, C_PLATFORM_TRANSACTIONS);
                m_PlatformTransactions_txStart = FindMethod(env, c_PlatformTransactions, M_PLATFORM_TRANSACTIONS_TX_START);
                m_PlatformTransactions_txCommit = FindMethod(env, c_PlatformTransactions, M_PLATFORM_TRANSACTIONS_TX_COMMIT);
                m_PlatformTransactions_txRollback = FindMethod(env, c_PlatformTransactions, M_PLATFORM_TRANSACTIONS_TX_ROLLBACK);
                m_PlatformTransactions_txCommitAsync = FindMethod(env, c_PlatformTransactions, M_PLATFORM_TRANSACTIONS_TX_COMMIT_ASYNC);
                m_PlatformTransactions_txRollbackAsync = FindMethod(env, c_PlatformTransactions, M_PLATFORM_TRANSACTIONS_TX_ROLLBACK_ASYNC);
                m_PlatformTransactions_txState = FindMethod(env, c_PlatformTransactions, M_PLATFORM_TRANSACTIONS_TX_STATE);
                m_PlatformTransactions_txSetRollbackOnly = FindMethod(env, c_PlatformTransactions, M_PLATFORM_TRANSACTIONS_TX_SET_ROLLBACK_ONLY);
                m_PlatformTransactions_txClose = FindMethod(env, c_PlatformTransactions, M_PLATFORM_TRANSACTIONS_TX_CLOSE);
                m_PlatformTransactions_resetMetrics = FindMethod(env, c_PlatformTransactions, M_PLATFORM_TRANSACTIONS_RESET_METRICS);

                c_PlatformUtils = FindClass(env, C_PLATFORM_UTILS);
                m_PlatformUtils_reallocate = FindMethod(env, c_PlatformUtils, M_PLATFORM_UTILS_REALLOC);
                m_PlatformUtils_errData = FindMethod(env, c_PlatformUtils, M_PLATFORM_UTILS_ERR_DATA);

                c_PlatformAtomicLong = FindClass(env, C_PLATFORM_ATOMIC_LONG);
                m_PlatformAtomicLong_get = FindMethod(env, c_PlatformAtomicLong, M_PLATFORM_ATOMIC_LONG_GET);
                m_PlatformAtomicLong_incrementAndGet = FindMethod(env, c_PlatformAtomicLong, M_PLATFORM_ATOMIC_LONG_INCREMENT_AND_GET);
                m_PlatformAtomicLong_getAndIncrement = FindMethod(env, c_PlatformAtomicLong, M_PLATFORM_ATOMIC_LONG_GET_AND_INCREMENT);
                m_PlatformAtomicLong_addAndGet = FindMethod(env, c_PlatformAtomicLong, M_PLATFORM_ATOMIC_LONG_ADD_AND_GET);
                m_PlatformAtomicLong_getAndAdd = FindMethod(env, c_PlatformAtomicLong, M_PLATFORM_ATOMIC_LONG_GET_AND_ADD);
                m_PlatformAtomicLong_decrementAndGet = FindMethod(env, c_PlatformAtomicLong, M_PLATFORM_ATOMIC_LONG_DECREMENT_AND_GET);
                m_PlatformAtomicLong_getAndDecrement = FindMethod(env, c_PlatformAtomicLong, M_PLATFORM_ATOMIC_LONG_GET_AND_DECREMENT);
                m_PlatformAtomicLong_getAndSet = FindMethod(env, c_PlatformAtomicLong, M_PLATFORM_ATOMIC_LONG_GET_AND_SET);
                m_PlatformAtomicLong_compareAndSetAndGet = FindMethod(env, c_PlatformAtomicLong, M_PLATFORM_ATOMIC_LONG_COMPARE_AND_SET_AND_GET);
                m_PlatformAtomicLong_isClosed = FindMethod(env, c_PlatformAtomicLong, M_PLATFORM_ATOMIC_LONG_IS_CLOSED);
                m_PlatformAtomicLong_close = FindMethod(env, c_PlatformAtomicLong, M_PLATFORM_ATOMIC_LONG_CLOSE);

                jclass c_PlatformAtomicSequence = FindClass(env, C_PLATFORM_ATOMIC_SEQUENCE);
                m_PlatformAtomicSequence_get = FindMethod(env, c_PlatformAtomicSequence, M_PLATFORM_ATOMIC_SEQUENCE_GET);
                m_PlatformAtomicSequence_incrementAndGet = FindMethod(env, c_PlatformAtomicSequence, M_PLATFORM_ATOMIC_SEQUENCE_INCREMENT_AND_GET);
                m_PlatformAtomicSequence_getAndIncrement = FindMethod(env, c_PlatformAtomicSequence, M_PLATFORM_ATOMIC_SEQUENCE_GET_AND_INCREMENT);
                m_PlatformAtomicSequence_addAndGet = FindMethod(env, c_PlatformAtomicSequence, M_PLATFORM_ATOMIC_SEQUENCE_ADD_AND_GET);
                m_PlatformAtomicSequence_getAndAdd = FindMethod(env, c_PlatformAtomicSequence, M_PLATFORM_ATOMIC_SEQUENCE_GET_AND_ADD);
                m_PlatformAtomicSequence_getBatchSize = FindMethod(env, c_PlatformAtomicSequence, M_PLATFORM_ATOMIC_SEQUENCE_GET_BATCH_SIZE);
                m_PlatformAtomicSequence_setBatchSize = FindMethod(env, c_PlatformAtomicSequence, M_PLATFORM_ATOMIC_SEQUENCE_SET_BATCH_SIZE);
                m_PlatformAtomicSequence_isClosed = FindMethod(env, c_PlatformAtomicSequence, M_PLATFORM_ATOMIC_SEQUENCE_IS_CLOSED);
                m_PlatformAtomicSequence_close = FindMethod(env, c_PlatformAtomicSequence, M_PLATFORM_ATOMIC_SEQUENCE_CLOSE);

                jclass c_PlatformAtomicReference = FindClass(env, C_PLATFORM_ATOMIC_REFERENCE);
                m_PlatformAtomicReference_isClosed = FindMethod(env, c_PlatformAtomicReference, M_PLATFORM_ATOMIC_REFERENCE_IS_CLOSED);
                m_PlatformAtomicReference_close = FindMethod(env, c_PlatformAtomicReference, M_PLATFORM_ATOMIC_REFERENCE_CLOSE);

                c_PlatformListenable = FindClass(env, C_PLATFORM_LISTENABLE);
                m_PlatformListenable_cancel = FindMethod(env, c_PlatformListenable, M_PLATFORM_LISTENABLE_CANCEL);                    
                m_PlatformListenable_isCancelled = FindMethod(env, c_PlatformListenable, M_PLATFORM_LISTENABLE_IS_CANCELED);

                // Find utility classes which are not used from context, but are still required in other places.
                CheckClass(env, C_PLATFORM_NO_CALLBACK_EXCEPTION);
            }

            void JniMembers::Destroy(JNIEnv* env) {
                DeleteClass(env, c_PlatformAbstractQryCursor);
                DeleteClass(env, c_PlatformAffinity);
                DeleteClass(env, c_PlatformCache);
                DeleteClass(env, c_PlatformCacheStoreCallback);
                DeleteClass(env, c_IgniteException);
                DeleteClass(env, c_PlatformClusterGroup);
                DeleteClass(env, c_PlatformCompute);
                DeleteClass(env, c_PlatformContinuousQuery);
                DeleteClass(env, c_PlatformDataStreamer);
                DeleteClass(env, c_PlatformEvents);
                DeleteClass(env, c_PlatformIgnition);
                DeleteClass(env, c_PlatformMessaging);
                DeleteClass(env, c_PlatformProcessor);
                DeleteClass(env, c_PlatformTarget);
                DeleteClass(env, c_PlatformTransactions);
                DeleteClass(env, c_PlatformUtils);
            }

            JniJvm::JniJvm() : jvm(NULL), javaMembers(JniJavaMembers()), members(JniMembers())
            {
                // No-op.
            }

            JniJvm::JniJvm(JavaVM* jvm, JniJavaMembers javaMembers, JniMembers members) :
                jvm(jvm), javaMembers(javaMembers), members(members)
            {
                // No-op.
            }

            JavaVM* JniJvm::GetJvm()
            {
                return jvm;
            }

            JniJavaMembers& JniJvm::GetJavaMembers()
            {
                return javaMembers;
            }

            JniMembers& JniJvm::GetMembers()
            {
                return members;
            }

            /**
             * Create JVM.
             */
            jint CreateJvm(char** opts, int optsLen, JavaVM** jvm, JNIEnv** env) {
                JavaVMOption* opts0 = new JavaVMOption[optsLen];

                for (int i = 0; i < optsLen; i++)
                    opts0[i].optionString = *(opts + i);

                JavaVMInitArgs args;

                args.version = JNI_VERSION_1_6;
                args.nOptions = optsLen;
                args.options = opts0;
                args.ignoreUnrecognized = 0;

                jint res = JNI_CreateJavaVM(jvm, reinterpret_cast<void**>(env), &args);

                delete[] opts0;

                return res;
            }

            void RegisterNatives(JNIEnv* env) {
                {
					JNINativeMethod methods[54];

                    int idx = 0;

                    AddNativeMethod(methods + idx++, M_PLATFORM_CALLBACK_UTILS_CACHE_STORE_CREATE, reinterpret_cast<void*>(JniCacheStoreCreate));
                    AddNativeMethod(methods + idx++, M_PLATFORM_CALLBACK_UTILS_CACHE_STORE_INVOKE, reinterpret_cast<void*>(JniCacheStoreInvoke));
                    AddNativeMethod(methods + idx++, M_PLATFORM_CALLBACK_UTILS_CACHE_STORE_DESTROY, reinterpret_cast<void*>(JniCacheStoreDestroy));

                    AddNativeMethod(methods + idx++, M_PLATFORM_CALLBACK_UTILS_CACHE_STORE_SESSION_CREATE, reinterpret_cast<void*>(JniCacheStoreSessionCreate));

                    AddNativeMethod(methods + idx++, M_PLATFORM_CALLBACK_UTILS_CACHE_ENTRY_FILTER_CREATE, reinterpret_cast<void*>(JniCacheEntryFilterCreate));
                    AddNativeMethod(methods + idx++, M_PLATFORM_CALLBACK_UTILS_CACHE_ENTRY_FILTER_APPLY, reinterpret_cast<void*>(JniCacheEntryFilterApply));
                    AddNativeMethod(methods + idx++, M_PLATFORM_CALLBACK_UTILS_CACHE_ENTRY_FILTER_DESTROY, reinterpret_cast<void*>(JniCacheEntryFilterDestroy));

                    AddNativeMethod(methods + idx++, M_PLATFORM_CALLBACK_UTILS_CACHE_INVOKE, reinterpret_cast<void*>(JniCacheInvoke));

                    AddNativeMethod(methods + idx++, M_PLATFORM_CALLBACK_UTILS_COMPUTE_TASK_MAP, reinterpret_cast<void*>(JniComputeTaskMap));
                    AddNativeMethod(methods + idx++, M_PLATFORM_CALLBACK_UTILS_COMPUTE_TASK_JOB_RESULT, reinterpret_cast<void*>(JniComputeTaskJobResult));
                    AddNativeMethod(methods + idx++, M_PLATFORM_CALLBACK_UTILS_COMPUTE_TASK_REDUCE, reinterpret_cast<void*>(JniComputeTaskReduce));
                    AddNativeMethod(methods + idx++, M_PLATFORM_CALLBACK_UTILS_COMPUTE_TASK_COMPLETE, reinterpret_cast<void*>(JniComputeTaskComplete));

                    AddNativeMethod(methods + idx++, M_PLATFORM_CALLBACK_UTILS_COMPUTE_JOB_SERIALIZE, reinterpret_cast<void*>(JniComputeJobSerialize));
                    AddNativeMethod(methods + idx++, M_PLATFORM_CALLBACK_UTILS_COMPUTE_JOB_CREATE, reinterpret_cast<void*>(JniComputeJobCreate));
                    AddNativeMethod(methods + idx++, M_PLATFORM_CALLBACK_UTILS_COMPUTE_JOB_EXECUTE, reinterpret_cast<void*>(JniComputeJobExecute));
                    AddNativeMethod(methods + idx++, M_PLATFORM_CALLBACK_UTILS_COMPUTE_JOB_DESTROY, reinterpret_cast<void*>(JniComputeJobDestroy));
                    AddNativeMethod(methods + idx++, M_PLATFORM_CALLBACK_UTILS_COMPUTE_JOB_CANCEL, reinterpret_cast<void*>(JniComputeJobCancel));

                    AddNativeMethod(methods + idx++, M_PLATFORM_CALLBACK_UTILS_CONTINUOUS_QUERY_LSNR_APPLY, reinterpret_cast<void*>(JniContinuousQueryListenerApply));
                    AddNativeMethod(methods + idx++, M_PLATFORM_CALLBACK_UTILS_CONTINUOUS_QUERY_FILTER_CREATE, reinterpret_cast<void*>(JniContinuousQueryFilterCreate));
                    AddNativeMethod(methods + idx++, M_PLATFORM_CALLBACK_UTILS_CONTINUOUS_QUERY_FILTER_EVAL, reinterpret_cast<void*>(JniContinuousQueryFilterApply));
                    AddNativeMethod(methods + idx++, M_PLATFORM_CALLBACK_UTILS_CONTINUOUS_QUERY_FILTER_RELEASE, reinterpret_cast<void*>(JniContinuousQueryFilterRelease));

                    AddNativeMethod(methods + idx++, M_PLATFORM_CALLBACK_UTILS_DATA_STREAMER_TOPOLOGY_UPDATE, reinterpret_cast<void*>(JniDataStreamerTopologyUpdate));
                    AddNativeMethod(methods + idx++, M_PLATFORM_CALLBACK_UTILS_DATA_STREAMER_STREAM_RECEIVER_INVOKE, reinterpret_cast<void*>(JniDataStreamerStreamReceiverInvoke));

                    AddNativeMethod(methods + idx++, M_PLATFORM_CALLBACK_UTILS_FUTURE_BYTE_RES, reinterpret_cast<void*>(JniFutureByteResult));
                    AddNativeMethod(methods + idx++, M_PLATFORM_CALLBACK_UTILS_FUTURE_BOOL_RES, reinterpret_cast<void*>(JniFutureBoolResult));
                    AddNativeMethod(methods + idx++, M_PLATFORM_CALLBACK_UTILS_FUTURE_SHORT_RES, reinterpret_cast<void*>(JniFutureShortResult));
                    AddNativeMethod(methods + idx++, M_PLATFORM_CALLBACK_UTILS_FUTURE_CHAR_RES, reinterpret_cast<void*>(JniFutureCharResult));
                    AddNativeMethod(methods + idx++, M_PLATFORM_CALLBACK_UTILS_FUTURE_INT_RES, reinterpret_cast<void*>(JniFutureIntResult));
                    AddNativeMethod(methods + idx++, M_PLATFORM_CALLBACK_UTILS_FUTURE_FLOAT_RES, reinterpret_cast<void*>(JniFutureFloatResult));
                    AddNativeMethod(methods + idx++, M_PLATFORM_CALLBACK_UTILS_FUTURE_LONG_RES, reinterpret_cast<void*>(JniFutureLongResult));
                    AddNativeMethod(methods + idx++, M_PLATFORM_CALLBACK_UTILS_FUTURE_DOUBLE_RES, reinterpret_cast<void*>(JniFutureDoubleResult));
                    AddNativeMethod(methods + idx++, M_PLATFORM_CALLBACK_UTILS_FUTURE_OBJ_RES, reinterpret_cast<void*>(JniFutureObjectResult));
                    AddNativeMethod(methods + idx++, M_PLATFORM_CALLBACK_UTILS_FUTURE_NULL_RES, reinterpret_cast<void*>(JniFutureNullResult));
                    AddNativeMethod(methods + idx++, M_PLATFORM_CALLBACK_UTILS_FUTURE_ERR, reinterpret_cast<void*>(JniFutureError));

                    AddNativeMethod(methods + idx++, M_PLATFORM_CALLBACK_UTILS_LIFECYCLE_EVENT, reinterpret_cast<void*>(JniLifecycleEvent));

                    AddNativeMethod(methods + idx++, M_PLATFORM_CALLBACK_UTILS_MESSAGING_FILTER_CREATE, reinterpret_cast<void*>(JniMessagingFilterCreate));
                    AddNativeMethod(methods + idx++, M_PLATFORM_CALLBACK_UTILS_MESSAGING_FILTER_APPLY, reinterpret_cast<void*>(JniMessagingFilterApply));
                    AddNativeMethod(methods + idx++, M_PLATFORM_CALLBACK_UTILS_MESSAGING_FILTER_DESTROY, reinterpret_cast<void*>(JniMessagingFilterDestroy));

                    AddNativeMethod(methods + idx++, M_PLATFORM_CALLBACK_UTILS_EVENT_FILTER_CREATE, reinterpret_cast<void*>(JniEventFilterCreate));
                    AddNativeMethod(methods + idx++, M_PLATFORM_CALLBACK_UTILS_EVENT_FILTER_APPLY, reinterpret_cast<void*>(JniEventFilterApply));
                    AddNativeMethod(methods + idx++, M_PLATFORM_CALLBACK_UTILS_EVENT_FILTER_DESTROY, reinterpret_cast<void*>(JniEventFilterDestroy));

                    AddNativeMethod(methods + idx++, M_PLATFORM_CALLBACK_UTILS_SERVICE_INIT, reinterpret_cast<void*>(JniServiceInit));
                    AddNativeMethod(methods + idx++, M_PLATFORM_CALLBACK_UTILS_SERVICE_EXECUTE, reinterpret_cast<void*>(JniServiceExecute));
                    AddNativeMethod(methods + idx++, M_PLATFORM_CALLBACK_UTILS_SERVICE_CANCEL, reinterpret_cast<void*>(JniServiceCancel));
                    AddNativeMethod(methods + idx++, M_PLATFORM_CALLBACK_UTILS_SERVICE_INVOKE_METHOD, reinterpret_cast<void*>(JniServiceInvokeMethod));

                    AddNativeMethod(methods + idx++, M_PLATFORM_CALLBACK_UTILS_CLUSTER_NODE_FILTER_APPLY, reinterpret_cast<void*>(JniClusterNodeFilterApply));

                    AddNativeMethod(methods + idx++, M_PLATFORM_CALLBACK_UTILS_NODE_INFO, reinterpret_cast<void*>(JniNodeInfo));

                    AddNativeMethod(methods + idx++, M_PLATFORM_CALLBACK_UTILS_MEMORY_REALLOCATE, reinterpret_cast<void*>(JniMemoryReallocate));

                    AddNativeMethod(methods + idx++, M_PLATFORM_CALLBACK_UTILS_ON_START, reinterpret_cast<void*>(JniOnStart));
                    AddNativeMethod(methods + idx++, M_PLATFORM_CALLBACK_UTILS_ON_STOP, reinterpret_cast<void*>(JniOnStop));

                    AddNativeMethod(methods + idx++, M_PLATFORM_CALLBACK_UTILS_EXTENSION_CALLBACK_IN_LONG_OUT_LONG, reinterpret_cast<void*>(JniExtensionCallbackInLongOutLong));
                    AddNativeMethod(methods + idx++, M_PLATFORM_CALLBACK_UTILS_EXTENSION_CALLBACK_IN_LONG_LONG_OUT_LONG, reinterpret_cast<void*>(JniExtensionCallbackInLongLongOutLong));

                    AddNativeMethod(methods + idx++, M_PLATFORM_CALLBACK_UTILS_ON_CLIENT_DISCONNECTED, reinterpret_cast<void*>(JniOnClientDisconnected));
                    AddNativeMethod(methods + idx++, M_PLATFORM_CALLBACK_UTILS_ON_CLIENT_RECONNECTED, reinterpret_cast<void*>(JniOnClientReconnected));

                    jint res = env->RegisterNatives(FindClass(env, C_PLATFORM_CALLBACK_UTILS), methods, idx);

                    if (res != JNI_OK)
                        throw JvmException();
                }
            }

            JniContext::JniContext(JniJvm* jvm, JniHandlers hnds) : jvm(jvm), hnds(hnds) {
                // No-op.
            }

            JniContext* JniContext::Create(char** opts, int optsLen, JniHandlers hnds) {
                return Create(opts, optsLen, hnds, NULL);
            }

            void GetJniErrorMessage(std::string& errMsg, jint res)
            {
                switch (res)
                {
                    case JNI_ERR:
                        errMsg = "Unknown error (JNI_ERR).";
                        break;

                    case JNI_EDETACHED:
                        errMsg = "Thread detached from the JVM.";
                        break;

                    case JNI_EVERSION:
                        errMsg = "JNI version error.";
                        break;

                    case JNI_ENOMEM:
                        errMsg = "Could not reserve enough space for object heap. Check Xmx option.";
                        break;

                    case JNI_EEXIST:
                        errMsg = "JVM already created.";
                        break;

                    case JNI_EINVAL:
                        errMsg = "Invalid JVM arguments.";
                        break;

                    default:
                        errMsg = "Unexpected JNI_CreateJavaVM result.";
                        break;
                }
            }

            JniContext* JniContext::Create(char** opts, int optsLen, JniHandlers hnds, JniErrorInfo* errInfo)
            {
                // Acquire global lock to instantiate the JVM.
                JVM_LOCK.Enter();

                // Define local variables.
                JavaVM* jvm = NULL;
                JNIEnv* env = NULL;

                JniJavaMembers javaMembers;
                memset(&javaMembers, 0, sizeof(javaMembers));

                JniMembers members;
                memset(&members, 0, sizeof(members));

                JniContext* ctx = NULL;

                std::string errClsName;
                int errClsNameLen = 0;
                std::string errMsg;
                int errMsgLen = 0;

                try {
                    if (!JVM.GetJvm()) 
                    {
                        // 1. Create JVM itself.
                        jint res = CreateJvm(opts, optsLen, &jvm, &env);
<<<<<<< HEAD

                        if (res == JNI_OK)
                        {
                            // 2. Populate members;
                            javaMembers.Initialize(env);
                            members.Initialize(env);

                            // 3. Register native functions.
                            RegisterNatives(env);

                            // 4. Create JNI JVM.
                            JVM = JniJvm(jvm, javaMembers, members);

=======

                        if (res == JNI_OK)
                        {
                            // 2. Populate members;
                            javaMembers.Initialize(env);
                            members.Initialize(env);

                            // 3. Register native functions.
                            RegisterNatives(env);

                            // 4. Create JNI JVM.
                            JVM = JniJvm(jvm, javaMembers, members);

>>>>>>> 5ac30480
                            char* printStack = getenv("IGNITE_CPP_PRINT_STACK");
                            PRINT_EXCEPTION = printStack && strcmp("true", printStack) == 0;
                        }
                        else
                        {
                            GetJniErrorMessage(errMsg, res);

                            errMsgLen = errMsg.length();
                        }
                    }

                    if (JVM.GetJvm())
                        ctx = new JniContext(&JVM, hnds);
                }
                catch (JvmException)
                {
                    char* errClsNameChars = NULL;
                    char* errMsgChars = NULL;

                    // Read error info if possible.
                    javaMembers.WriteErrorInfo(env, &errClsNameChars, &errClsNameLen, &errMsgChars, &errMsgLen);

                    if (errClsNameChars) {
                        errClsName = errClsNameChars;

                        delete[] errClsNameChars;
                    }

                    if (errMsgChars)
                    {
                        errMsg = errMsgChars;

                        delete[] errMsgChars;
                    }

                    // Destroy mmebers.
                    if (env) {
                        members.Destroy(env);
                        javaMembers.Destroy(env);
                    }

                    // Destroy faulty JVM.
                    if (jvm)
                        jvm->DestroyJavaVM();
                }

                // It safe to release the lock at this point.
                JVM_LOCK.Leave();

                // Notify err callback if needed.
                if (!ctx) {
                    if (errInfo) {
                        JniErrorInfo errInfo0(IGNITE_JNI_ERR_JVM_INIT, errClsName.c_str(), errMsg.c_str());

                        *errInfo = errInfo0;
                    }

                    if (hnds.error)
                        hnds.error(hnds.target, IGNITE_JNI_ERR_JVM_INIT, errClsName.c_str(), errClsNameLen,
                            errMsg.c_str(), errMsgLen, NULL, 0);
                }

                return ctx;
            }

            int JniContext::Reallocate(long long memPtr, int cap) {
                JavaVM* jvm = JVM.GetJvm();

                JNIEnv* env;

                int attachRes = jvm->AttachCurrentThread(reinterpret_cast<void**>(&env), NULL);

                if (attachRes == JNI_OK)
                    AttachHelper::OnThreadAttach();
                else
                    return -1;

                env->CallStaticVoidMethod(JVM.GetMembers().c_PlatformUtils, JVM.GetMembers().m_PlatformUtils_reallocate, memPtr, cap);

                if (env->ExceptionCheck()) {
                    env->ExceptionClear();

                    return -1;
                }

                return 0;
            }

            void JniContext::Detach() {
                gcc::Memory::Fence();

                if (JVM.GetJvm()) {
                    JNIEnv* env;

                    JVM.GetJvm()->GetEnv(reinterpret_cast<void**>(&env), JNI_VERSION_1_6);

                    if (env)
                        JVM.GetJvm()->DetachCurrentThread();
                }
            }

            jobject JniContext::IgnitionStart(char* cfgPath, char* name, int factoryId, long long dataPtr) {
                return IgnitionStart(cfgPath, name, factoryId, dataPtr, NULL);
            }

            jobject JniContext::IgnitionStart(char* cfgPath, char* name, int factoryId, long long dataPtr, JniErrorInfo* errInfo)
            {
                JNIEnv* env = Attach();

                jstring cfgPath0 = env->NewStringUTF(cfgPath);
                jstring name0 = env->NewStringUTF(name);

                jobject interop = env->CallStaticObjectMethod(
                    jvm->GetMembers().c_PlatformIgnition,
                    jvm->GetMembers().m_PlatformIgnition_start,
                    cfgPath0,
                    name0,
                    factoryId,
                    reinterpret_cast<long long>(&hnds),
                    dataPtr
                );

                ExceptionCheck(env, errInfo);

                return LocalToGlobal(env, interop);
            }


            jobject JniContext::IgnitionInstance(char* name)
            {
                return IgnitionInstance(name, NULL);
            }

            jobject JniContext::IgnitionInstance(char* name, JniErrorInfo* errInfo)
            {
                JNIEnv* env = Attach();

                jstring name0 = env->NewStringUTF(name);

                jobject interop = env->CallStaticObjectMethod(jvm->GetMembers().c_PlatformIgnition,
                    jvm->GetMembers().m_PlatformIgnition_instance, name0);

                ExceptionCheck(env, errInfo);

                return LocalToGlobal(env, interop);
            }

            long long JniContext::IgnitionEnvironmentPointer(char* name)
            {
                return IgnitionEnvironmentPointer(name, NULL);
            }

            long long JniContext::IgnitionEnvironmentPointer(char* name, JniErrorInfo* errInfo)
            {
                JNIEnv* env = Attach();

                jstring name0 = env->NewStringUTF(name);

                long long res = env->CallStaticLongMethod(jvm->GetMembers().c_PlatformIgnition,
                    jvm->GetMembers().m_PlatformIgnition_environmentPointer, name0);

                ExceptionCheck(env, errInfo);

                return res;
            }

            bool JniContext::IgnitionStop(char* name, bool cancel)
            {
                return IgnitionStop(name, cancel, NULL);
            }

            bool JniContext::IgnitionStop(char* name, bool cancel, JniErrorInfo* errInfo)
            {
                JNIEnv* env = Attach();

                jstring name0 = env->NewStringUTF(name);

                jboolean res = env->CallStaticBooleanMethod(jvm->GetMembers().c_PlatformIgnition,
                    jvm->GetMembers().m_PlatformIgnition_stop, name0, cancel);

                ExceptionCheck(env, errInfo);

                return res != 0;
            }

            void JniContext::IgnitionStopAll(bool cancel)
            {
                return IgnitionStopAll(cancel, NULL);
            }

            void JniContext::IgnitionStopAll(bool cancel, JniErrorInfo* errInfo)
            {
                JNIEnv* env = Attach();

                env->CallStaticVoidMethod(jvm->GetMembers().c_PlatformIgnition,
                    jvm->GetMembers().m_PlatformIgnition_stopAll, cancel);

                ExceptionCheck(env, errInfo);
            }

            void JniContext::ProcessorReleaseStart(jobject obj) {
                JNIEnv* env = Attach();

                env->CallVoidMethod(obj, jvm->GetMembers().m_PlatformProcessor_releaseStart);

                ExceptionCheck(env);
            }

            jobject JniContext::ProcessorProjection(jobject obj) {
                JNIEnv* env = Attach();

                jobject prj = env->CallObjectMethod(obj, jvm->GetMembers().m_PlatformProcessor_projection);

                ExceptionCheck(env);

                return LocalToGlobal(env, prj);
            }

            jobject JniContext::ProcessorCache0(jobject obj, const char* name, jmethodID mthd, JniErrorInfo* errInfo)
            {
                JNIEnv* env = Attach();

                jstring name0 = name != NULL ? env->NewStringUTF(name) : NULL;

                jobject cache = env->CallObjectMethod(obj, mthd, name0);

                if (name0)
                    env->DeleteLocalRef(name0);

                ExceptionCheck(env, errInfo);

                return LocalToGlobal(env, cache);
            }

            jobject JniContext::ProcessorCacheFromConfig0(jobject obj, long long memPtr, jmethodID mthd, JniErrorInfo* errInfo)
            {
                JNIEnv* env = Attach();

                jobject cache = env->CallObjectMethod(obj, mthd, memPtr);

                ExceptionCheck(env, errInfo);

                return LocalToGlobal(env, cache);
            }

            jobject JniContext::ProcessorCache(jobject obj, const char* name) {
                return ProcessorCache(obj, name, NULL);
            }

            jobject JniContext::ProcessorCache(jobject obj, const char* name, JniErrorInfo* errInfo) {
                return ProcessorCache0(obj, name, jvm->GetMembers().m_PlatformProcessor_cache, errInfo);
            }

            jobject JniContext::ProcessorCreateCache(jobject obj, const char* name) {
                return ProcessorCreateCache(obj, name, NULL);
            }

            jobject JniContext::ProcessorCreateCache(jobject obj, const char* name, JniErrorInfo* errInfo)
            {
                return ProcessorCache0(obj, name, jvm->GetMembers().m_PlatformProcessor_createCache, errInfo);
            }

            jobject JniContext::ProcessorGetOrCreateCache(jobject obj, const char* name) {
                return ProcessorGetOrCreateCache(obj, name, NULL);
            }

            jobject JniContext::ProcessorGetOrCreateCache(jobject obj, const char* name, JniErrorInfo* errInfo)
            {
                return ProcessorCache0(obj, name, jvm->GetMembers().m_PlatformProcessor_getOrCreateCache, errInfo);
            }

            void JniContext::ProcessorDestroyCache(jobject obj, const char* name) {
                ProcessorDestroyCache(obj, name, NULL);
            }

            void JniContext::ProcessorDestroyCache(jobject obj, const char* name, JniErrorInfo* errInfo)
            {
                JNIEnv* env = Attach();

                jstring name0 = name != NULL ? env->NewStringUTF(name) : NULL;

                env->CallVoidMethod(obj, jvm->GetMembers().m_PlatformProcessor_destroyCache, name0);

                if (name0)
                    env->DeleteLocalRef(name0);

                ExceptionCheck(env, errInfo);
            }

            jobject JniContext::ProcessorCreateCacheFromConfig(jobject obj, long long memPtr) {
                return ProcessorCreateCacheFromConfig(obj, memPtr, NULL);
            }

            jobject JniContext::ProcessorCreateCacheFromConfig(jobject obj, long long memPtr, JniErrorInfo* errInfo)
            {
                return ProcessorCacheFromConfig0(obj, memPtr, jvm->GetMembers().m_PlatformProcessor_createCacheFromConfig, errInfo);
            }

            jobject JniContext::ProcessorGetOrCreateCacheFromConfig(jobject obj, long long memPtr) {
                return ProcessorGetOrCreateCacheFromConfig(obj, memPtr, NULL);
            }

            jobject JniContext::ProcessorGetOrCreateCacheFromConfig(jobject obj, long long memPtr, JniErrorInfo* errInfo)
            {
                return ProcessorCacheFromConfig0(obj, memPtr, jvm->GetMembers().m_PlatformProcessor_getOrCreateCacheFromConfig, errInfo);
            }

            jobject JniContext::ProcessorCreateNearCache(jobject obj, const char* name, long long memPtr)
            {
                return ProcessorGetOrCreateNearCache0(obj, name, memPtr, jvm->GetMembers().m_PlatformProcessor_createNearCache);
            }

            jobject JniContext::ProcessorGetOrCreateNearCache(jobject obj, const char* name, long long memPtr)
            {
                return ProcessorGetOrCreateNearCache0(obj, name, memPtr, jvm->GetMembers().m_PlatformProcessor_getOrCreateNearCache);
            }

            jobject JniContext::ProcessorGetOrCreateNearCache0(jobject obj, const char* name, long long memPtr, jmethodID methodID)
            {
                JNIEnv* env = Attach();

                jstring name0 = name != NULL ? env->NewStringUTF(name) : NULL;

                jobject cache = env->CallObjectMethod(obj, methodID, name0, memPtr);

                if (name0)
                    env->DeleteLocalRef(name0);

                ExceptionCheck(env);

                return LocalToGlobal(env, cache);
            }

            jobject JniContext::ProcessorAffinity(jobject obj, const char* name) {
                JNIEnv* env = Attach();

                jstring name0 = name != NULL ? env->NewStringUTF(name) : NULL;

                jobject aff = env->CallObjectMethod(obj, jvm->GetMembers().m_PlatformProcessor_affinity, name0);

                if (name0)
                    env->DeleteLocalRef(name0);

                ExceptionCheck(env);

                return LocalToGlobal(env, aff);
            }

            jobject JniContext::ProcessorDataStreamer(jobject obj, const char* name, bool keepPortable) {
                JNIEnv* env = Attach();

                jstring name0 = name != NULL ? env->NewStringUTF(name) : NULL;

                jobject ldr = env->CallObjectMethod(obj, jvm->GetMembers().m_PlatformProcessor_dataStreamer, name0,
                    keepPortable);

                if (name0)
                    env->DeleteLocalRef(name0);

                ExceptionCheck(env);

                return LocalToGlobal(env, ldr);
            }

            jobject JniContext::ProcessorTransactions(jobject obj) {
                JNIEnv* env = Attach();

                jobject tx = env->CallObjectMethod(obj, jvm->GetMembers().m_PlatformProcessor_transactions);

                ExceptionCheck(env);

                return LocalToGlobal(env, tx);
            }

            jobject JniContext::ProcessorCompute(jobject obj, jobject prj) {
                JNIEnv* env = Attach();

                jobject res = env->CallObjectMethod(obj, jvm->GetMembers().m_PlatformProcessor_compute, prj);

                ExceptionCheck(env);

                return LocalToGlobal(env, res);
            }

            jobject JniContext::ProcessorMessage(jobject obj, jobject prj) {
                JNIEnv* env = Attach();

                jobject res = env->CallObjectMethod(obj, jvm->GetMembers().m_PlatformProcessor_message, prj);

                ExceptionCheck(env);

                return LocalToGlobal(env, res);
            }

            jobject JniContext::ProcessorEvents(jobject obj, jobject prj) {
                JNIEnv* env = Attach();

                jobject res = env->CallObjectMethod(obj, jvm->GetMembers().m_PlatformProcessor_events, prj);

                ExceptionCheck(env);

                return LocalToGlobal(env, res);
            }

            jobject JniContext::ProcessorServices(jobject obj, jobject prj) {
                JNIEnv* env = Attach();

                jobject res = env->CallObjectMethod(obj, jvm->GetMembers().m_PlatformProcessor_services, prj);

                ExceptionCheck(env);

                return LocalToGlobal(env, res);
            }

            jobject JniContext::ProcessorExtensions(jobject obj)
            {
                JNIEnv* env = Attach();

                jobject res = env->CallObjectMethod(obj, jvm->GetMembers().m_PlatformProcessor_extensions);

                ExceptionCheck(env);

                return LocalToGlobal(env, res);
            }

            jobject JniContext::ProcessorAtomicLong(jobject obj, char* name, long long initVal, bool create)
            {
                JNIEnv* env = Attach();

                jstring name0 = name != NULL ? env->NewStringUTF(name) : NULL;

                jobject res = env->CallObjectMethod(obj, jvm->GetMembers().m_PlatformProcessor_atomicLong, name0, initVal, create);

                if (name0)
                    env->DeleteLocalRef(name0);

                ExceptionCheck(env);

                return LocalToGlobal(env, res);
            }

            jobject JniContext::ProcessorAtomicSequence(jobject obj, char* name, long long initVal, bool create)
            {
                JNIEnv* env = Attach();

                jstring name0 = name != NULL ? env->NewStringUTF(name) : NULL;

                jobject res = env->CallObjectMethod(obj, jvm->GetMembers().m_PlatformProcessor_atomicSequence, name0, initVal, create);

                if (name0)
                    env->DeleteLocalRef(name0);

                ExceptionCheck(env);

                return LocalToGlobal(env, res);
            }

            jobject JniContext::ProcessorAtomicReference(jobject obj, char* name, long long memPtr, bool create)
            {
                JNIEnv* env = Attach();

                jstring name0 = name != NULL ? env->NewStringUTF(name) : NULL;

                jobject res = env->CallObjectMethod(obj, jvm->GetMembers().m_PlatformProcessor_atomicReference, name0, memPtr, create);

                if (name0)
                    env->DeleteLocalRef(name0);

                ExceptionCheck(env);

                return LocalToGlobal(env, res);
            }

            void JniContext::ProcessorGetIgniteConfiguration(jobject obj, long long memPtr)
            {
                JNIEnv* env = Attach();

                env->CallVoidMethod(obj, jvm->GetMembers().m_PlatformProcessor_getIgniteConfiguration, memPtr);

                ExceptionCheck(env);
            }

            void JniContext::ProcessorGetCacheNames(jobject obj, long long memPtr)
            {
                JNIEnv* env = Attach();

                env->CallVoidMethod(obj, jvm->GetMembers().m_PlatformProcessor_getCacheNames, memPtr);

                ExceptionCheck(env);
            }

            long long JniContext::TargetInStreamOutLong(jobject obj, int opType, long long memPtr, JniErrorInfo* err) {
                JNIEnv* env = Attach();

                long long res = env->CallLongMethod(obj, jvm->GetMembers().m_PlatformTarget_inStreamOutLong, opType, memPtr);

                ExceptionCheck(env, err);

                return res;
            }

            void JniContext::TargetInStreamOutStream(jobject obj, int opType, long long inMemPtr, long long outMemPtr, JniErrorInfo* err) {
                JNIEnv* env = Attach();

                env->CallVoidMethod(obj, jvm->GetMembers().m_PlatformTarget_inStreamOutStream, opType, inMemPtr, outMemPtr);

                ExceptionCheck(env, err);
            }

           jobject JniContext::TargetInStreamOutObject(jobject obj, int opType, long long memPtr, JniErrorInfo* err) {
                JNIEnv* env = Attach();

                jobject res = env->CallObjectMethod(obj, jvm->GetMembers().m_PlatformTarget_inStreamOutObject, opType, memPtr);

                ExceptionCheck(env, err);

                return LocalToGlobal(env, res);
            }

            void JniContext::TargetInObjectStreamOutStream(jobject obj, int opType, void* arg, long long inMemPtr, long long outMemPtr, JniErrorInfo* err) {
                JNIEnv* env = Attach();

                env->CallVoidMethod(obj, jvm->GetMembers().m_PlatformTarget_inObjectStreamOutStream, opType, arg, inMemPtr, outMemPtr);

                ExceptionCheck(env, err);
            }

            long long JniContext::TargetOutLong(jobject obj, int opType, JniErrorInfo* err)
            {
                JNIEnv* env = Attach();

                jlong res = env->CallLongMethod(obj, jvm->GetMembers().m_PlatformTarget_outLong, opType);

                ExceptionCheck(env, err);

                return res;
            }

            void JniContext::TargetOutStream(jobject obj, int opType, long long memPtr, JniErrorInfo* err) {
                JNIEnv* env = Attach();

                env->CallVoidMethod(obj, jvm->GetMembers().m_PlatformTarget_outStream, opType, memPtr);

                ExceptionCheck(env, err);
            }

            jobject JniContext::TargetOutObject(jobject obj, int opType, JniErrorInfo* err)
            {
                JNIEnv* env = Attach();

                jobject res = env->CallObjectMethod(obj, jvm->GetMembers().m_PlatformTarget_outObject, opType);

                ExceptionCheck(env, err);

                return LocalToGlobal(env, res);
            }

            void JniContext::TargetListenFuture(jobject obj, long long futId, int typ) {
                JNIEnv* env = Attach();

                env->CallVoidMethod(obj, jvm->GetMembers().m_PlatformTarget_listenFuture, futId, typ);

                ExceptionCheck(env);
            }

            void JniContext::TargetListenFutureForOperation(jobject obj, long long futId, int typ, int opId) {
                JNIEnv* env = Attach();

                env->CallVoidMethod(obj, jvm->GetMembers().m_PlatformTarget_listenFutureForOperation, futId, typ, opId);

                ExceptionCheck(env);
            }

            void* JniContext::TargetListenFutureAndGet(jobject obj, long long futId, int typ) {
                JNIEnv* env = Attach();

                jobject res = env->CallObjectMethod(obj,
                    jvm->GetMembers().m_PlatformTarget_listenFutureAndGet, futId, typ);

                ExceptionCheck(env);

                return LocalToGlobal(env, res);
            }

            void* JniContext::TargetListenFutureForOperationAndGet(jobject obj, long long futId, int typ, int opId) {
                JNIEnv* env = Attach();

                jobject res = env->CallObjectMethod(obj,
                    jvm->GetMembers().m_PlatformTarget_listenFutureForOperationAndGet, futId, typ, opId);

                ExceptionCheck(env);

                return LocalToGlobal(env, res);
            }

            int JniContext::AffinityPartitions(jobject obj) {
                JNIEnv* env = Attach();

                jint parts = env->CallIntMethod(obj, jvm->GetMembers().m_PlatformAffinity_partitions);

                ExceptionCheck(env);

                return parts;
            }

            jobject JniContext::CacheWithSkipStore(jobject obj) {
                JNIEnv* env = Attach();

                jobject cache = env->CallObjectMethod(obj, jvm->GetMembers().m_PlatformCache_withSkipStore);

                ExceptionCheck(env);

                return LocalToGlobal(env, cache);
            }

            jobject JniContext::CacheWithNoRetries(jobject obj) {
                JNIEnv* env = Attach();

                jobject cache = env->CallObjectMethod(obj, jvm->GetMembers().m_PlatformCache_withNoRetries);

                ExceptionCheck(env);

                return LocalToGlobal(env, cache);
            }

            jobject JniContext::CacheWithExpiryPolicy(jobject obj, long long create, long long update, long long access) {
                JNIEnv* env = Attach();

                jobject cache = env->CallObjectMethod(obj, jvm->GetMembers().m_PlatformCache_withExpiryPolicy,
                    create, update, access);

                ExceptionCheck(env);

                return LocalToGlobal(env, cache);
            }

            jobject JniContext::CacheWithAsync(jobject obj) {
                JNIEnv* env = Attach();

                jobject cache = env->CallObjectMethod(obj, jvm->GetMembers().m_PlatformCache_withAsync);

                ExceptionCheck(env);

                return LocalToGlobal(env, cache);
            }

            jobject JniContext::CacheWithKeepPortable(jobject obj) {
                JNIEnv* env = Attach();

                jobject cache = env->CallObjectMethod(obj, jvm->GetMembers().m_PlatformCache_withKeepPortable);

                ExceptionCheck(env);

                return LocalToGlobal(env, cache);
            }

            void JniContext::CacheClear(jobject obj, JniErrorInfo* err) {
                JNIEnv* env = Attach();

                env->CallVoidMethod(obj, jvm->GetMembers().m_PlatformCache_clear);

                ExceptionCheck(env, err);
            }

            void JniContext::CacheRemoveAll(jobject obj, JniErrorInfo* err) {
                JNIEnv* env = Attach();

                env->CallVoidMethod(obj, jvm->GetMembers().m_PlatformCache_removeAll);

                ExceptionCheck(env, err);
            }

            jobject JniContext::CacheOutOpQueryCursor(jobject obj, int type, long long memPtr, JniErrorInfo* err) {
                JNIEnv* env = Attach();

                jobject res = env->CallObjectMethod(
                    obj, jvm->GetMembers().m_PlatformTarget_inStreamOutObject, type, memPtr);

                ExceptionCheck(env, err);

                return LocalToGlobal(env, res);
            }

            jobject JniContext::CacheOutOpContinuousQuery(jobject obj, int type, long long memPtr) {
                JNIEnv* env = Attach();

                jobject res = env->CallObjectMethod(
                    obj, jvm->GetMembers().m_PlatformTarget_inStreamOutObject, type, memPtr);

                ExceptionCheck(env);

                return LocalToGlobal(env, res);
            }

            jobject JniContext::CacheIterator(jobject obj) {
                JNIEnv* env = Attach();

                jobject res = env->CallObjectMethod(obj, jvm->GetMembers().m_PlatformCache_iterator);

                ExceptionCheck(env);

                return LocalToGlobal(env, res);
            }

            jobject JniContext::CacheLocalIterator(jobject obj, int peekModes) {
                JNIEnv*env = Attach();

                jobject res = env->CallObjectMethod(obj, jvm->GetMembers().m_PlatformCache_localIterator, peekModes);

                ExceptionCheck(env);

                return LocalToGlobal(env, res);
            }

            void JniContext::CacheEnterLock(jobject obj, long long id) {
                JNIEnv* env = Attach();

                env->CallVoidMethod(obj, jvm->GetMembers().m_PlatformCache_enterLock, id);

                ExceptionCheck(env);
            }

            void JniContext::CacheExitLock(jobject obj, long long id) {
                JNIEnv* env = Attach();

                env->CallVoidMethod(obj, jvm->GetMembers().m_PlatformCache_exitLock, id);

                ExceptionCheck(env);
            }

            bool JniContext::CacheTryEnterLock(jobject obj, long long id, long long timeout) {
                JNIEnv* env = Attach();

                jboolean res = env->CallBooleanMethod(obj, jvm->GetMembers().m_PlatformCache_tryEnterLock, id, timeout);

                ExceptionCheck(env);

                return res != 0;
            }

            void JniContext::CacheCloseLock(jobject obj, long long id) {
                JNIEnv* env = Attach();

                env->CallVoidMethod(obj, jvm->GetMembers().m_PlatformCache_closeLock, id);

                ExceptionCheck(env);
            }

            void JniContext::CacheRebalance(jobject obj, long long futId) {
                JNIEnv* env = Attach();

                env->CallVoidMethod(obj, jvm->GetMembers().m_PlatformCache_rebalance, futId);

                ExceptionCheck(env);
            }

            int JniContext::CacheSize(jobject obj, int peekModes, bool loc, JniErrorInfo* err) {
                JNIEnv* env = Attach();

                jint res = env->CallIntMethod(obj, jvm->GetMembers().m_PlatformCache_size, peekModes, loc);

                ExceptionCheck(env, err);

                return res;
            }

            void JniContext::CacheStoreCallbackInvoke(jobject obj, long long memPtr) {
                JNIEnv* env = Attach();

                env->CallVoidMethod(obj, jvm->GetMembers().m_PlatformCacheStoreCallback_invoke, memPtr);

                ExceptionCheck(env);
            }

            void JniContext::ComputeWithNoFailover(jobject obj) {
                JNIEnv* env = Attach();

                env->CallVoidMethod(obj, jvm->GetMembers().m_PlatformCompute_withNoFailover);

                ExceptionCheck(env);
            }

            void JniContext::ComputeWithTimeout(jobject obj, long long timeout) {
                JNIEnv* env = Attach();

                env->CallVoidMethod(obj, jvm->GetMembers().m_PlatformCompute_withTimeout, timeout);

                ExceptionCheck(env);
            }

            void* JniContext::ComputeExecuteNative(jobject obj, long long taskPtr, long long topVer) {
                JNIEnv* env = Attach();

                jobject res = env->CallObjectMethod(obj,
                    jvm->GetMembers().m_PlatformCompute_executeNative, taskPtr, topVer);

                ExceptionCheck(env);

                return LocalToGlobal(env, res);
            }

            void JniContext::ContinuousQueryClose(jobject obj) {
                JNIEnv* env = Attach();

                env->CallVoidMethod(obj, jvm->GetMembers().m_PlatformContinuousQuery_close);

                ExceptionCheck(env);
            }

            jobject JniContext::ContinuousQueryGetInitialQueryCursor(jobject obj) {
                JNIEnv* env = Attach();

                jobject res = env->CallObjectMethod(obj,
                    jvm->GetMembers().m_PlatformContinuousQuery_getInitialQueryCursor);

                ExceptionCheck(env);

                return LocalToGlobal(env,  res);
            }

            void JniContext::DataStreamerListenTopology(jobject obj, long long ptr) {
                JNIEnv* env = Attach();

                env->CallVoidMethod(obj, jvm->GetMembers().m_PlatformDataStreamer_listenTopology, ptr);

                ExceptionCheck(env);
            }

            bool JniContext::DataStreamerAllowOverwriteGet(jobject obj) {
                JNIEnv* env = Attach();

                jboolean res = env->CallBooleanMethod(obj, jvm->GetMembers().m_PlatformDataStreamer_getAllowOverwrite);

                ExceptionCheck(env);

                return res != 0;
            }

            void JniContext::DataStreamerAllowOverwriteSet(jobject obj, bool val) {
                JNIEnv* env = Attach();

                env->CallVoidMethod(obj, jvm->GetMembers().m_PlatformDataStreamer_setAllowOverwrite, val);

                ExceptionCheck(env);
            }

            bool JniContext::DataStreamerSkipStoreGet(jobject obj) {
                JNIEnv* env = Attach();

                jboolean res = env->CallBooleanMethod(obj, jvm->GetMembers().m_PlatformDataStreamer_getSkipStore);

                ExceptionCheck(env);

                return res != 0;
            }

            void JniContext::DataStreamerSkipStoreSet(jobject obj, bool val) {
                JNIEnv* env = Attach();

                env->CallVoidMethod(obj, jvm->GetMembers().m_PlatformDataStreamer_setSkipStore, val);

                ExceptionCheck(env);
            }

            int JniContext::DataStreamerPerNodeBufferSizeGet(jobject obj) {
                JNIEnv* env = Attach();

                jint res = env->CallIntMethod(obj, jvm->GetMembers().m_PlatformDataStreamer_getPerNodeBufSize);

                ExceptionCheck(env);

                return res;
            }

            void JniContext::DataStreamerPerNodeBufferSizeSet(jobject obj, int val) {
                JNIEnv* env = Attach();

                env->CallVoidMethod(obj, jvm->GetMembers().m_PlatformDataStreamer_setPerNodeBufSize, val);

                ExceptionCheck(env);
            }

            int JniContext::DataStreamerPerNodeParallelOperationsGet(jobject obj) {
                JNIEnv* env = Attach();

                jint res = env->CallIntMethod(obj, jvm->GetMembers().m_PlatformDataStreamer_getPerNodeParallelOps);

                ExceptionCheck(env);

                return res;
            }

            void JniContext::DataStreamerPerNodeParallelOperationsSet(jobject obj, int val) {
                JNIEnv* env = Attach();

                env->CallVoidMethod(obj, jvm->GetMembers().m_PlatformDataStreamer_setPerNodeParallelOps, val);

                ExceptionCheck(env);
            }

            jobject JniContext::MessagingWithAsync(jobject obj) {
                JNIEnv* env = Attach();

                jobject msg = env->CallObjectMethod(obj, jvm->GetMembers().m_PlatformMessaging_withAsync);

                ExceptionCheck(env);

                return LocalToGlobal(env, msg);
            }

            jobject JniContext::ProjectionForOthers(jobject obj, jobject prj) {
                JNIEnv* env = Attach();

                jobject newPrj = env->CallObjectMethod(obj, jvm->GetMembers().m_PlatformClusterGroup_forOthers, prj);

                ExceptionCheck(env);

                return LocalToGlobal(env, newPrj);
            }

            jobject JniContext::ProjectionForRemotes(jobject obj) {
                JNIEnv* env = Attach();

                jobject newPrj = env->CallObjectMethod(obj, jvm->GetMembers().m_PlatformClusterGroup_forRemotes);

                ExceptionCheck(env);

                return LocalToGlobal(env, newPrj);
            }

            jobject JniContext::ProjectionForDaemons(jobject obj) {
                JNIEnv* env = Attach();

                jobject newPrj = env->CallObjectMethod(obj, jvm->GetMembers().m_PlatformClusterGroup_forDaemons);

                ExceptionCheck(env);

                return LocalToGlobal(env, newPrj);
            }

            jobject JniContext::ProjectionForRandom(jobject obj) {
                JNIEnv* env = Attach();

                jobject newPrj = env->CallObjectMethod(obj, jvm->GetMembers().m_PlatformClusterGroup_forRandom);

                ExceptionCheck(env);

                return LocalToGlobal(env, newPrj);
            }

            jobject JniContext::ProjectionForOldest(jobject obj) {
                JNIEnv* env = Attach();

                jobject newPrj = env->CallObjectMethod(obj, jvm->GetMembers().m_PlatformClusterGroup_forOldest);

                ExceptionCheck(env);

                return LocalToGlobal(env, newPrj);
            }

            jobject JniContext::ProjectionForYoungest(jobject obj) {
                JNIEnv* env = Attach();

                jobject newPrj = env->CallObjectMethod(obj, jvm->GetMembers().m_PlatformClusterGroup_forYoungest);

                ExceptionCheck(env);

                return LocalToGlobal(env, newPrj);
            }

            void JniContext::ProjectionResetMetrics(jobject obj) {
                JNIEnv* env = Attach();

                env->CallVoidMethod(obj, jvm->GetMembers().m_PlatformClusterGroup_resetMetrics);

                ExceptionCheck(env);
            }

            jobject JniContext::ProjectionOutOpRet(jobject obj, int type, long long memPtr) {
                JNIEnv* env = Attach();

                jobject res = env->CallObjectMethod(
                    obj, jvm->GetMembers().m_PlatformTarget_inStreamOutObject, type, memPtr);

                ExceptionCheck(env);

                return LocalToGlobal(env, res);
            }


            void JniContext::QueryCursorIterator(jobject obj, JniErrorInfo* errInfo) {
                JNIEnv* env = Attach();

                env->CallVoidMethod(obj, jvm->GetMembers().m_PlatformAbstractQryCursor_iter);

                ExceptionCheck(env, errInfo);
            }

            bool JniContext::QueryCursorIteratorHasNext(jobject obj, JniErrorInfo* errInfo)
            {
                JNIEnv* env = Attach();

                jboolean res = env->CallBooleanMethod(obj, jvm->GetMembers().m_PlatformAbstractQryCursor_iterHasNext);

                ExceptionCheck(env, errInfo);

                return res != 0;
            }

            void JniContext::QueryCursorClose(jobject obj, JniErrorInfo* errInfo) {
                JNIEnv* env = Attach();

                env->CallVoidMethod(obj, jvm->GetMembers().m_PlatformAbstractQryCursor_close);

                ExceptionCheck(env, errInfo);
            }

            long long JniContext::TransactionsStart(jobject obj, int concurrency, int isolation, long long timeout, int txSize) {
                JNIEnv* env = Attach();

                long long id = env->CallLongMethod(obj, jvm->GetMembers().m_PlatformTransactions_txStart, concurrency, isolation, timeout, txSize);

                ExceptionCheck(env);

                return id;
            }

            int JniContext::TransactionsCommit(jobject obj, long long id) {
                JNIEnv* env = Attach();

                int res = env->CallIntMethod(obj, jvm->GetMembers().m_PlatformTransactions_txCommit, id);

                ExceptionCheck(env);

                return res;
            }

            void JniContext::TransactionsCommitAsync(jobject obj, long long id, long long futId) {
                JNIEnv* env = Attach();

                env->CallVoidMethod(obj, jvm->GetMembers().m_PlatformTransactions_txCommitAsync, id, futId);

                ExceptionCheck(env);
            }

            int JniContext::TransactionsRollback(jobject obj, long long id) {
                JNIEnv* env = Attach();

                int res = env->CallIntMethod(obj, jvm->GetMembers().m_PlatformTransactions_txRollback, id);

                ExceptionCheck(env);

                return res;
            }

            void JniContext::TransactionsRollbackAsync(jobject obj, long long id, long long futId) {
                JNIEnv* env = Attach();

                env->CallVoidMethod(obj, jvm->GetMembers().m_PlatformTransactions_txRollbackAsync, id, futId);

                ExceptionCheck(env);
            }

            int JniContext::TransactionsClose(jobject obj, long long id) {
                JNIEnv* env = Attach();

                jint state = env->CallIntMethod(obj, jvm->GetMembers().m_PlatformTransactions_txClose, id);

                ExceptionCheck(env);

                return state;
            }

            int JniContext::TransactionsState(jobject obj, long long id) {
                JNIEnv* env = Attach();

                jint state = env->CallIntMethod(obj, jvm->GetMembers().m_PlatformTransactions_txState, id);

                ExceptionCheck(env);

                return state;
            }

            bool JniContext::TransactionsSetRollbackOnly(jobject obj, long long id) {
                JNIEnv* env = Attach();

                jboolean res = env->CallBooleanMethod(obj, jvm->GetMembers().m_PlatformTransactions_txSetRollbackOnly, id);

                ExceptionCheck(env);

                return res != 0;
            }

            void JniContext::TransactionsResetMetrics(jobject obj) {
                JNIEnv* env = Attach();

                env->CallVoidMethod(obj, jvm->GetMembers().m_PlatformTransactions_resetMetrics);

                ExceptionCheck(env);
            }

            jobject JniContext::EventsWithAsync(jobject obj) {
                JNIEnv * env = Attach();

                jobject res = env->CallObjectMethod(obj, jvm->GetMembers().m_PlatformEvents_withAsync);

                ExceptionCheck(env);

                return LocalToGlobal(env, res);
            }

            bool JniContext::EventsStopLocalListen(jobject obj, long long hnd) {
                JNIEnv * env = Attach();

                jboolean res = env->CallBooleanMethod(obj, jvm->GetMembers().m_PlatformEvents_stopLocalListen, hnd);

                ExceptionCheck(env);

                return res != 0;
            }

            void JniContext::EventsLocalListen(jobject obj, long long hnd, int type) {
                JNIEnv * env = Attach();

                env->CallVoidMethod(obj, jvm->GetMembers().m_PlatformEvents_localListen, hnd, type);

                ExceptionCheck(env);
            }

            bool JniContext::EventsIsEnabled(jobject obj, int type) {
                JNIEnv * env = Attach();

                jboolean res = env->CallBooleanMethod(obj, jvm->GetMembers().m_PlatformEvents_isEnabled, type);

                ExceptionCheck(env);

                return res != 0;
            }

			jobject JniContext::ServicesWithAsync(jobject obj) {
                JNIEnv* env = Attach();

                jobject res = env->CallObjectMethod(obj, jvm->GetMembers().m_PlatformServices_withAsync);

				ExceptionCheck(env);

				return LocalToGlobal(env, res);
            }

            jobject JniContext::ServicesWithServerKeepPortable(jobject obj) {
                JNIEnv* env = Attach();

                jobject res = env->CallObjectMethod(obj, jvm->GetMembers().m_PlatformServices_withServerKeepPortable);

                ExceptionCheck(env);

                return LocalToGlobal(env, res);
            }

			void JniContext::ServicesCancel(jobject obj, char* name) {
                JNIEnv* env = Attach();

				jstring name0 = name != NULL ? env->NewStringUTF(name) : NULL;

                env->CallVoidMethod(obj, jvm->GetMembers().m_PlatformServices_cancel, name0);

				if (name0)
					env->DeleteLocalRef(name0);

				ExceptionCheck(env);
            }

			void JniContext::ServicesCancelAll(jobject obj) {
                JNIEnv* env = Attach();

                env->CallVoidMethod(obj, jvm->GetMembers().m_PlatformServices_cancelAll);

				ExceptionCheck(env);
            }

			void* JniContext::ServicesGetServiceProxy(jobject obj, char* name, bool sticky) {
				JNIEnv* env = Attach();

				jstring name0 = name != NULL ? env->NewStringUTF(name) : NULL;

                jobject res = env->CallObjectMethod(obj, jvm->GetMembers().m_PlatformServices_serviceProxy, name0, sticky);

				if (name0)
					env->DeleteLocalRef(name0);

				ExceptionCheck(env);

				return LocalToGlobal(env, res);;
			}

            long long JniContext::AtomicLongGet(jobject obj)
            {
                JNIEnv* env = Attach();

                long long res = env->CallLongMethod(obj, jvm->GetMembers().m_PlatformAtomicLong_get);

                ExceptionCheck(env);

                return res;
            }

            long long JniContext::AtomicLongIncrementAndGet(jobject obj)
            {
                JNIEnv* env = Attach();

                long long res = env->CallLongMethod(obj, jvm->GetMembers().m_PlatformAtomicLong_incrementAndGet);

                ExceptionCheck(env);

                return res;
            }

            long long JniContext::AtomicLongGetAndIncrement(jobject obj)
            {
                JNIEnv* env = Attach();

                long long res = env->CallLongMethod(obj, jvm->GetMembers().m_PlatformAtomicLong_getAndIncrement);

                ExceptionCheck(env);

                return res;
            }

            long long JniContext::AtomicLongAddAndGet(jobject obj, long long value)
            {
                JNIEnv* env = Attach();

                long long res = env->CallLongMethod(obj, jvm->GetMembers().m_PlatformAtomicLong_addAndGet, value);

                ExceptionCheck(env);

                return res;
            }

            long long JniContext::AtomicLongGetAndAdd(jobject obj, long long value)
            {
                JNIEnv* env = Attach();

                long long res = env->CallLongMethod(obj, jvm->GetMembers().m_PlatformAtomicLong_getAndAdd, value);

                ExceptionCheck(env);

                return res;
            }

            long long JniContext::AtomicLongDecrementAndGet(jobject obj)
            {
                JNIEnv* env = Attach();

                long long res = env->CallLongMethod(obj, jvm->GetMembers().m_PlatformAtomicLong_decrementAndGet);

                ExceptionCheck(env);

                return res;
            }

            long long JniContext::AtomicLongGetAndDecrement(jobject obj)
            {
                JNIEnv* env = Attach();

                long long res = env->CallLongMethod(obj, jvm->GetMembers().m_PlatformAtomicLong_getAndDecrement);

                ExceptionCheck(env);

                return res;
            }

            long long JniContext::AtomicLongGetAndSet(jobject obj, long long value)
            {
                JNIEnv* env = Attach();

                long long res = env->CallLongMethod(obj, jvm->GetMembers().m_PlatformAtomicLong_getAndSet, value);

                ExceptionCheck(env);

                return res;
            }

            long long JniContext::AtomicLongCompareAndSetAndGet(jobject obj, long long expVal, long long newVal)
            {
                JNIEnv* env = Attach();

                long long res = env->CallLongMethod(obj, jvm->GetMembers().m_PlatformAtomicLong_compareAndSetAndGet, expVal, newVal);

                ExceptionCheck(env);

                return res;
            }

            bool JniContext::AtomicLongIsClosed(jobject obj)
            {
                JNIEnv* env = Attach();

                jboolean res = env->CallBooleanMethod(obj, jvm->GetMembers().m_PlatformAtomicLong_isClosed);

                ExceptionCheck(env);

                return res != 0;;
            }

            void JniContext::AtomicLongClose(jobject obj)
            {
                JNIEnv* env = Attach();

                env->CallVoidMethod(obj, jvm->GetMembers().m_PlatformAtomicLong_close);

                ExceptionCheck(env);
            }

            long long JniContext::AtomicSequenceGet(jobject obj)
            {
                JNIEnv* env = Attach();

                long long res = env->CallLongMethod(obj, jvm->GetMembers().m_PlatformAtomicSequence_get);

                ExceptionCheck(env);

                return res;
            }

            long long JniContext::AtomicSequenceIncrementAndGet(jobject obj)
            {
                JNIEnv* env = Attach();

                long long res = env->CallLongMethod(obj, jvm->GetMembers().m_PlatformAtomicSequence_incrementAndGet);

                ExceptionCheck(env);

                return res;
            }

            long long JniContext::AtomicSequenceGetAndIncrement(jobject obj)
            {
                JNIEnv* env = Attach();

                long long res = env->CallLongMethod(obj, jvm->GetMembers().m_PlatformAtomicSequence_getAndIncrement);

                ExceptionCheck(env);

                return res;
            }

            long long JniContext::AtomicSequenceAddAndGet(jobject obj, long long l)
            {
                JNIEnv* env = Attach();

                long long res = env->CallLongMethod(obj, jvm->GetMembers().m_PlatformAtomicSequence_addAndGet, l);

                ExceptionCheck(env);

                return res;
            }

            long long JniContext::AtomicSequenceGetAndAdd(jobject obj, long long l)
            {
                JNIEnv* env = Attach();

                long long res = env->CallLongMethod(obj, jvm->GetMembers().m_PlatformAtomicSequence_getAndAdd, l);

                ExceptionCheck(env);

                return res;
            }

            int JniContext::AtomicSequenceGetBatchSize(jobject obj)
            {
                JNIEnv* env = Attach();

                int res = env->CallIntMethod(obj, jvm->GetMembers().m_PlatformAtomicSequence_getBatchSize);

                ExceptionCheck(env);

                return res;
            }

            void JniContext::AtomicSequenceSetBatchSize(jobject obj, int size)
            {
                JNIEnv* env = Attach();

                env->CallVoidMethod(obj, jvm->GetMembers().m_PlatformAtomicSequence_setBatchSize, size);

                ExceptionCheck(env);
            }

            bool JniContext::AtomicSequenceIsClosed(jobject obj)
            {
                JNIEnv* env = Attach();

                jboolean res = env->CallBooleanMethod(obj, jvm->GetMembers().m_PlatformAtomicSequence_isClosed);

                ExceptionCheck(env);

                return res != 0;
            }

            void JniContext::AtomicSequenceClose(jobject obj)
            {
                JNIEnv* env = Attach();

                env->CallVoidMethod(obj, jvm->GetMembers().m_PlatformAtomicSequence_close);

                ExceptionCheck(env);
            }

            bool JniContext::AtomicReferenceIsClosed(jobject obj)
            {
                JNIEnv* env = Attach();

                jboolean res = env->CallBooleanMethod(obj, jvm->GetMembers().m_PlatformAtomicReference_isClosed);

                ExceptionCheck(env);

                return res != 0;
            }

            void JniContext::AtomicReferenceClose(jobject obj)
            {
                JNIEnv* env = Attach();

                env->CallVoidMethod(obj, jvm->GetMembers().m_PlatformAtomicReference_close);

                ExceptionCheck(env);
            }

            bool JniContext::ListenableCancel(jobject obj)
            {
                JNIEnv* env = Attach();

                jboolean res = env->CallBooleanMethod(obj, jvm->GetMembers().m_PlatformListenable_cancel);

                ExceptionCheck(env);

                return res != 0;;
            }

            bool JniContext::ListenableIsCancelled(jobject obj)
            {
                JNIEnv* env = Attach();

                jboolean res = env->CallBooleanMethod(obj, jvm->GetMembers().m_PlatformListenable_isCancelled);

                ExceptionCheck(env);

                return res != 0;;
            }

			jobject JniContext::Acquire(jobject obj)
            {
                if (obj) {

                    JNIEnv* env = Attach();

                    jobject obj0 = env->NewGlobalRef(obj);

                    ExceptionCheck(env);

                    return obj0;
                }

                return NULL;
            }

            void JniContext::Release(jobject obj) {
                if (obj)
                {
                    JavaVM* jvm = JVM.GetJvm();

                    if (jvm)
                    {
                        JNIEnv* env;

                        jint attachRes = jvm->AttachCurrentThread(reinterpret_cast<void**>(&env), NULL);

                        if (attachRes == JNI_OK)
                        {
                            AttachHelper::OnThreadAttach();

                            env->DeleteGlobalRef(obj);
                        }
                    }
                }
            }

            void JniContext::ThrowToJava(char* msg) {
                JNIEnv* env = Attach();

                env->ThrowNew(jvm->GetMembers().c_IgniteException, msg);
            }

            void JniContext::DestroyJvm() {
                jvm->GetJvm()->DestroyJavaVM();
            }

            /**
             * Attach thread to JVM.
             */
            JNIEnv* JniContext::Attach() {
                JNIEnv* env;

                jint attachRes = jvm->GetJvm()->AttachCurrentThread(reinterpret_cast<void**>(&env), NULL);

                if (attachRes == JNI_OK)
                    AttachHelper::OnThreadAttach();
                else {
                    if (hnds.error)
                        hnds.error(hnds.target, IGNITE_JNI_ERR_JVM_ATTACH, NULL, 0, NULL, 0, NULL, 0);
                }

                return env;
            }

            void JniContext::ExceptionCheck(JNIEnv* env) {
                ExceptionCheck(env, NULL);
            }

            void JniContext::ExceptionCheck(JNIEnv* env, JniErrorInfo* errInfo)
            {
                if (env->ExceptionCheck()) {
                    jthrowable err = env->ExceptionOccurred();

                    if (PRINT_EXCEPTION)
                        env->CallVoidMethod(err, jvm->GetJavaMembers().m_Throwable_printStackTrace);

                    env->ExceptionClear();

                    // Get error class name and message.
                    jclass cls = env->GetObjectClass(err);

                    jstring clsName = static_cast<jstring>(env->CallObjectMethod(cls, jvm->GetJavaMembers().m_Class_getName));
                    jstring msg = static_cast<jstring>(env->CallObjectMethod(err, jvm->GetJavaMembers().m_Throwable_getMessage));

                    env->DeleteLocalRef(cls);

                    int clsNameLen;
                    std::string clsName0 = JavaStringToCString(env, clsName, &clsNameLen);

                    int msgLen;
                    std::string msg0 = JavaStringToCString(env, msg, &msgLen);

                    if (errInfo)
                    {
                        JniErrorInfo errInfo0(IGNITE_JNI_ERR_GENERIC, clsName0.c_str(), msg0.c_str());

                        *errInfo = errInfo0;
                    }

                    // Get error additional data (if any).
                    jbyteArray errData = static_cast<jbyteArray>(env->CallStaticObjectMethod(
                        jvm->GetMembers().c_PlatformUtils, jvm->GetMembers().m_PlatformUtils_errData, err));

                    if (errData)
                    {
                        jbyte* errBytesNative = env->GetByteArrayElements(errData, NULL);

                        int errBytesLen = env->GetArrayLength(errData);

                        if (hnds.error)
                            hnds.error(hnds.target, IGNITE_JNI_ERR_GENERIC, clsName0.c_str(), clsNameLen, msg0.c_str(), msgLen,
                                errBytesNative, errBytesLen);

                        env->ReleaseByteArrayElements(errData, errBytesNative, JNI_ABORT);
                    }
                    else
                    {
                        if (hnds.error)
                            hnds.error(hnds.target, IGNITE_JNI_ERR_GENERIC, clsName0.c_str(), clsNameLen, msg0.c_str(), msgLen,
                                NULL, 0);
                    }

                    env->DeleteLocalRef(err);
                }
            }

            /**
             * Convert local reference to global.
             */
            jobject JniContext::LocalToGlobal(JNIEnv* env, jobject localRef) {
                if (localRef) {
                    jobject globalRef = env->NewGlobalRef(localRef);

                    env->DeleteLocalRef(localRef); // Clear local ref irrespective of result.

                    if (!globalRef)
                        ExceptionCheck(env);

                    return globalRef;
                }
                else
                    return NULL;
            }

            JNIEXPORT jlong JNICALL JniCacheStoreCreate(JNIEnv *env, jclass cls, jlong envPtr, jlong memPtr) {
                IGNITE_SAFE_FUNC(env, envPtr, CacheStoreCreateHandler, cacheStoreCreate, memPtr);
            }

            JNIEXPORT jint JNICALL JniCacheStoreInvoke(JNIEnv *env, jclass cls, jlong envPtr, jlong objPtr, jlong memPtr, jobject cb) {
                if (cb)
                {
                    jobject cb0 = env->NewGlobalRef(cb);

                    if (cb0)
                    {
                        JniGlobalRefGuard guard(env, cb0);

                        IGNITE_SAFE_FUNC(env, envPtr, CacheStoreInvokeHandler, cacheStoreInvoke, objPtr, memPtr, cb0);
                    }
                    else
                        return 0;
                }
                else {
                    IGNITE_SAFE_FUNC(env, envPtr, CacheStoreInvokeHandler, cacheStoreInvoke, objPtr, memPtr, NULL);
                }
            }

            JNIEXPORT void JNICALL JniCacheStoreDestroy(JNIEnv *env, jclass cls, jlong envPtr, jlong objPtr) {
                IGNITE_SAFE_PROC(env, envPtr, CacheStoreDestroyHandler, cacheStoreDestroy, objPtr);
            }

            JNIEXPORT jlong JNICALL JniCacheStoreSessionCreate(JNIEnv *env, jclass cls, jlong envPtr, jlong storePtr) {
                IGNITE_SAFE_FUNC(env, envPtr, CacheStoreSessionCreateHandler, cacheStoreSessionCreate, storePtr);
            }

            JNIEXPORT jlong JNICALL JniCacheEntryFilterCreate(JNIEnv *env, jclass cls, jlong envPtr, jlong memPtr) {
                IGNITE_SAFE_FUNC(env, envPtr, CacheEntryFilterCreateHandler, cacheEntryFilterCreate, memPtr);
            }

            JNIEXPORT jint JNICALL JniCacheEntryFilterApply(JNIEnv *env, jclass cls, jlong envPtr, jlong objPtr, jlong memPtr) {
                IGNITE_SAFE_FUNC(env, envPtr, CacheEntryFilterApplyHandler, cacheEntryFilterApply, objPtr, memPtr);
            }

            JNIEXPORT void JNICALL JniCacheEntryFilterDestroy(JNIEnv *env, jclass cls, jlong envPtr, jlong objPtr) {
                IGNITE_SAFE_PROC(env, envPtr, CacheEntryFilterDestroyHandler, cacheEntryFilterDestroy, objPtr);
            }

            JNIEXPORT void JNICALL JniCacheInvoke(JNIEnv *env, jclass cls, jlong envPtr, jlong inMemPtr, jlong outMemPtr) {
                IGNITE_SAFE_PROC(env, envPtr, CacheInvokeHandler, cacheInvoke, inMemPtr, outMemPtr);
            }

            JNIEXPORT void JNICALL JniComputeTaskMap(JNIEnv *env, jclass cls, jlong envPtr, jlong taskPtr, jlong inMemPtr, jlong outMemPtr) {
                IGNITE_SAFE_PROC(env, envPtr, ComputeTaskMapHandler, computeTaskMap, taskPtr, inMemPtr, outMemPtr);
            }

            JNIEXPORT jint JNICALL JniComputeTaskJobResult(JNIEnv *env, jclass cls, jlong envPtr, jlong taskPtr, jlong jobPtr, jlong memPtr) {
                IGNITE_SAFE_FUNC(env, envPtr, ComputeTaskJobResultHandler, computeTaskJobRes, taskPtr, jobPtr, memPtr);
            }

            JNIEXPORT void JNICALL JniComputeTaskReduce(JNIEnv *env, jclass cls, jlong envPtr, jlong taskPtr) {
                IGNITE_SAFE_PROC(env, envPtr, ComputeTaskReduceHandler, computeTaskReduce, taskPtr);
            }

            JNIEXPORT void JNICALL JniComputeTaskComplete(JNIEnv *env, jclass cls, jlong envPtr, jlong taskPtr, jlong memPtr) {
                IGNITE_SAFE_PROC(env, envPtr, ComputeTaskCompleteHandler, computeTaskComplete, taskPtr, memPtr);
            }

            JNIEXPORT jint JNICALL JniComputeJobSerialize(JNIEnv *env, jclass cls, jlong envPtr, jlong jobPtr, jlong memPtr) {
                IGNITE_SAFE_FUNC(env, envPtr, ComputeJobSerializeHandler, computeJobSerialize, jobPtr, memPtr);
            }

            JNIEXPORT jlong JNICALL JniComputeJobCreate(JNIEnv *env, jclass cls, jlong envPtr, jlong memPtr) {
                IGNITE_SAFE_FUNC(env, envPtr, ComputeJobCreateHandler, computeJobCreate, memPtr);
            }

            JNIEXPORT void JNICALL JniComputeJobExecute(JNIEnv *env, jclass cls, jlong envPtr, jlong jobPtr, jint cancel, jlong memPtr) {
                IGNITE_SAFE_PROC(env, envPtr, ComputeJobExecuteHandler, computeJobExec, jobPtr, cancel, memPtr);
            }

            JNIEXPORT void JNICALL JniComputeJobCancel(JNIEnv *env, jclass cls, jlong envPtr, jlong jobPtr) {
                IGNITE_SAFE_PROC(env, envPtr, ComputeJobCancelHandler, computeJobCancel, jobPtr);
            }

            JNIEXPORT void JNICALL JniComputeJobDestroy(JNIEnv *env, jclass cls, jlong envPtr, jlong jobPtr) {
                IGNITE_SAFE_PROC(env, envPtr, ComputeJobDestroyHandler, computeJobDestroy, jobPtr);
            }

            JNIEXPORT void JNICALL JniContinuousQueryListenerApply(JNIEnv *env, jclass cls, jlong envPtr, jlong cbPtr, jlong memPtr) {
                IGNITE_SAFE_PROC(env, envPtr, ContinuousQueryListenerApplyHandler, contQryLsnrApply, cbPtr, memPtr);
            }

            JNIEXPORT jlong JNICALL JniContinuousQueryFilterCreate(JNIEnv *env, jclass cls, jlong envPtr, jlong memPtr) {
                IGNITE_SAFE_FUNC(env, envPtr, ContinuousQueryFilterCreateHandler, contQryFilterCreate, memPtr);
            }

            JNIEXPORT jint JNICALL JniContinuousQueryFilterApply(JNIEnv *env, jclass cls, jlong envPtr, jlong filterPtr, jlong memPtr) {
                IGNITE_SAFE_FUNC(env, envPtr, ContinuousQueryFilterApplyHandler, contQryFilterApply, filterPtr, memPtr);
            }

            JNIEXPORT void JNICALL JniContinuousQueryFilterRelease(JNIEnv *env, jclass cls, jlong envPtr, jlong filterPtr) {
                IGNITE_SAFE_PROC(env, envPtr, ContinuousQueryFilterReleaseHandler, contQryFilterRelease, filterPtr);
            }

            JNIEXPORT void JNICALL JniDataStreamerTopologyUpdate(JNIEnv *env, jclass cls, jlong envPtr, jlong ldrPtr, jlong topVer, jint topSize) {
                IGNITE_SAFE_PROC(env, envPtr, DataStreamerTopologyUpdateHandler, dataStreamerTopologyUpdate, ldrPtr, topVer, topSize);
            }

            JNIEXPORT void JNICALL JniDataStreamerStreamReceiverInvoke(JNIEnv *env, jclass cls, jlong envPtr, jlong ptr, jobject cache, jlong memPtr, jboolean keepPortable) {
                jobject cache0 = env->NewGlobalRef(cache);

                if (cache0)
                {
                    JniGlobalRefGuard guard(env, cache0);

                    IGNITE_SAFE_PROC(env, envPtr, DataStreamerStreamReceiverInvokeHandler, streamReceiverInvoke, ptr, cache0, memPtr, keepPortable);
                }
            }

            JNIEXPORT void JNICALL JniFutureByteResult(JNIEnv *env, jclass cls, jlong envPtr, jlong futPtr, jint res) {
                IGNITE_SAFE_PROC(env, envPtr, FutureByteResultHandler, futByteRes, futPtr, res);
            }

            JNIEXPORT void JNICALL JniFutureBoolResult(JNIEnv *env, jclass cls, jlong envPtr, jlong futPtr, jint res) {
                IGNITE_SAFE_PROC(env, envPtr, FutureBoolResultHandler, futBoolRes, futPtr, res);
            }

            JNIEXPORT void JNICALL JniFutureShortResult(JNIEnv *env, jclass cls, jlong envPtr, jlong futPtr, jint res) {
                IGNITE_SAFE_PROC(env, envPtr, FutureShortResultHandler, futShortRes, futPtr, res);
            }

            JNIEXPORT void JNICALL JniFutureCharResult(JNIEnv *env, jclass cls, jlong envPtr, jlong futPtr, jint res) {
                IGNITE_SAFE_PROC(env, envPtr, FutureCharResultHandler, futCharRes, futPtr, res);
            }

            JNIEXPORT void JNICALL JniFutureIntResult(JNIEnv *env, jclass cls, jlong envPtr, jlong futPtr, jint res) {
                IGNITE_SAFE_PROC(env, envPtr, FutureIntResultHandler, futIntRes, futPtr, res);
            }

            JNIEXPORT void JNICALL JniFutureFloatResult(JNIEnv *env, jclass cls, jlong envPtr, jlong futPtr, jfloat res) {
                IGNITE_SAFE_PROC(env, envPtr, FutureFloatResultHandler, futFloatRes, futPtr, res);
            }

            JNIEXPORT void JNICALL JniFutureLongResult(JNIEnv *env, jclass cls, jlong envPtr, jlong futPtr, jlong res) {
                IGNITE_SAFE_PROC(env, envPtr, FutureLongResultHandler, futLongRes, futPtr, res);
            }

            JNIEXPORT void JNICALL JniFutureDoubleResult(JNIEnv *env, jclass cls, jlong envPtr, jlong futPtr, jdouble res) {
                IGNITE_SAFE_PROC(env, envPtr, FutureDoubleResultHandler, futDoubleRes, futPtr, res);
            }

            JNIEXPORT void JNICALL JniFutureObjectResult(JNIEnv *env, jclass cls, jlong envPtr, jlong futPtr, jlong memPtr) {
                IGNITE_SAFE_PROC(env, envPtr, FutureObjectResultHandler, futObjRes, futPtr, memPtr);
            }

            JNIEXPORT void JNICALL JniFutureNullResult(JNIEnv *env, jclass cls, jlong envPtr, jlong futPtr) {
                IGNITE_SAFE_PROC(env, envPtr, FutureNullResultHandler, futNullRes, futPtr);
            }

            JNIEXPORT void JNICALL JniFutureError(JNIEnv *env, jclass cls, jlong envPtr, jlong futPtr, jlong memPtr) {
                IGNITE_SAFE_PROC(env, envPtr, FutureErrorHandler, futErr, futPtr, memPtr);
            }

            JNIEXPORT void JNICALL JniLifecycleEvent(JNIEnv *env, jclass cls, jlong envPtr, jlong ptr, jint evt) {
                IGNITE_SAFE_PROC(env, envPtr, LifecycleEventHandler, lifecycleEvt, ptr, evt);
            }

            JNIEXPORT void JNICALL JniMemoryReallocate(JNIEnv *env, jclass cls, jlong envPtr, jlong memPtr, jint cap) {
                IGNITE_SAFE_PROC(env, envPtr, MemoryReallocateHandler, memRealloc, memPtr, cap);
            }

            JNIEXPORT jlong JNICALL JniMessagingFilterCreate(JNIEnv *env, jclass cls, jlong envPtr, jlong memPtr) {
                IGNITE_SAFE_FUNC(env, envPtr, MessagingFilterCreateHandler, messagingFilterCreate, memPtr);
            }

            JNIEXPORT jint JNICALL JniMessagingFilterApply(JNIEnv *env, jclass cls, jlong envPtr, jlong ptr, jlong memPtr) {
                IGNITE_SAFE_FUNC(env, envPtr, MessagingFilterApplyHandler, messagingFilterApply, ptr, memPtr);
            }

            JNIEXPORT void JNICALL JniMessagingFilterDestroy(JNIEnv *env, jclass cls, jlong envPtr, jlong ptr) {
                IGNITE_SAFE_PROC(env, envPtr, MessagingFilterDestroyHandler, messagingFilterDestroy, ptr);
            }

            JNIEXPORT jlong JNICALL JniEventFilterCreate(JNIEnv *env, jclass cls, jlong envPtr, jlong memPtr) {
                IGNITE_SAFE_FUNC(env, envPtr, EventFilterCreateHandler, eventFilterCreate, memPtr);
            }

            JNIEXPORT jint JNICALL JniEventFilterApply(JNIEnv *env, jclass cls, jlong envPtr, jlong ptr, jlong memPtr) {
                IGNITE_SAFE_FUNC(env, envPtr, EventFilterApplyHandler, eventFilterApply, ptr, memPtr);
            }

            JNIEXPORT void JNICALL JniEventFilterDestroy(JNIEnv *env, jclass cls, jlong envPtr, jlong ptr) {
                IGNITE_SAFE_PROC(env, envPtr, EventFilterDestroyHandler, eventFilterDestroy, ptr);
            }

            JNIEXPORT jlong JNICALL JniServiceInit(JNIEnv *env, jclass cls, jlong envPtr, jlong memPtr) {
                IGNITE_SAFE_FUNC(env, envPtr, ServiceInitHandler, serviceInit, memPtr);
            }

			JNIEXPORT void JNICALL JniServiceExecute(JNIEnv *env, jclass cls, jlong envPtr, jlong svcPtr, jlong memPtr) {
                IGNITE_SAFE_PROC(env, envPtr, ServiceExecuteHandler, serviceExecute, svcPtr, memPtr);
            }

			JNIEXPORT void JNICALL JniServiceCancel(JNIEnv *env, jclass cls, jlong envPtr, jlong svcPtr, jlong memPtr) {
                IGNITE_SAFE_PROC(env, envPtr, ServiceCancelHandler, serviceCancel, svcPtr, memPtr);
            }

			JNIEXPORT void JNICALL JniServiceInvokeMethod(JNIEnv *env, jclass cls, jlong envPtr, jlong svcPtr, jlong inMemPtr, jlong outMemPtr) {
                IGNITE_SAFE_PROC(env, envPtr, ServiceInvokeMethodHandler, serviceInvokeMethod, svcPtr, inMemPtr, outMemPtr);
            }

			JNIEXPORT jint JNICALL JniClusterNodeFilterApply(JNIEnv *env, jclass cls, jlong envPtr, jlong memPtr) {
				IGNITE_SAFE_FUNC(env, envPtr, ClusterNodeFilterApplyHandler, clusterNodeFilterApply, memPtr);
            }

            JNIEXPORT jlong JNICALL JniNodeInfo(JNIEnv *env, jclass cls, jlong envPtr, jlong memPtr) {
                IGNITE_SAFE_FUNC(env, envPtr, NodeInfoHandler, nodeInfo, memPtr);
            }

            JNIEXPORT void JNICALL JniOnStart(JNIEnv *env, jclass cls, jlong envPtr, jobject proc, jlong memPtr) {
                IGNITE_SAFE_PROC(env, envPtr, OnStartHandler, onStart, proc, memPtr);
            }

            JNIEXPORT void JNICALL JniOnStop(JNIEnv *env, jclass cls, jlong envPtr) {
                IGNITE_SAFE_PROC_NO_ARG(env, envPtr, OnStopHandler, onStop);
            }

            JNIEXPORT jlong JNICALL JniExtensionCallbackInLongOutLong(JNIEnv *env, jclass cls, jlong envPtr, jint typ, jlong arg1) {
                IGNITE_SAFE_FUNC(env, envPtr, ExtensionCallbackInLongOutLongHandler, extensionCallbackInLongOutLong, typ, arg1);
            }

            JNIEXPORT jlong JNICALL JniExtensionCallbackInLongLongOutLong(JNIEnv *env, jclass cls, jlong envPtr, jint typ, jlong arg1, jlong arg2) {
                IGNITE_SAFE_FUNC(env, envPtr, ExtensionCallbackInLongLongOutLongHandler, extensionCallbackInLongLongOutLong, typ, arg1, arg2);
            }
            
            JNIEXPORT void JNICALL JniOnClientDisconnected(JNIEnv *env, jclass cls, jlong envPtr) {
                IGNITE_SAFE_PROC_NO_ARG(env, envPtr, OnClientDisconnectedHandler, onClientDisconnected);
            }

            JNIEXPORT void JNICALL JniOnClientReconnected(JNIEnv *env, jclass cls, jlong envPtr, jboolean clusterRestarted) {
                IGNITE_SAFE_PROC(env, envPtr, OnClientReconnectedHandler, onClientReconnected, clusterRestarted);
            }
        }
    }
}<|MERGE_RESOLUTION|>--- conflicted
+++ resolved
@@ -969,7 +969,6 @@
                     {
                         // 1. Create JVM itself.
                         jint res = CreateJvm(opts, optsLen, &jvm, &env);
-<<<<<<< HEAD
 
                         if (res == JNI_OK)
                         {
@@ -983,21 +982,6 @@
                             // 4. Create JNI JVM.
                             JVM = JniJvm(jvm, javaMembers, members);
 
-=======
-
-                        if (res == JNI_OK)
-                        {
-                            // 2. Populate members;
-                            javaMembers.Initialize(env);
-                            members.Initialize(env);
-
-                            // 3. Register native functions.
-                            RegisterNatives(env);
-
-                            // 4. Create JNI JVM.
-                            JVM = JniJvm(jvm, javaMembers, members);
-
->>>>>>> 5ac30480
                             char* printStack = getenv("IGNITE_CPP_PRINT_STACK");
                             PRINT_EXCEPTION = printStack && strcmp("true", printStack) == 0;
                         }
