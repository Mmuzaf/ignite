﻿<?xml version="1.0" encoding="utf-8"?>
<Project ToolsVersion="4.0" DefaultTargets="Build" xmlns="http://schemas.microsoft.com/developer/msbuild/2003">
  <Import Project="$(MSBuildExtensionsPath)\$(MSBuildToolsVersion)\Microsoft.Common.props" Condition="Exists('$(MSBuildExtensionsPath)\$(MSBuildToolsVersion)\Microsoft.Common.props')" />
  <PropertyGroup>
    <Configuration Condition=" '$(Configuration)' == '' ">Debug</Configuration>
    <Platform Condition=" '$(Platform)' == '' ">AnyCPU</Platform>
    <ProjectGuid>{4CD2F726-7E2B-46C4-A5BA-057BB82EECB6}</ProjectGuid>
    <OutputType>Library</OutputType>
    <AppDesignerFolder>Properties</AppDesignerFolder>
    <RootNamespace>Apache.Ignite.Core</RootNamespace>
    <AssemblyName>Apache.Ignite.Core</AssemblyName>
    <TargetFrameworkVersion>v4.0</TargetFrameworkVersion>
    <FileAlignment>512</FileAlignment>
  </PropertyGroup>
  <PropertyGroup Condition="'$(Configuration)|$(Platform)' == 'Debug|x64'">
    <PlatformTarget>x64</PlatformTarget>
    <OutputPath>bin\x64\Debug\</OutputPath>
    <AllowUnsafeBlocks>true</AllowUnsafeBlocks>
    <DefineConstants>DEBUG;CODE_ANALYSIS</DefineConstants>
    <CodeAnalysisRuleSet>Apache.Ignite.Core.ruleset</CodeAnalysisRuleSet>
    <DocumentationFile>bin\x64\Debug\Apache.Ignite.Core.XML</DocumentationFile>
    <RunCodeAnalysis>false</RunCodeAnalysis>
    <CodeAnalysisRuleSet>Apache.Ignite.Core.ruleset</CodeAnalysisRuleSet>
  </PropertyGroup>
  <PropertyGroup Condition="'$(Configuration)|$(Platform)' == 'Release|x64'">
    <PlatformTarget>x64</PlatformTarget>
    <OutputPath>bin\x64\Release\</OutputPath>
    <AllowUnsafeBlocks>true</AllowUnsafeBlocks>
    <CodeAnalysisRuleSet>Apache.Ignite.Core.ruleset</CodeAnalysisRuleSet>
    <Optimize>true</Optimize>
    <DocumentationFile>bin\x64\Release\Apache.Ignite.Core.XML</DocumentationFile>
    <CodeAnalysisRuleSet>Apache.Ignite.Core.ruleset</CodeAnalysisRuleSet>
  </PropertyGroup>
  <PropertyGroup Condition="'$(Configuration)|$(Platform)' == 'Debug|x86'">
    <PlatformTarget>x86</PlatformTarget>
    <OutputPath>bin\x86\Debug\</OutputPath>
    <AllowUnsafeBlocks>true</AllowUnsafeBlocks>
    <DefineConstants>DEBUG;CODE_ANALYSIS</DefineConstants>
    <CodeAnalysisRuleSet>Apache.Ignite.Core.ruleset</CodeAnalysisRuleSet>
    <DocumentationFile>bin\x86\Debug\Apache.Ignite.Core.XML</DocumentationFile>
    <CodeAnalysisRuleSet>Apache.Ignite.Core.ruleset</CodeAnalysisRuleSet>
  </PropertyGroup>
  <PropertyGroup Condition="'$(Configuration)|$(Platform)' == 'Release|x86'">
    <PlatformTarget>x86</PlatformTarget>
    <OutputPath>bin\x86\Release\</OutputPath>
    <AllowUnsafeBlocks>true</AllowUnsafeBlocks>
    <CodeAnalysisRuleSet>Apache.Ignite.Core.ruleset</CodeAnalysisRuleSet>
    <Optimize>true</Optimize>
    <DocumentationFile>bin\x86\Release\Apache.Ignite.Core.XML</DocumentationFile>
    <CodeAnalysisRuleSet>Apache.Ignite.Core.ruleset</CodeAnalysisRuleSet>
  </PropertyGroup>
  <PropertyGroup>
    <SignAssembly>true</SignAssembly>
  </PropertyGroup>
  <PropertyGroup>
    <AssemblyOriginatorKeyFile>Apache.Ignite.Core.snk</AssemblyOriginatorKeyFile>
  </PropertyGroup>
  <PropertyGroup>
    <DelaySign>false</DelaySign>
  </PropertyGroup>
  <PropertyGroup Condition="'$(Configuration)|$(Platform)' == 'Debug|AnyCPU'">
    <DebugSymbols>true</DebugSymbols>
    <OutputPath>bin\Debug\</OutputPath>
    <DefineConstants>CODE_ANALYSIS;DEBUG</DefineConstants>
    <AllowUnsafeBlocks>true</AllowUnsafeBlocks>
    <DocumentationFile>bin\Debug\Apache.Ignite.Core.XML</DocumentationFile>
    <PlatformTarget>AnyCPU</PlatformTarget>
    <RunCodeAnalysis>true</RunCodeAnalysis>
    <CodeAnalysisRuleSet>Apache.Ignite.Core.ruleset</CodeAnalysisRuleSet>
  </PropertyGroup>
  <PropertyGroup Condition="'$(Configuration)|$(Platform)' == 'Release|AnyCPU'">
    <OutputPath>bin\Release\</OutputPath>
    <AllowUnsafeBlocks>true</AllowUnsafeBlocks>
    <DocumentationFile>bin\Release\Apache.Ignite.Core.XML</DocumentationFile>
    <Optimize>true</Optimize>
    <PlatformTarget>AnyCPU</PlatformTarget>
    <CodeAnalysisRuleSet>Apache.Ignite.Core.ruleset</CodeAnalysisRuleSet>
  </PropertyGroup>
  <ItemGroup>
    <Reference Include="System" />
    <Reference Include="System.configuration" />
    <Reference Include="System.Core" />
    <Reference Include="System.Xml" />
  </ItemGroup>
  <ItemGroup>
    <Compile Include="Binary\BinaryReflectiveSerializer.cs" />
    <Compile Include="Impl\Binary\BinaryReflectiveSerializerInternal.cs" />
    <Compile Include="Impl\Binary\IBinarySerializerInternal.cs" />
    <Compile Include="Binary\Package-Info.cs" />
    <Compile Include="Cache\Affinity\AffinityKey.cs" />
    <Compile Include="Cache\Affinity\AffinityKeyMappedAttribute.cs" />
    <Compile Include="Cache\Affinity\AffinityFunctionContext.cs" />
    <Compile Include="Cache\Affinity\AffinityTopologyVersion.cs" />
    <Compile Include="Cache\Affinity\Fair\FairAffinityFunction.cs" />
    <Compile Include="Cache\Affinity\Fair\Package-Info.cs" />
    <Compile Include="Cache\Affinity\IAffinityFunction.cs" />
    <Compile Include="Cache\Affinity\Package-Info.cs" />
    <Compile Include="Cache\Affinity\Rendezvous\Package-Info.cs" />
    <Compile Include="Cache\Affinity\Rendezvous\RendezvousAffinityFunction.cs" />
    <Compile Include="Cache\CacheAtomicUpdateTimeoutException.cs" />
    <Compile Include="Cache\CacheEntryProcessorException.cs" />
    <Compile Include="Cache\CacheException.cs" />
    <Compile Include="Cache\CachePartialUpdateException.cs" />
    <Compile Include="Cache\CachePeekMode.cs" />
    <Compile Include="Cache\Configuration\NearCacheConfiguration.cs" />
    <Compile Include="Cache\Configuration\Package-Info.cs" />
    <Compile Include="Cache\Eviction\Package-Info.cs" />
    <Compile Include="Communication\ICommunicationSpi.cs" />
    <Compile Include="Communication\Package-Info.cs" />
    <Compile Include="Communication\Tcp\Package-Info.cs" />
    <Compile Include="Communication\Tcp\TcpCommunicationSpi.cs" />
    <Compile Include="DataStructures\Configuration\AtomicConfiguration.cs" />
    <Compile Include="Cache\Configuration\QueryAlias.cs" />
    <Compile Include="Cache\Configuration\QueryTextFieldAttribute.cs" />
    <Compile Include="Cache\Event\CacheEntryEventType.cs" />
    <Compile Include="Cache\Event\ICacheEntryEvent.cs" />
    <Compile Include="Cache\Event\ICacheEntryEventFilter.cs" />
    <Compile Include="Cache\Event\ICacheEntryEventListener.cs" />
    <Compile Include="Cache\Event\Package-Info.cs" />
    <Compile Include="Cache\Eviction\EvictionPolicyBase.cs" />
    <Compile Include="Cache\Eviction\FifoEvictionPolicy.cs" />
    <Compile Include="Cache\Eviction\IEvictionPolicy.cs" />
    <Compile Include="Cache\Eviction\LruEvictionPolicy.cs" />
    <Compile Include="Cache\Expiry\ExpiryPolicy.cs" />
    <Compile Include="Cache\Expiry\IExpiryPolicy.cs" />
    <Compile Include="Cache\Expiry\Package-Info.cs" />
    <Compile Include="Cache\ICache.cs" />
    <Compile Include="Cache\ICacheAffinity.cs" />
    <Compile Include="Cache\ICacheEntry.cs" />
    <Compile Include="Cache\ICacheEntryFilter.cs" />
    <Compile Include="Cache\ICacheEntryProcessor.cs" />
    <Compile Include="Cache\ICacheEntryProcessorResult.cs" />
    <Compile Include="Cache\ICacheLock.cs" />
    <Compile Include="Cache\ICacheMetrics.cs" />
    <Compile Include="Cache\CacheResult.cs" />
    <Compile Include="Cache\IMutableCacheEntry.cs" />
    <Compile Include="Cache\Package-Info.cs" />
    <Compile Include="Cache\Query\Continuous\ContinuousQuery.cs" />
    <Compile Include="Cache\Query\Continuous\ContinuousQueryExtensions.cs" />
    <Compile Include="Cache\Query\Continuous\IContinuousQueryHandle.cs" />
    <Compile Include="Cache\Query\Continuous\Package-Info.cs" />
    <Compile Include="Cache\Query\IQueryCursor.cs" />
    <Compile Include="Cache\Query\Package-Info.cs" />
    <Compile Include="Cache\Query\QueryBase.cs" />
    <Compile Include="Cache\Query\ScanQuery.cs" />
    <Compile Include="Cache\Query\SqlFieldsQuery.cs" />
    <Compile Include="Cache\Query\SqlQuery.cs" />
    <Compile Include="Cache\Query\TextQuery.cs" />
    <Compile Include="Cache\Store\CacheParallelLoadStoreAdapter.cs" />
    <Compile Include="Cache\Store\CacheStoreAdapter.cs" />
    <Compile Include="Cache\Store\CacheStoreException.cs" />
    <Compile Include="Cache\Store\ICacheStore.cs" />
    <Compile Include="Common\IFactory.cs" />
    <Compile Include="Cache\Store\ICacheStoreSession.cs" />
    <Compile Include="Cache\Store\Package-Info.cs" />
    <Compile Include="Common\ClientDisconnectedException.cs" />
    <Compile Include="Cluster\ClusterGroupEmptyException.cs" />
    <Compile Include="Cluster\ClusterTopologyException.cs" />
    <Compile Include="Cluster\ICluster.cs" />
    <Compile Include="Cluster\IClusterGroup.cs" />
    <Compile Include="Cluster\IClusterMetrics.cs" />
    <Compile Include="Cluster\IClusterNode.cs" />
    <Compile Include="Cluster\IClusterNodeFilter.cs" />
    <Compile Include="Cluster\Package-Info.cs" />
    <Compile Include="Common\IgniteException.cs" />
    <Compile Include="Common\IgniteFutureCancelledException.cs" />
    <Compile Include="Common\IgniteGuid.cs" />
    <Compile Include="Common\Package-Info.cs" />
    <Compile Include="Impl\Binary\DateTimeSerializer.cs" />
    <Compile Include="Impl\Binary\SerializableSerializer.cs" />
    <Compile Include="Impl\Binary\BinaryWriterExtensions.cs" />
    <Compile Include="Impl\Cache\Affinity\AffinityFunctionBase.cs" />
<<<<<<< HEAD
    <Compile Include="Impl\Binary\UserSerializerProxy.cs" />
    <Compile Include="Impl\Cache\Affinity\AffinityFunctionSerializer.cs" />
    <Compile Include="Impl\Cache\Affinity\PlatformAffinityFunction.cs" />
    <Compile Include="Impl\Common\ObjectInfoHolder.cs" />
=======
>>>>>>> 6b8020d3
    <Compile Include="Impl\Common\Platform.cs" />
    <Compile Include="Impl\Cache\Affinity\AffinityFunctionSerializer.cs" />
    <Compile Include="Impl\Cache\Affinity\PlatformAffinityFunction.cs" />
    <Compile Include="Impl\Cache\Event\JavaCacheEntryEventFilter.cs" />
    <Compile Include="Impl\Common\ObjectInfoHolder.cs" />
    <Compile Include="Impl\Common\PlatformJavaObjectFactoryProxy.cs" />
    <Compile Include="Compute\ComputeExecutionRejectedException.cs" />
    <Compile Include="Compute\ComputeJobAdapter.cs" />
    <Compile Include="Compute\ComputeJobFailoverException.cs" />
    <Compile Include="Compute\ComputeJobResultPolicy.cs" />
    <Compile Include="Compute\ComputeTaskAdapter.cs" />
    <Compile Include="Compute\ComputeTaskCancelledException.cs" />
    <Compile Include="Compute\ComputeTaskNoResultCacheAttribute.cs" />
    <Compile Include="Compute\ComputeTaskSplitAdapter.cs" />
    <Compile Include="Compute\ComputeTaskTimeoutException.cs" />
    <Compile Include="Compute\ComputeUserUndeclaredException.cs" />
    <Compile Include="Compute\ICompute.cs" />
    <Compile Include="Compute\IComputeFunc.cs" />
    <Compile Include="Compute\IComputeJob.cs" />
    <Compile Include="Compute\IComputeJobResult.cs" />
    <Compile Include="Compute\IComputeReducer.cs" />
    <Compile Include="Compute\IComputeTask.cs" />
    <Compile Include="Cache\Configuration\CacheAtomicityMode.cs" />
    <Compile Include="Cache\Configuration\CacheAtomicWriteOrderMode.cs" />
    <Compile Include="Cache\Configuration\CacheConfiguration.cs" />
    <Compile Include="Cache\Configuration\CacheMemoryMode.cs" />
    <Compile Include="Cache\Configuration\CacheMode.cs" />
    <Compile Include="Cache\Configuration\CacheRebalanceMode.cs" />
    <Compile Include="Cache\Configuration\CacheWriteSynchronizationMode.cs" />
    <Compile Include="Discovery\Tcp\ITcpDiscoveryIpFinder.cs" />
    <Compile Include="Discovery\Tcp\TcpDiscoverySpi.cs" />
    <Compile Include="Cache\Configuration\QueryIndexField.cs" />
    <Compile Include="Discovery\IDiscoverySpi.cs" />
    <Compile Include="Discovery\Tcp\TcpDiscoveryIpFinderBase.cs" />
    <Compile Include="Discovery\Tcp\Multicast\TcpDiscoveryMulticastIpFinder.cs" />
    <Compile Include="Cache\Configuration\QueryEntity.cs" />
    <Compile Include="Cache\Configuration\QueryField.cs" />
    <Compile Include="Cache\Configuration\QueryIndex.cs" />
    <Compile Include="Cache\Configuration\QueryIndexType.cs" />
    <Compile Include="Cache\Configuration\QuerySqlFieldAttribute.cs" />
    <Compile Include="Discovery\Tcp\Static\TcpDiscoveryStaticIpFinder.cs" />
    <Compile Include="Compute\Package-Info.cs" />
    <Compile Include="Datastream\IDataStreamer.cs" />
    <Compile Include="Datastream\IStreamReceiver.cs" />
    <Compile Include="Datastream\Package-Info.cs" />
    <Compile Include="Datastream\StreamTransformer.cs" />
    <Compile Include="Datastream\StreamVisitor.cs" />
    <Compile Include="DataStructures\IAtomicLong.cs" />
    <Compile Include="DataStructures\IAtomicReference.cs" />
    <Compile Include="DataStructures\IAtomicSequence.cs" />
    <Compile Include="DataStructures\Package-Info.cs" />
    <Compile Include="Events\CacheEvent.cs" />
    <Compile Include="Events\CacheQueryExecutedEvent.cs" />
    <Compile Include="Events\CacheQueryReadEvent.cs" />
    <Compile Include="Events\CacheRebalancingEvent.cs" />
    <Compile Include="Events\CheckpointEvent.cs" />
    <Compile Include="Events\DiscoveryEvent.cs" />
    <Compile Include="Events\EventBase.cs" />
    <Compile Include="Events\EventReader.cs" />
    <Compile Include="Events\EventType.cs" />
    <Compile Include="Events\IEvent.cs" />
    <Compile Include="Events\IEventFilter.cs" />
    <Compile Include="Events\IEventListener.cs" />
    <Compile Include="Events\IEvents.cs" />
    <Compile Include="Events\JobEvent.cs" />
    <Compile Include="Events\Package-Info.cs" />
    <Compile Include="Events\SwapSpaceEvent.cs" />
    <Compile Include="Events\TaskEvent.cs" />
    <Compile Include="GlobalSuppressions.cs" />
    <Compile Include="IgniteConfiguration.cs" />
    <Compile Include="IgniteConfigurationSection.cs" />
    <Compile Include="Ignition.cs" />
    <Compile Include="IIgnite.cs" />
    <Compile Include="Impl\Binary\BinaryEnum.cs" />
    <Compile Include="Impl\Binary\BinaryObjectSchemaSerializer.cs" />
    <Compile Include="Impl\Binary\ReferenceEqualityComparer.cs" />
    <Compile Include="Impl\Binary\JavaTypes.cs" />
    <Compile Include="Impl\Cache\CacheAffinityImpl.cs" />
    <Compile Include="Impl\Cache\CacheEntry.cs" />
    <Compile Include="Impl\Cache\CacheEntryFilterHolder.cs" />
    <Compile Include="Impl\Cache\CacheEntryProcessorHolder.cs" />
    <Compile Include="Impl\Cache\CacheEntryProcessorResult.cs" />
    <Compile Include="Impl\Cache\CacheEntryProcessorResultHolder.cs" />
    <Compile Include="Impl\Cache\CacheEnumerable.cs" />
    <Compile Include="Impl\Cache\CacheEnumerator.cs" />
    <Compile Include="Impl\Cache\CacheEnumeratorProxy.cs" />
    <Compile Include="Impl\Cache\CacheImpl.cs" />
    <Compile Include="Impl\Cache\CacheLock.cs" />
    <Compile Include="Impl\Cache\CacheMetricsImpl.cs" />
    <Compile Include="Impl\Cache\CacheOp.cs" />
    <Compile Include="Impl\Cache\Event\CacheEntryCreateEvent.cs" />
    <Compile Include="Impl\Cache\Event\CacheEntryRemoveEvent.cs" />
    <Compile Include="Impl\Cache\Event\CacheEntryUpdateEvent.cs" />
    <Compile Include="Impl\Cache\ICacheInternal.cs" />
    <Compile Include="Impl\Cache\MutableCacheEntry.cs" />
    <Compile Include="Impl\Cache\Query\AbstractQueryCursor.cs" />
    <Compile Include="Impl\Cache\Query\Continuous\ContinuousQueryFilter.cs" />
    <Compile Include="Impl\Cache\Query\Continuous\ContinuousQueryFilterHolder.cs" />
    <Compile Include="Impl\Cache\Query\Continuous\ContinuousQueryHandleImpl.cs" />
    <Compile Include="Impl\Cache\Query\Continuous\ContinuousQueryUtils.cs" />
    <Compile Include="Impl\Cache\Query\FieldsQueryCursor.cs" />
    <Compile Include="Impl\Cache\Query\QueryCursor.cs" />
    <Compile Include="Impl\Cache\Store\CacheStore.cs" />
    <Compile Include="Impl\Cache\Store\CacheStoreSession.cs" />
    <Compile Include="Impl\Cache\Store\CacheStoreSessionProxy.cs" />
    <Compile Include="Impl\Cluster\ClusterGroupImpl.cs" />
    <Compile Include="Impl\Cluster\ClusterMetricsImpl.cs" />
    <Compile Include="Impl\Cluster\ClusterNodeImpl.cs" />
    <Compile Include="Impl\Cluster\IClusterGroupEx.cs" />
    <Compile Include="Impl\Collections\CollectionExtensions.cs" />
    <Compile Include="Impl\Collections\MultiValueDictionary.cs" />
    <Compile Include="Impl\Collections\ReadOnlyCollection.cs" />
    <Compile Include="Impl\Collections\ReadOnlyDictionary.cs" />
    <Compile Include="Impl\Common\ObjectStringConverter.cs" />
    <Compile Include="Impl\Common\BooleanLowerCaseConverter.cs" />
    <Compile Include="Impl\Common\CancelledTask.cs" />
    <Compile Include="Impl\Common\Classpath.cs" />
    <Compile Include="Impl\Common\CopyOnWriteConcurrentDictionary.cs" />
    <Compile Include="Impl\Common\DelegateConverter.cs" />
    <Compile Include="Impl\Common\DelegateTypeDescriptor.cs" />
    <Compile Include="Impl\Events\EventTypeConverter.cs" />
    <Compile Include="Impl\Common\Fnv1Hash.cs" />
    <Compile Include="Impl\Common\Future.cs" />
    <Compile Include="Impl\Common\FutureConverter.cs" />
    <Compile Include="Impl\Common\FutureType.cs" />
    <Compile Include="Impl\Common\IgniteArgumentCheck.cs" />
    <Compile Include="Impl\Common\IFutureConverter.cs" />
    <Compile Include="Impl\Common\IFutureInternal.cs" />
    <Compile Include="Impl\Common\IgniteConfigurationXmlSerializer.cs" />
    <Compile Include="Impl\Common\IgniteHome.cs" />
    <Compile Include="Impl\Common\LoadedAssembliesResolver.cs" />
    <Compile Include="Impl\Common\Logger.cs" />
    <Compile Include="Impl\Common\ResizeableArray.cs" />
    <Compile Include="Impl\Common\TypeCaster.cs" />
    <Compile Include="Impl\Common\TypeStringConverter.cs" />
    <Compile Include="Impl\Compute\Closure\ComputeAbstractClosureTask.cs" />
    <Compile Include="Impl\Compute\Closure\ComputeActionJob.cs" />
    <Compile Include="Impl\Compute\Closure\ComputeFuncJob.cs" />
    <Compile Include="Impl\Compute\Closure\ComputeMultiClosureTask.cs" />
    <Compile Include="Impl\Compute\Closure\ComputeOutFuncJob.cs" />
    <Compile Include="Impl\Compute\Closure\ComputeReducingClosureTask.cs" />
    <Compile Include="Impl\Compute\Closure\ComputeSingleClosureTask.cs" />
    <Compile Include="Impl\Compute\Closure\IComputeResourceInjector.cs" />
    <Compile Include="Impl\Compute\Compute.cs" />
    <Compile Include="Impl\Compute\ComputeFunc.cs" />
    <Compile Include="Impl\Compute\ComputeImpl.cs" />
    <Compile Include="Impl\Compute\ComputeJob.cs" />
    <Compile Include="Impl\Compute\ComputeJobHolder.cs" />
    <Compile Include="Impl\Compute\ComputeJobResultGenericWrapper.cs" />
    <Compile Include="Impl\Compute\ComputeJobResultImpl.cs" />
    <Compile Include="Impl\Compute\ComputeOutFunc.cs" />
    <Compile Include="Impl\Compute\ComputeTaskHolder.cs" />
    <Compile Include="Impl\Datastream\DataStreamerBatch.cs" />
    <Compile Include="Impl\Datastream\DataStreamerEntry.cs" />
    <Compile Include="Impl\Datastream\DataStreamerImpl.cs" />
    <Compile Include="Impl\Datastream\DataStreamerRemoveEntry.cs" />
    <Compile Include="Impl\Datastream\StreamReceiverHolder.cs" />
    <Compile Include="Impl\DataStructures\AtomicLong.cs" />
    <Compile Include="Impl\DataStructures\AtomicReference.cs" />
    <Compile Include="Impl\DataStructures\AtomicSequence.cs" />
    <Compile Include="Impl\Events\Events.cs" />
    <Compile Include="Impl\Events\RemoteListenEventFilter.cs" />
    <Compile Include="Impl\ExceptionUtils.cs" />
    <Compile Include="Impl\Ignite.cs" />
    <Compile Include="Impl\IgniteManager.cs" />
    <Compile Include="Impl\IgniteProxy.cs" />
    <Compile Include="Impl\PlatformTarget.cs" />
    <Compile Include="Impl\IgniteUtils.cs" />
    <Compile Include="Impl\Handle\Handle.cs" />
    <Compile Include="Impl\Handle\HandleRegistry.cs" />
    <Compile Include="Impl\Handle\IHandle.cs" />
    <Compile Include="Impl\IInteropCallback.cs" />
    <Compile Include="Impl\InteropExceptionHolder.cs" />
    <Compile Include="Impl\LifecycleBeanHolder.cs" />
    <Compile Include="Impl\Memory\InteropExternalMemory.cs" />
    <Compile Include="Impl\Memory\InteropMemoryUtils.cs" />
    <Compile Include="Impl\Memory\IPlatformMemory.cs" />
    <Compile Include="Impl\Memory\PlatformBigEndianMemoryStream.cs" />
    <Compile Include="Impl\Memory\PlatformMemory.cs" />
    <Compile Include="Impl\Memory\PlatformMemoryManager.cs" />
    <Compile Include="Impl\Memory\PlatformMemoryPool.cs" />
    <Compile Include="Impl\Memory\PlatformMemoryStream.cs" />
    <Compile Include="Impl\Memory\PlatformMemoryUtils.cs" />
    <Compile Include="Impl\Memory\PlatformPooledMemory.cs" />
    <Compile Include="Impl\Memory\PlatformRawMemory.cs" />
    <Compile Include="Impl\Memory\PlatformUnpooledMemory.cs" />
    <Compile Include="Impl\Messaging\MessageListenerHolder.cs" />
    <Compile Include="Impl\Messaging\Messaging.cs" />
    <Compile Include="Impl\NativeMethods.cs" />
    <Compile Include="Impl\Binary\DateTimeHolder.cs" />
    <Compile Include="Impl\Binary\IO\IBinaryStream.cs" />
    <Compile Include="Impl\Binary\IO\BinaryStreamBase.cs" />
    <Compile Include="Impl\Binary\IO\BinaryHeapStream.cs" />
    <Compile Include="Impl\Binary\IO\BinaryStreamAdapter.cs" />
    <Compile Include="Impl\Binary\IBinaryTypeDescriptor.cs" />
    <Compile Include="Impl\Binary\IBinaryWriteAware.cs" />
    <Compile Include="Impl\Binary\Metadata\IBinaryTypeHandler.cs" />
    <Compile Include="Impl\Binary\Metadata\BinaryTypeHashsetHandler.cs" />
    <Compile Include="Impl\Binary\Metadata\BinaryTypeHolder.cs" />
    <Compile Include="Impl\Binary\Metadata\BinaryType.cs" />
    <Compile Include="Impl\Binary\BinaryBuilderField.cs" />
    <Compile Include="Impl\Binary\BinaryObjectBuilder.cs" />
    <Compile Include="Impl\Binary\BinaryFullTypeDescriptor.cs" />
    <Compile Include="Impl\Binary\BinaryHandleDictionary.cs" />
    <Compile Include="Impl\Binary\BinarizableSerializer.cs" />
    <Compile Include="Impl\Binary\Marshaller.cs" />
    <Compile Include="Impl\Binary\BinaryMode.cs" />
    <Compile Include="Impl\Binary\BinaryObjectHandle.cs" />
    <Compile Include="Impl\Binary\BinaryObjectHeader.cs" />
    <Compile Include="Impl\Binary\BinaryObjectSchema.cs" />
    <Compile Include="Impl\Binary\BinaryObjectSchemaField.cs" />
    <Compile Include="Impl\Binary\BinaryObjectSchemaHolder.cs" />
    <Compile Include="Impl\Binary\BinaryReaderExtensions.cs" />
    <Compile Include="Impl\Binary\BinaryReaderHandleDictionary.cs" />
    <Compile Include="Impl\Binary\BinaryReader.cs" />
    <Compile Include="Impl\Binary\BinaryReflectiveActions.cs" />
    <Compile Include="Impl\Binary\Binary.cs" />
    <Compile Include="Impl\Binary\Structure\BinaryStructureTracker.cs" />
    <Compile Include="Impl\Binary\BinarySurrogateTypeDescriptor.cs" />
    <Compile Include="Impl\Binary\BinarySystemHandlers.cs" />
    <Compile Include="Impl\Binary\BinarySystemTypeSerializer.cs" />
    <Compile Include="Impl\Binary\BinaryObject.cs" />
    <Compile Include="Impl\Binary\BinaryUtils.cs" />
    <Compile Include="Impl\Binary\BinaryWriter.cs" />
    <Compile Include="Impl\Binary\SerializableObjectHolder.cs" />
    <Compile Include="Impl\Binary\Structure\BinaryStructure.cs" />
    <Compile Include="Impl\Binary\Structure\BinaryStructureEntry.cs" />
    <Compile Include="Impl\Binary\Structure\BinaryStructureJumpTable.cs" />
    <Compile Include="Impl\Binary\Structure\BinaryStructureUpdate.cs" />
    <Compile Include="Impl\Binary\TypeResolver.cs" />
    <Compile Include="Impl\Resource\IResourceInjector.cs" />
    <Compile Include="Impl\Resource\ResourceFieldInjector.cs" />
    <Compile Include="Impl\Resource\ResourceMethodInjector.cs" />
    <Compile Include="Impl\Resource\ResourceProcessor.cs" />
    <Compile Include="Impl\Resource\ResourcePropertyInjector.cs" />
    <Compile Include="Impl\Resource\ResourceTypeDescriptor.cs" />
    <Compile Include="Impl\Services\ServiceContext.cs" />
    <Compile Include="Impl\Services\ServiceDescriptor.cs" />
    <Compile Include="Impl\Services\ServiceProxy.cs" />
    <Compile Include="Impl\Services\ServiceProxyInvoker.cs" />
    <Compile Include="Impl\Services\ServiceProxySerializer.cs" />
    <Compile Include="Impl\Services\Services.cs" />
    <Compile Include="Impl\Transactions\Transaction.cs" />
    <Compile Include="Impl\Transactions\TransactionImpl.cs" />
    <Compile Include="Impl\Transactions\TransactionMetricsImpl.cs" />
    <Compile Include="Impl\Transactions\TransactionsImpl.cs" />
    <Compile Include="Impl\Unmanaged\IgniteJniNativeMethods.cs" />
    <Compile Include="Impl\Unmanaged\IUnmanagedTarget.cs" />
    <Compile Include="Impl\Unmanaged\UnmanagedCallbackHandlers.cs" />
    <Compile Include="Impl\Unmanaged\UnmanagedCallbacks.cs" />
    <Compile Include="Impl\Unmanaged\UnmanagedContext.cs" />
    <Compile Include="Impl\Unmanaged\UnmanagedNonReleaseableTarget.cs" />
    <Compile Include="Impl\Unmanaged\UnmanagedTarget.cs" />
    <Compile Include="Impl\Unmanaged\UnmanagedUtils.cs" />
    <Compile Include="Interop\JavaObject.cs" />
    <Compile Include="Lifecycle\ClientReconnectEventArgs.cs" />
    <Compile Include="Lifecycle\Package-Info.cs" />
    <Compile Include="Messaging\Package-Info.cs" />
    <Compile Include="Package-Info.cs" />
    <Compile Include="Lifecycle\ILifecycleBean.cs" />
    <Compile Include="Lifecycle\LifecycleEventType.cs" />
    <Compile Include="Messaging\IMessageListener.cs" />
    <Compile Include="Messaging\IMessaging.cs" />
    <Compile Include="Binary\IBinaryObjectBuilder.cs" />
    <Compile Include="Binary\IBinaryIdMapper.cs" />
    <Compile Include="Binary\IBinarizable.cs" />
    <Compile Include="Binary\IBinaryType.cs" />
    <Compile Include="Binary\IBinaryNameMapper.cs" />
    <Compile Include="Binary\IBinaryObject.cs" />
    <Compile Include="Binary\IBinaryRawReader.cs" />
    <Compile Include="Binary\IBinaryRawWriter.cs" />
    <Compile Include="Binary\IBinaryReader.cs" />
    <Compile Include="Binary\IBinary.cs" />
    <Compile Include="Binary\IBinarySerializer.cs" />
    <Compile Include="Binary\IBinaryWriter.cs" />
    <Compile Include="Binary\BinaryConfiguration.cs" />
    <Compile Include="Binary\BinaryObjectException.cs" />
    <Compile Include="Binary\BinaryTypeConfiguration.cs" />
    <Compile Include="Binary\BinaryTypeNames.cs" />
    <Compile Include="Properties\AssemblyInfo.cs" />
    <Compile Include="Resource\InstanceResourceAttribute.cs" />
    <Compile Include="Resource\Package-Info.cs" />
    <Compile Include="Resource\StoreSessionResourceAttribute.cs" />
    <Compile Include="Services\IService.cs" />
    <Compile Include="Services\IServiceContext.cs" />
    <Compile Include="Services\IServiceDescriptor.cs" />
    <Compile Include="Services\IServices.cs" />
    <Compile Include="Services\Package-Info.cs" />
    <Compile Include="Services\ServiceConfiguration.cs" />
    <Compile Include="Services\ServiceInvocationException.cs" />
    <Compile Include="Transactions\ITransaction.cs" />
    <Compile Include="Transactions\ITransactionMetrics.cs" />
    <Compile Include="Transactions\ITransactions.cs" />
    <Compile Include="Transactions\Package-Info.cs" />
    <Compile Include="Transactions\TransactionConcurrency.cs" />
    <Compile Include="Transactions\TransactionConfiguration.cs" />
    <Compile Include="Transactions\TransactionHeuristicException.cs" />
    <Compile Include="Transactions\TransactionIsolation.cs" />
    <Compile Include="Transactions\TransactionOptimisticException.cs" />
    <Compile Include="Transactions\TransactionRollbackException.cs" />
    <Compile Include="Transactions\TransactionState.cs" />
    <Compile Include="Transactions\TransactionTimeoutException.cs" />
  </ItemGroup>
  <ItemGroup Condition="'$(Configuration)|$(Platform)' == 'Debug|x64'">
    <EmbeddedResource Include="$(SolutionDir)\x64\Debug\ignite.jni.dll">
      <Link>resources\debug\x64\ignite.jni.dll</Link>
    </EmbeddedResource>
  </ItemGroup>
  <ItemGroup Condition="'$(Configuration)|$(Platform)' == 'Release|x64'">
    <EmbeddedResource Include="$(SolutionDir)\x64\Release\ignite.jni.dll">
      <Link>resources\release\x64\ignite.jni.dll</Link>
    </EmbeddedResource>
  </ItemGroup>
  <ItemGroup Condition="'$(Configuration)|$(Platform)' == 'Debug|x86'">
    <EmbeddedResource Include="$(SolutionDir)\Win32\Debug\ignite.jni.dll">
      <Link>resources\debug\x86\ignite.jni.dll</Link>
    </EmbeddedResource>
  </ItemGroup>
  <ItemGroup Condition="'$(Configuration)|$(Platform)' == 'Release|x86'">
    <EmbeddedResource Include="$(SolutionDir)\Win32\Release\ignite.jni.dll">
      <Link>resources\release\x86\ignite.jni.dll</Link>
    </EmbeddedResource>
  </ItemGroup>
  <ItemGroup Condition="'$(Platform)' == 'AnyCPU'">
    <EmbeddedResource Include="$(ProjectDir)..\..\cpp\jni\project\vs\x64\$(Configuration)\ignite.jni.dll">
      <Link>resources\$(Configuration)\x64\ignite.jni.dll</Link>
    </EmbeddedResource>
    <EmbeddedResource Include="$(ProjectDir)..\..\cpp\jni\project\vs\Win32\$(Configuration)\ignite.jni.dll" Condition="'$(Configuration)' == 'Release' Or Exists('$(ProjectDir)..\..\cpp\jni\project\vs\Win32\$(Configuration)\ignite.jni.dll')">
      <Link>resources\$(Configuration)\x86\ignite.jni.dll</Link>
    </EmbeddedResource>
  </ItemGroup>
  <ItemGroup>
    <None Include="Apache.Ignite.Core.ruleset" />
    <None Include="Apache.Ignite.Core.nuspec" />
    <None Include="Apache.Ignite.Core.Schema.nuspec" />
    <None Include="build-common.ps1" />
    <None Include="NuGet\Uninstall.ps1" />
    <None Include="NuGet\PostBuild.ps1" />
    <None Include="NuGet\Install.ps1" />
    <None Include="Apache.Ignite.Core.snk" />
    <None Include="IgniteConfigurationSection.xsd">
      <SubType>Designer</SubType>
      <CopyToOutputDirectory>PreserveNewest</CopyToOutputDirectory>
    </None>
  </ItemGroup>
  <ItemGroup>
    <Folder Include="Impl\Common\JavaObjects\" />
  </ItemGroup>
  <ItemGroup>
    <ProjectReference Include="..\..\cpp\jni\project\vs\jni.vcxproj">
      <Project>{4f7e4917-4612-4b96-9838-025711ade391}</Project>
      <Name>jni</Name>
    </ProjectReference>
  </ItemGroup>
  <Import Project="$(MSBuildToolsPath)\Microsoft.CSharp.targets" />
  <PropertyGroup Condition="'$(Platform)' == 'AnyCPU'">
    <PreBuildEvent>cd "$(ProjectDir)"
	set COMPLUS_ApplicationMigrationRuntimeActivationConfigPath=$(ProjectDir)
	PowerShell.exe -executionpolicy remotesigned -File build-common.ps1 -Configuration $(ConfigurationName) -msbuildexe "$(MSBuildBinPath)\msbuild.exe"</PreBuildEvent>
  </PropertyGroup>
  <!-- To modify your build process, add your task inside one of the targets below and uncomment it.
       Other similar extension points exist, see Microsoft.Common.targets.
  <Target Name="BeforeBuild">
  </Target>
  <Target Name="AfterBuild">
  </Target>
  -->
</Project><|MERGE_RESOLUTION|>--- conflicted
+++ resolved
@@ -170,13 +170,10 @@
     <Compile Include="Impl\Binary\SerializableSerializer.cs" />
     <Compile Include="Impl\Binary\BinaryWriterExtensions.cs" />
     <Compile Include="Impl\Cache\Affinity\AffinityFunctionBase.cs" />
-<<<<<<< HEAD
     <Compile Include="Impl\Binary\UserSerializerProxy.cs" />
     <Compile Include="Impl\Cache\Affinity\AffinityFunctionSerializer.cs" />
     <Compile Include="Impl\Cache\Affinity\PlatformAffinityFunction.cs" />
     <Compile Include="Impl\Common\ObjectInfoHolder.cs" />
-=======
->>>>>>> 6b8020d3
     <Compile Include="Impl\Common\Platform.cs" />
     <Compile Include="Impl\Cache\Affinity\AffinityFunctionSerializer.cs" />
     <Compile Include="Impl\Cache\Affinity\PlatformAffinityFunction.cs" />
