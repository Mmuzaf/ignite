--- conflicted
+++ resolved
@@ -748,20 +748,13 @@
         /// </summary>
         /// <param name="xml">Xml string.</param>
         /// <returns>Deserialized instance.</returns>
-<<<<<<< HEAD
-=======
         [SuppressMessage("Microsoft.Usage", "CA2202:Do not dispose objects multiple times")]
->>>>>>> 22d3b1e9
         public static IgniteConfiguration FromXml(string xml)
         {
             IgniteArgumentCheck.NotNullOrEmpty(xml, "xml");
 
-<<<<<<< HEAD
-            using (var xmlReader = XmlReader.Create(new StringReader(xml)))
-=======
             using (var stringReader = new StringReader(xml))
             using (var xmlReader = XmlReader.Create(stringReader))
->>>>>>> 22d3b1e9
             {
                 // Skip XML header.
                 xmlReader.MoveToContent();
@@ -769,8 +762,6 @@
                 return FromXml(xmlReader);
             }
         }
-<<<<<<< HEAD
-=======
 
         /// <summary>
         /// Gets or sets the logger.
@@ -779,6 +770,5 @@
         /// or logs to console otherwise.
         /// </summary>
         public ILogger Logger { get; set; }
->>>>>>> 22d3b1e9
     }
 }