--- conflicted
+++ resolved
@@ -35,11 +35,7 @@
     using Apache.Ignite.Core.Events;
     using Apache.Ignite.Core.Impl;
     using Apache.Ignite.Core.Impl.Binary;
-<<<<<<< HEAD
-=======
-    using Apache.Ignite.Core.SwapSpace.File;
     using Apache.Ignite.Core.Tests.Plugin;
->>>>>>> 48e78a99
     using Apache.Ignite.Core.Transactions;
     using NUnit.Framework;
 
@@ -466,13 +462,8 @@
                     ThreadPriority = 6,
                     TopologyHistorySize = 1234567
                 },
-<<<<<<< HEAD
-                GridName = "gridName1",
+                IgniteInstanceName = "gridName1",
                 IncludedEventTypes = EventType.DiscoveryAll,
-=======
-                IgniteInstanceName = "gridName1",
-                IncludedEventTypes = EventType.SwapspaceAll,
->>>>>>> 48e78a99
                 MetricsExpireTime = TimeSpan.FromMinutes(7),
                 MetricsHistorySize = 125,
                 MetricsLogFrequency = TimeSpan.FromMinutes(8),
@@ -522,17 +513,6 @@
                     UnacknowledgedMessagesBufferSize = 3450
                 },
                 FailureDetectionTimeout = TimeSpan.FromSeconds(3.5),
-<<<<<<< HEAD
-=======
-                SwapSpaceSpi = new FileSwapSpaceSpi
-                {
-                    ReadStripesNumber = 64,
-                    MaximumWriteQueueSize = 8,
-                    WriteBufferSize = 9,
-                    BaseDirectory = Path.GetTempPath(),
-                    MaximumSparsity = 0.123f
-                },
->>>>>>> 48e78a99
                 BinaryConfiguration = new BinaryConfiguration
                 {
                     CompactFooter = false,
