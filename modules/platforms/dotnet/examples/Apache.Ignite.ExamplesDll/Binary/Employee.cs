/*
 * Licensed to the Apache Software Foundation (ASF) under one or more
 * contributor license agreements.  See the NOTICE file distributed with
 * this work for additional information regarding copyright ownership.
 * The ASF licenses this file to You under the Apache License, Version 2.0
 * (the "License"); you may not use this file except in compliance with
 * the License.  You may obtain a copy of the License at
 *
 *      http://www.apache.org/licenses/LICENSE-2.0
 *
 * Unless required by applicable law or agreed to in writing, software
 * distributed under the License is distributed on an "AS IS" BASIS,
 * WITHOUT WARRANTIES OR CONDITIONS OF ANY KIND, either express or implied.
 * See the License for the specific language governing permissions and
 * limitations under the License.
 */

namespace Apache.Ignite.ExamplesDll.Binary
{
    using System.Collections.Generic;
    using System.Linq;
    using Apache.Ignite.Core.Cache.Configuration;

    /// <summary>
    /// Employee.
    /// </summary>
    public class Employee
    {
        /// <summary>
        /// Constructor.
        /// </summary>
        /// <param name="name">Name.</param>
        /// <param name="salary">Salary.</param>
        /// <param name="address">Address.</param>
        /// <param name="departments">Departments.</param>
<<<<<<< HEAD
=======
        /// <param name="organizationId">The organization identifier.</param>
>>>>>>> d69e26dd
        public Employee(string name, long salary, Address address, ICollection<string> departments, 
            int organizationId = 0)
        {
            Name = name;
            Salary = salary;
            Address = address;
            Departments = departments;
            OrganizationId = organizationId;
        }

        /// <summary>
        /// Name.
        /// </summary>
        [QuerySqlField]
        public string Name { get; set; }

        /// <summary>
        /// Organization id.
        /// </summary>
        [QuerySqlField(IsIndexed = true)]
        public int OrganizationId { get; set; }

        /// <summary>
        /// Salary.
        /// </summary>
        [QuerySqlField]
        public long Salary { get; set; }

        /// <summary>
        /// Address.
        /// </summary>
        [QuerySqlField]
        public Address Address { get; set; }

        /// <summary>
        /// Departments.
        /// </summary>
        public ICollection<string> Departments { get; set; }

        /// <summary>
        /// Returns a string that represents the current object.
        /// </summary>
        /// <returns>
        /// A string that represents the current object.
        /// </returns>
        public override string ToString()
        {
            return string.Format("{0} [name={1}, salary={2}, address={3}, departments={4}]", typeof(Employee).Name,
                Name, Salary, Address, CollectionToString(Departments));
        }

        /// <summary>
        /// Get string representation of collection.
        /// </summary>
        /// <returns></returns>
        private static string CollectionToString<T>(ICollection<T> col)
        {
            if (col == null)
                return "null";

            var elements = col.Any()
                ? col.Select(x => x.ToString()).Aggregate((x, y) => x + ", " + y)
                : string.Empty;

            return string.Format("[{0}]", elements);
        }
    }
}<|MERGE_RESOLUTION|>--- conflicted
+++ resolved
@@ -33,11 +33,8 @@
         /// <param name="salary">Salary.</param>
         /// <param name="address">Address.</param>
         /// <param name="departments">Departments.</param>
-<<<<<<< HEAD
-=======
         /// <param name="organizationId">The organization identifier.</param>
->>>>>>> d69e26dd
-        public Employee(string name, long salary, Address address, ICollection<string> departments, 
+        public Employee(string name, long salary, Address address, ICollection<string> departments,
             int organizationId = 0)
         {
             Name = name;
